import pytest

from demisto_sdk.commands.content_graph.objects.base_playbook import TaskConfig
from demisto_sdk.commands.content_graph.objects.playbook import Playbook
from demisto_sdk.commands.validate.tests.test_tools import create_playbook_object
from demisto_sdk.commands.validate.validators.PB_validators.PB100_is_no_rolename import (
    IsNoRolenameValidator,
)
from demisto_sdk.commands.validate.validators.PB_validators.PB101_is_playbook_has_unreachable_condition import (
    IsAskConditionHasUnreachableConditionValidator,
)
from demisto_sdk.commands.validate.validators.PB_validators.PB103_does_playbook_have_unconnected_tasks import (
    ERROR_MSG,
    DoesPlaybookHaveUnconnectedTasks,
)
from demisto_sdk.commands.validate.validators.PB_validators.PB104_deprecated_description import (
    DeprecatedDescriptionValidator,
)
from demisto_sdk.commands.validate.validators.PB_validators.PB105_playbook_delete_context_all import (
    PlaybookDeleteContextAllValidator,
)
from demisto_sdk.commands.validate.validators.PB_validators.PB106_is_playbook_using_an_instance import (
    IsPlayBookUsingAnInstanceValidator,
)
from demisto_sdk.commands.validate.validators.PB_validators.PB108_is_valid_task_id import (
    IsValidTaskIdValidator,
)
from demisto_sdk.commands.validate.validators.PB_validators.PB118_is_input_key_not_in_tasks import (
    IsInputKeyNotInTasksValidator,
)
from demisto_sdk.commands.validate.validators.PB_validators.PB122_does_playbook_have_unhandled_conditions import (
    DoesPlaybookHaveUnhandledConditionsValidator,
)
from demisto_sdk.commands.validate.validators.PB_validators.PB123_is_conditional_task_has_unhandled_reply_options import (
    IsAskConditionHasUnhandledReplyOptionsValidator,
)
<<<<<<< HEAD
from demisto_sdk.commands.validate.validators.PB_validators.PB115_is_tasks_quiet_mode import (
    IsTasksQuietModeValidator,
=======
from demisto_sdk.commands.validate.validators.PB_validators.PB125_playbook_only_default_next import (
    PlaybookOnlyDefaultNextValidator,
)
from demisto_sdk.commands.validate.validators.PB_validators.PB126_is_default_not_only_condition import (
    IsDefaultNotOnlyConditionValidator,
>>>>>>> 14704662
)


@pytest.mark.parametrize(
    "content_item, expected_result",
    [
        (
            create_playbook_object(
                paths=["inputs", "tasks.0.task.key"],
                values=[
                    [{"key": "input_name1", "value": "input_value1"}],
                    {"first_input": "inputs.input_name1"},
                ],
            ),
            [],
        ),
        (
            create_playbook_object(
                paths=["inputs", "tasks.0.task.key"],
                values=[
                    [{"key": "input_name1", "value": "input_value1"}],
                    {
                        "first_input": "inputs.input_name1",
                        "second_input": "inputs.input_name2",
                    },
                ],
            ),
            [],
        ),
        (
            create_playbook_object(
                paths=["inputs", "tasks.0.task.key"],
                values=[
                    [{"key": "input_name2", "value": "input_value2"}],
                    {"first_input": "inputs.input_name1"},
                ],
            ),
            "The playbook 'Detonate File - JoeSecurity V2' contains the following inputs that are not used in any of its tasks: input_name2",
        ),
    ],
)
def test_is_valid_all_inputs_in_use(content_item, expected_result):
    """
    Given:
    - A playbook with inputs in some tasks and inputs defined in the inputs section
        Case 1: All inputs defined in the inputs section are in use in the playbook
        Case 2: All inputs defined in the inputs section are in use in the playbook but not all inputs in use are defined in the inputs section
        Case 3: All inputs defined in the inputs section are not in use in the playbook

    When:
    - Validating the playbook

    Then:
    - The results should be as expected:
        Case 1: The playbook is valid
        Case 2: The playbook is valid since all inputs defined in the inputs section are in use in the playbook
        Case 3: The playbook is invalid
    """
    result = IsInputKeyNotInTasksValidator().is_valid([content_item])

    assert (
        result == expected_result
        if isinstance(expected_result, list)
        else result[0].message == expected_result
    )


@pytest.mark.parametrize(
    "content_item, expected_result",
    [
        (
            create_playbook_object(),
            [],
        ),
        (
            create_playbook_object(
                paths=["rolename"],
                values=[[]],
            ),
            [],
        ),
        (
            create_playbook_object(
                paths=["rolename"],
                values=[["Administrator"]],
            ),
            "The playbook 'Detonate File - JoeSecurity V2' can not have a rolename, please remove the field.",
        ),
    ],
)
def test_is_no_rolename(content_item, expected_result):
    """
    Given:
    - A playbook with id
        Case 1: The playbook has only id and no rolename.
        Case 2: The playbook has id and an empty rolename.
        Case 3: The playbook has id and rolename.

    When:
    - Validating the playbook

    Then:
    - The results should be as expected:
        Case 1: The playbook is valid
        Case 2: The playbook is invalid
        Case 3: The playbook is invalid
    """
    result = IsNoRolenameValidator().is_valid([content_item])

    assert (
        result == expected_result
        if isinstance(expected_result, list)
        else result[0].message == expected_result
    )


@pytest.mark.parametrize(
    "content_item, expected_result",
    [
        (
            create_playbook_object(
                paths=["deprecated", "description"],
                values=[True, "Deprecated. Use <PLAYBOOK_NAME> instead."],
            ),
            [],
        ),
        (
            create_playbook_object(
                paths=["deprecated", "description"],
                values=[True, "Deprecated. <REASON> No available replacement."],
            ),
            [],
        ),
        (
            create_playbook_object(
                paths=["deprecated", "description"],
                values=[True, "Not a valid description"],
            ),
            "The deprecated playbook 'Detonate File - JoeSecurity V2' has invalid description.\nThe description of "
            'all deprecated playbooks should follow one of the formats:\n1. "Deprecated. Use <PLAYBOOK_NAME> '
            'instead."\n2. "Deprecated. <REASON> No available replacement."',
        ),
    ],
)
def test_is_deprecated_with_invalid_description(content_item, expected_result):
    """
    Given:
    - A playbook with id
        Case 1: The playbook is deprecated and has valid description.
        Case 2: The playbook is deprecated and has valid description.
        Case 3: The playbook is deprecated and has invalid description.

    When:
    - calling DeprecatedDescriptionValidator.is_valid.

    Then:
    - The results should be as expected:
        Case 1: The playbook is valid
        Case 2: The playbook is valid
        Case 3: The playbook is invalid
    """
    result = DeprecatedDescriptionValidator().is_valid([content_item])

    assert (
        result == expected_result
        if isinstance(expected_result, list)
        else result[0].message == expected_result
    )


def test_does_playbook_have_unhandled_conditions__valid():
    """
    Given: A playbook with condition tasks.
    When:
    - All condition options are handled properly.
    Then:
    - Ensure the validation does not fail.
    """
    playbook = create_playbook_object()
    playbook.tasks = {
        "VALID__NOT_A_CONDITION": TaskConfig(
            id="valid_0",
            type="playbook",
            taskid="",
            task={"id": ""},
        ),
        "VALID__NO_CONDITIONS": TaskConfig(
            id="valid_1",
            type="condition",
            nexttasks={"yes": ["2"]},
            conditions=[],
            taskid="",
            task={"id": ""},
        ),
        "VALID__MULTIPLE_OPTIONS_AND_#DEFAULT#_NEXTTASK": TaskConfig(
            id="valid_2",
            type="condition",
            nexttasks={"#default#": ["3"], "yes": ["4"], "no": ["5"]},
            conditions=[{"label": "yes"}, {"label": "no"}],
            taskid="",
            task={"id": ""},
        ),
    }
    errors = DoesPlaybookHaveUnhandledConditionsValidator().is_valid([playbook])
    assert len(errors) == 0


def test_does_playbook_have_unhandled_conditions__invalid():
    """
    Given: A playbook with condition tasks.
    When:
    - Some condition option are unhandled.
    Then:
    - Ensure the validation fails on the expected errors.
    """
    playbook = create_playbook_object()
    playbook.tasks = {
        "INVALID__LABEL_WITHOUT_NEXTTASK": TaskConfig(
            id="invalid_0",
            type="condition",
            nexttasks={},
            conditions=[{"label": "oh"}],
            taskid="",
            task={"id": ""},
        ),
        "INVALID__NEXTTASK_WITHOUT_LABEL": TaskConfig(
            id="invalid_1",
            type="condition",
            nexttasks={"yes": ["4"], "oh": ["3"]},
            conditions=[{"label": "yes"}],
            taskid="",
            task={"id": ""},
        ),
        "INVALID__MULTIPLE_HANDLED_AND_UNHANDLED_CONDITIONS": TaskConfig(
            id="invalid_2",
            type="condition",
            nexttasks={"#default#": ["3"], "yes": ["4"], "no": ["5"], "hi": ["6"]},
            conditions=[{"label": "yes"}, {"label": "no"}, {"label": "bye"}],
            taskid="",
            task={"id": ""},
        ),
    }
    errors = DoesPlaybookHaveUnhandledConditionsValidator().is_valid([playbook])
    assert len(errors) == len(playbook.tasks)
    assert any(
        "ID: invalid_2" in error.message
        and "HI" in error.message
        and "BYE" in error.message
        for error in errors
    )


def test_IsAskConditionHasUnreachableConditionValidator():
    playbook = create_playbook_object()
    assert not IsAskConditionHasUnreachableConditionValidator().is_valid([playbook])
    playbook.tasks = {
        "0": TaskConfig(
            **{
                "id": "test task",
                "taskid": "27b9c747-b883-4878-8b60-7f352098a631",
                "type": "condition",
                "message": {"replyOptions": ["yes"]},
                "nexttasks": {"no": ["1"], "yes": ["2"]},
                "task": {"id": "27b9c747-b883-4878-8b60-7f352098a63c"},
            }
        )
    }
    assert IsAskConditionHasUnreachableConditionValidator().is_valid([playbook])


def test_IsAskConditionHasUnhandledReplyOptionsValidator():
    playbook = create_playbook_object()
    assert not IsAskConditionHasUnhandledReplyOptionsValidator().is_valid([playbook])
    playbook.tasks = {
        "0": TaskConfig(
            **{
                "id": "test task",
                "taskid": "27b9c747-b883-4878-8b60-7f352098a631",
                "type": "condition",
                "message": {"replyOptions": ["yes"]},
                "nexttasks": {"no": ["1"]},
                "task": {"id": "27b9c747-b883-4878-8b60-7f352098a63c"},
            }
        )
    }
    assert IsAskConditionHasUnhandledReplyOptionsValidator().is_valid([playbook])


<<<<<<< HEAD
def test_IsTasksQuietModeValidator_fail_case():
    """
    Given:
    - A invalid playbook with tasks that "quietmode" field is 2
    - An invalid playbook to fix

    When:
    - calling IsTasksQuietModeValidator.is_valid.
    - calling IsTasksQuietModeValidator.fix

    Then:
    - The playbook is invalid
    -The playbook becomes valid
    """
    playbook = create_playbook_object(
        ["inputs", "quiet"],
        [
            [
                {
                    "value": {},
                    "required": False,
                    "description": "",
                    "playbookInputQuery": {"query": "", "queryEntity": "indicators"},
                }
            ],
            False,
        ],
        pack_info={},
    )
    playbook.tasks = {
        "0": TaskConfig(
            **{
                "id": "test fail task No1",
                "taskid": "27b9c747-b883-4878-8b60-7f352098a631",
                "type": "condition",
                "message": {"replyOptions": ["yes"]},
                "nexttasks": {"no": ["1"]},
                "task": {"id": "27b9c747-b883-4878-8b60-7f352098a63c"},
                "quietmode": 2,
            }
        ),
        "1": TaskConfig(
            **{
                "id": "test fail task No2",
                "taskid": "27b9c747-b883-4878-8b60-7f352098a631",
                "type": "condition",
                "message": {"replyOptions": ["yes"]},
                "nexttasks": {"no": ["1"]},
                "task": {"id": "27b9c747-b883-4878-8b60-7f352098a63c"},
                "quietmode": 2,
            }
        ),
    }
    validator = IsTasksQuietModeValidator()
    validate_res = validator.is_valid([playbook])
    assert len(validate_res) == 1
    assert (
        (validate_res[0]).message
        == "Playbook 'Detonate File - JoeSecurity V2' contains tasks that are not in quiet mode (quietmode: 2) The tasks names is: 'test fail task No1, test fail task No2'."
    )
    # fix the playbook
    fix_playbook = validator.fix(playbook).content_object
    # validate the fixing
    assert len(validator.is_valid([fix_playbook])) == 0


def test_IsTasksQuietModeValidator_pass_case():
    """
    Given:
    - A valid playbook with tasks that "quietmode" field is 1

    When:
    - calling IsTasksQuietModeValidator.is_valid.
    - calling IsTasksQuietModeValidator.fix

    Then:
    - The playbook is valid
    - The playbook doesn't changed
    """
    playbook = create_playbook_object(
        ["inputs", "quiet"],
        [
            [
                {
                    "value": {},
                    "required": False,
                    "description": "",
                    "playbookInputQuery": {"query": "", "queryEntity": "indicators"},
                }
            ],
            False,
        ],
    )
    playbook.tasks = {
        "0": TaskConfig(
            **{
                "id": "test task",
                "taskid": "27b9c747-b883-4878-8b60-7f352098a631",
                "type": "condition",
                "message": {"replyOptions": ["yes"]},
                "nexttasks": {"no": ["1"]},
                "task": {"id": "27b9c747-b883-4878-8b60-7f352098a63c"},
                "quietmode": 1,
            }
        )
    }
    validator = IsTasksQuietModeValidator()
    assert len(validator.is_valid([playbook])) == 0
    fix_playbook = validator.fix(playbook).content_object
    assert fix_playbook == playbook
=======
def test_PB125_playbook_only_default_next_valid():
    """
    Given:
    - A default standard playbook.

    When:
    - calling PlaybookOnlyDefaultNextValidator.is_valid.

    Then:
    - The results should be empty as expected without validation error results.
    """
    playbook = create_playbook_object()
    assert not PlaybookOnlyDefaultNextValidator().is_valid([playbook])


def test_PB125_playbook_only_default_next_not_valid():
    """
    Given:
    - A playbook with a condition task with only a default nexttask.

    When:
    - calling PlaybookOnlyDefaultNextValidator.is_valid.

    Then:
    - The results should contain a validation error object.
    """
    playbook = create_playbook_object(
        paths=["tasks"],
        values=[
            {
                "0": {
                    "id": "test task",
                    "taskid": "27b9c747-b883-4878-8b60-7f352098a631",
                    "type": "condition",
                    "message": {"replyOptions": ["yes"]},
                    "nexttasks": {"#default#": ["1"]},
                    "task": {"id": "27b9c747-b883-4878-8b60-7f352098a63c"},
                }
            }
        ],
    )
    result = PlaybookOnlyDefaultNextValidator().is_valid([playbook])
    assert result[0].message == (
        "Playbook has conditional tasks with an only default condition. Tasks IDs: ['0'].\n"
        "Please remove these tasks or add another non-default condition to these conditional tasks."
    )


def create_invalid_playbook(field: str):
    """Create an invalid playbook that has an invalid taskid or the 'id' under the 'task' field is invalid
    Args:
        - field str: which field to update taskid or task.id.
    Return:
        - a playbook object
    """
    playbook = create_playbook_object()
    tasks = playbook.tasks
    for task_id in tasks:
        task_obj = tasks[task_id]
        if field == "taskid":
            task_obj.taskid = task_obj.taskid + "1234"
        else:
            task_obj.task.id = task_obj.task.id + "1234"
        break
    return playbook


def test_IsValidTaskIdValidator(playbook):
    """
    Given:
    - A playbook
        Case 1: The playbook is valid.
        Case 2: The playbook isn't valid, it has invalid taskid.
        Case 3: The playbook isn't valid, the 'id' under the 'task' field is invalid.

    When:
    - calling IsValidTaskIdValidator.is_valid.

    Then:
    - The results should be as expected:
        Case 1: The playbook is valid
        Case 2: The playbook is invalid
        Case 3: The playbook is invalid
    """
    # Case 1
    playbook_valid = create_playbook_object()
    results_valid = IsValidTaskIdValidator().is_valid([playbook_valid])

    # Case 2
    playbook_invalid_taskid = create_invalid_playbook("taskid")
    results_invalid_taskid = IsValidTaskIdValidator().is_valid(
        [playbook_invalid_taskid]
    )

    # Case 3
    playbook_invalid_id = create_invalid_playbook("id")
    results_invalid_id = IsValidTaskIdValidator().is_valid([playbook_invalid_id])

    assert not results_valid
    assert results_invalid_taskid
    assert results_invalid_id


def test_PlaybookDeleteContextAllValidator():
    """
    Given:
    - A playbook with tasks.
    Case 1: The playbook is valid - test with the default playbook object.
    Case 2: The playbook is invalid, with DeleteContext with all set to 'Yes'
    -

    When:
    - calling PlaybookDeleteContextAllValidator.is_valid.

    Then:
    - The results should be as expected:
        Case 1: The playbook is valid.
        Case 2: The playbook is invalid.
    """
    playbook = create_playbook_object()
    assert not PlaybookDeleteContextAllValidator().is_valid([playbook])
    playbook.tasks = {
        "0": TaskConfig(
            **{
                "id": "test task",
                "taskid": "27b9c747-b883-4878-8b60-7f352098a631",
                "type": "condition",
                "message": {"replyOptions": ["yes"]},
                "nexttasks": {"no": ["1"], "yes": ["2"]},
                "task": {
                    "id": "task-id",
                    "name": "DeleteContext",
                    "scriptName": "DeleteContext",
                },
                "scriptarguments": {"all": {"simple": "yes"}},
            }
        )
    }
    expected_result = (
        "The playbook includes DeleteContext tasks with all set to 'yes', which is not permitted."
        " Please correct the following tasks: ['task-id']"
        " For more info, see:"
        " https://xsoar.pan.dev/docs/playbooks/playbooks-overview#inputs-and-outputs"
    )

    assert (
        PlaybookDeleteContextAllValidator().is_valid([playbook])[0].message
        == expected_result
    )


def test_does_playbook_have_unconnected_tasks():
    """
    Given: A playbook with tasks that are connected to each other.
    When: Validating the playbook.
    Then: The playbook is valid.
    """
    playbook = create_playbook_object(
        paths=["starttaskid", "tasks"],
        values=[
            "0",
            {
                "0": {
                    "id": "test task",
                    "type": "regular",
                    "message": {"replyOptions": ["yes"]},
                    "nexttasks": {"#none#": ["1"]},
                    "task": {"id": "27b9c747-b883-4878-8b60-7f352098a63c"},
                    "taskid": "27b9c747-b883-4878-8b60-7f352098a631",
                },
                "1": {
                    "id": "test task",
                    "type": "condition",
                    "message": {"replyOptions": ["yes"]},
                    "nexttasks": {"no": ["2"]},
                    "task": {"id": "27b9c747-b883-4878-8b60-7f352098a63c"},
                    "taskid": "27b9c747-b883-4878-8b60-7f352098a632",
                },
            },
        ],
    )
    validation_results = DoesPlaybookHaveUnconnectedTasks().is_valid([playbook])
    assert len(validation_results) == 0  # No validation results should be returned


def test_does_playbook_have_unconnected_tasks_not_valid():
    """
    Given: A playbook with tasks that are not connected to the root task.
    When: Validating the playbook.
    Then: The playbook is not valid.
    """
    playbook = create_playbook_object(
        paths=["starttaskid", "tasks"],
        values=[
            "0",
            {
                "0": {
                    "id": "test task",
                    "type": "regular",
                    "message": {"replyOptions": ["yes"]},
                    "nexttasks": {"#none#": ["1"]},
                    "task": {"id": "27b9c747-b883-4878-8b60-7f352098a63c"},
                    "taskid": "27b9c747-b883-4878-8b60-7f352098a631",
                },
                "1": {
                    "id": "test task",
                    "type": "condition",
                    "message": {"replyOptions": ["yes"]},
                    "nexttasks": {"no": ["2"]},
                    "task": {"id": "27b9c747-b883-4878-8b60-7f352098a63c"},
                    "taskid": "27b9c747-b883-4878-8b60-7f352098a632",
                },
                "3": {
                    "id": "test task",
                    "type": "condition",
                    "message": {"replyOptions": ["yes"]},
                    "nexttasks": {"no": ["2"]},
                    "task": {"id": "27b9c747-b883-4878-8b60-7f352098a63c"},
                    "taskid": "27b9c747-b883-4878-8b60-7f352098a632",
                },
                "4": {
                    "id": "test task",
                    "type": "condition",
                    "message": {"replyOptions": ["yes"]},
                    "nexttasks": {"no": ["2"]},
                    "task": {"id": "27b9c747-b883-4878-8b60-7f352098a63c"},
                    "taskid": "27b9c747-b883-4878-8b60-7f352098a632",
                },
            },
        ],
    )
    orphan_tasks = ["3", "4"]
    validation_result = DoesPlaybookHaveUnconnectedTasks().is_valid([playbook])
    assert validation_result
    assert validation_result[0].message == ERROR_MSG.format(orphan_tasks=orphan_tasks)


def test_IsDefaultNotOnlyConditionValidator():
    """
    Given:
        Case a: playbook with no conditional tasks.
        Case b: playbook with conditional tasks that has two reply options - yes/no.
        Case c: playbook with conditional tasks that has one reply options - #default#.
    When: Validating the playbook tasks to have more than a default option (IsDefaultNotOnlyConditionValidator).
    Then:
        Case a: The validation passes (result list of invalid items is empty)
        Case b: The validation passes (result list of invalid items is empty)
        Case c: The validation fails (result list of invalid items contains the invalid playbook)
    """
    playbook = create_playbook_object()
    assert not IsDefaultNotOnlyConditionValidator().is_valid([playbook])
    playbook.tasks = {
        "0": TaskConfig(
            **{
                "id": "0",
                "type": "condition",
                "taskid": "27b9c747-b883-4878-8b60-7f352098a631",
                "message": {"replyOptions": ["yes", "no"]},
                "task": {"id": "27b9c747-b883-4878-8b60-7f352098a63c"},
            }
        )
    }

    assert not IsDefaultNotOnlyConditionValidator().is_valid([playbook])
    playbook.tasks = {
        "0": TaskConfig(
            **{
                "id": "0",
                "type": "condition",
                "taskid": "27b9c747-b883-4878-8b60-7f352098a631",
                "message": {"replyOptions": ["#default#"]},
                "task": {"id": "27b9c747-b883-4878-8b60-7f352098a63c"},
            }
        )
    }
    assert IsDefaultNotOnlyConditionValidator().is_valid([playbook])


def test_IsPlayBookUsingAnInstanceValidator_is_valid():
    """
    Given:
    - A playbook
        Case 1: The playbook is valid.
        Case 2: The playbook isn't valid, it has using field.
    When:
    - calling IsPlayBookUsingAnInstanceValidator.is_valid.
    Then:
    - The results should be as expected:
        Case 1: The playbook is valid
        Case 2: The playbook is invalid
    """
    # Case 1
    valid_playbook = create_playbook_object()
    valid_result = IsPlayBookUsingAnInstanceValidator().is_valid([valid_playbook])

    # Case 2
    invalid_playbook = create_playbook_object()
    for _, task in invalid_playbook.tasks.items():
        task.scriptarguments = {"using": "instance_name"}
    results_invalid = IsPlayBookUsingAnInstanceValidator().is_valid([invalid_playbook])

    assert valid_result == []
    assert results_invalid != []
    assert results_invalid[0].message == (
        "Playbook should not use specific instance for tasks: {0}.".format(
            ", ".join([task.taskid for task in invalid_playbook.tasks.values()])
        )
    )


def test_IsPlayBookUsingAnInstanceValidator_fix():
    """
    Given:
    - A playbook
        Case 1: The playbook isn't valid, it will be fixed.
    When:
    - calling IsPlayBookUsingAnInstanceValidator.fix.
    Then:
    - The message appears with the invalid tasks.
    """

    # Case 1
    invalid_playbook = create_playbook_object()
    for _, task in invalid_playbook.tasks.items():
        task.scriptarguments = {"using": "instance_name", "some_key": "value"}
    validator_invalid_playbook = IsPlayBookUsingAnInstanceValidator()
    validator_invalid_playbook.invalid_tasks[invalid_playbook.name] = [
        task for task in invalid_playbook.tasks.values()
    ]
    fix_validator = validator_invalid_playbook.fix(invalid_playbook)
    fix_message = fix_validator.message
    fixed_content_item: Playbook = fix_validator.content_object
    expected_message = (
        "Removed The 'using' statement from the following tasks tasks: {0}.".format(
            ", ".join([task.taskid for task in invalid_playbook.tasks.values()])
        )
    )
    assert fix_message == expected_message
    for tasks in fixed_content_item.tasks.values():
        scriptargs = tasks.scriptarguments
        assert scriptargs == {"some_key": "value"}
>>>>>>> 14704662
<|MERGE_RESOLUTION|>--- conflicted
+++ resolved
@@ -25,6 +25,9 @@
 from demisto_sdk.commands.validate.validators.PB_validators.PB108_is_valid_task_id import (
     IsValidTaskIdValidator,
 )
+from demisto_sdk.commands.validate.validators.PB_validators.PB115_is_tasks_quiet_mode import (
+    IsTasksQuietModeValidator,
+)
 from demisto_sdk.commands.validate.validators.PB_validators.PB118_is_input_key_not_in_tasks import (
     IsInputKeyNotInTasksValidator,
 )
@@ -34,16 +37,12 @@
 from demisto_sdk.commands.validate.validators.PB_validators.PB123_is_conditional_task_has_unhandled_reply_options import (
     IsAskConditionHasUnhandledReplyOptionsValidator,
 )
-<<<<<<< HEAD
-from demisto_sdk.commands.validate.validators.PB_validators.PB115_is_tasks_quiet_mode import (
-    IsTasksQuietModeValidator,
-=======
+
 from demisto_sdk.commands.validate.validators.PB_validators.PB125_playbook_only_default_next import (
     PlaybookOnlyDefaultNextValidator,
 )
 from demisto_sdk.commands.validate.validators.PB_validators.PB126_is_default_not_only_condition import (
     IsDefaultNotOnlyConditionValidator,
->>>>>>> 14704662
 )
 
 
@@ -332,7 +331,6 @@
     assert IsAskConditionHasUnhandledReplyOptionsValidator().is_valid([playbook])
 
 
-<<<<<<< HEAD
 def test_IsTasksQuietModeValidator_fail_case():
     """
     Given:
@@ -443,7 +441,7 @@
     assert len(validator.is_valid([playbook])) == 0
     fix_playbook = validator.fix(playbook).content_object
     assert fix_playbook == playbook
-=======
+
 def test_PB125_playbook_only_default_next_valid():
     """
     Given:
@@ -785,4 +783,3 @@
     for tasks in fixed_content_item.tasks.values():
         scriptargs = tasks.scriptarguments
         assert scriptargs == {"some_key": "value"}
->>>>>>> 14704662
