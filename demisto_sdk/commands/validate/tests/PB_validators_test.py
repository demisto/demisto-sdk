import pytest

from demisto_sdk.commands.content_graph.objects.base_playbook import TaskConfig
from demisto_sdk.commands.content_graph.objects.pack_content_items import (
    PackContentItems,
)
from demisto_sdk.commands.content_graph.objects.playbook import Playbook
from demisto_sdk.commands.validate.tests.test_tools import (
    create_playbook_object,
    create_trigger_object,
)
from demisto_sdk.commands.validate.validators.PB_validators.PB100_is_no_rolename import (
    IsNoRolenameValidator,
)
from demisto_sdk.commands.validate.validators.PB_validators.PB101_is_playbook_has_unreachable_condition import (
    IsAskConditionHasUnreachableConditionValidator,
)
from demisto_sdk.commands.validate.validators.PB_validators.PB103_does_playbook_have_unconnected_tasks import (
    ERROR_MSG,
    DoesPlaybookHaveUnconnectedTasks,
)
from demisto_sdk.commands.validate.validators.PB_validators.PB104_deprecated_description import (
    DeprecatedDescriptionValidator,
)
from demisto_sdk.commands.validate.validators.PB_validators.PB105_playbook_delete_context_all import (
    PlaybookDeleteContextAllValidator,
)
from demisto_sdk.commands.validate.validators.PB_validators.PB106_is_playbook_using_an_instance import (
    IsPlayBookUsingAnInstanceValidator,
)
from demisto_sdk.commands.validate.validators.PB_validators.PB108_is_valid_task_id import (
    IsValidTaskIdValidator,
)
from demisto_sdk.commands.validate.validators.PB_validators.PB109_is_taskid_equals_id import (
    IsTaskidDifferentFromidValidator,
)
from demisto_sdk.commands.validate.validators.PB_validators.PB114_playbook_quiet_mode import (
    PlaybookQuietModeValidator,
)
from demisto_sdk.commands.validate.validators.PB_validators.PB115_is_tasks_quiet_mode import (
    IsTasksQuietModeValidator,
)
from demisto_sdk.commands.validate.validators.PB_validators.PB116_is_stopping_on_error import (
    IsStoppingOnErrorValidator,
)
from demisto_sdk.commands.validate.validators.PB_validators.PB118_is_input_key_not_in_tasks import (
    IsInputKeyNotInTasksValidator,
)
from demisto_sdk.commands.validate.validators.PB_validators.PB119_check_inputs_used import (
    CheckInputsUsedExist,
)
from demisto_sdk.commands.validate.validators.PB_validators.PB122_does_playbook_have_unhandled_conditions import (
    DoesPlaybookHaveUnhandledConditionsValidator,
)
from demisto_sdk.commands.validate.validators.PB_validators.PB123_is_conditional_task_has_unhandled_reply_options import (
    IsAskConditionHasUnhandledReplyOptionsValidator,
)
from demisto_sdk.commands.validate.validators.PB_validators.PB124_is_playbook_contain_unhandled_script_condition_branches import (
    IsPlaybookContainUnhandledScriptConditionBranchesValidator,
)
from demisto_sdk.commands.validate.validators.PB_validators.PB125_playbook_only_default_next import (
    PlaybookOnlyDefaultNextValidator,
)
from demisto_sdk.commands.validate.validators.PB_validators.PB126_is_default_not_only_condition import (
    IsDefaultNotOnlyConditionValidator,
)
from demisto_sdk.commands.validate.validators.PB_validators.PB127_marketplace_keys_have_default_value import (
    MarketplaceKeysHaveDefaultValidator,
)
from demisto_sdk.commands.validate.validators.PB_validators.PB130_is_silent_playbook import (
    IsSilentPlaybookValidator,
)
<<<<<<< HEAD
from demisto_sdk.commands.validate.validators.PB_validators.PB121_is_correct_value_references_interface import (
    IsCorrectValueReferencesInterface,
=======
from demisto_sdk.commands.validate.validators.PB_validators.PB131_is_silent_playbook_relationships import (
    IsSilentPlaybookRelationshipsValidator,
)
from demisto_sdk.commands.validate.validators.PB_validators.PB132_no_readme_for_silent_playbook import (
    NoReadmeForSilentPlaybook,
>>>>>>> f4dae5c7
)


@pytest.mark.parametrize(
    "content_item, expected_result",
    [
        (
            create_playbook_object(
                paths=["inputs", "tasks.0.task.key"],
                values=[
                    [{"key": "input_name1", "value": "input_value1"}],
                    {"first_input": "inputs.input_name1"},
                ],
            ),
            [],
        ),
        (
            create_playbook_object(
                paths=["inputs", "tasks.0.task.key"],
                values=[
                    [{"key": "input_name1", "value": "input_value1"}],
                    {
                        "first_input": "inputs.input_name1",
                        "second_input": "inputs.input_name2",
                    },
                ],
            ),
            [],
        ),
        (
            create_playbook_object(
                paths=["inputs", "tasks.0.task.key"],
                values=[
                    [{"key": "input_name2", "value": "input_value2"}],
                    {"first_input": "inputs.input_name1"},
                ],
            ),
            "The playbook 'Detonate File - JoeSecurity V2' contains the following inputs that are not used in any of its tasks: input_name2",
        ),
    ],
)
def test_obtain_invalid_content_items_all_inputs_in_use(content_item, expected_result):
    """
    Given:
    - A playbook with inputs in some tasks and inputs defined in the inputs section
        Case 1: All inputs defined in the inputs section are in use in the playbook
        Case 2: All inputs defined in the inputs section are in use in the playbook but not all inputs in use are defined in the inputs section
        Case 3: All inputs defined in the inputs section are not in use in the playbook

    When:
    - Validating the playbook

    Then:
    - The results should be as expected:
        Case 1: The playbook is valid
        Case 2: The playbook is valid since all inputs defined in the inputs section are in use in the playbook
        Case 3: The playbook is invalid
    """
    result = IsInputKeyNotInTasksValidator().obtain_invalid_content_items(
        [content_item]
    )

    assert (
        result == expected_result
        if isinstance(expected_result, list)
        else result[0].message == expected_result
    )


def test_using_input_not_provided():
    """
    Given:
        inputs 2 and
    When:
        using input 3
    Then:
        Will fail on input 3 (Comments, File, ReportFileType, Systems, Timeout are from the default test config)

    """
    playbook = create_playbook_object(
        paths=["inputs", "tasks.0.task.key"],
        values=[
            [
                {"key": "input_name1", "value": "input_value1"},
                {"key": "input_name2", "value": "input_value2"},
            ],
            {"first_input": "inputs.input_name1", "another 1 ": "inputs.input_name3"},
        ],
    )
    result = CheckInputsUsedExist().obtain_invalid_content_items([playbook])
    assert len(result) == 1
    assert (
        result[0].message
        == "Inputs [Comments, File, ReportFileType, Systems, Timeout, input_name3] were used but not provided for this playbook."
    )


def test_playbook_quiet_mode_regular_playbook_pass():
    """
    Given:
        A regular pb with quiet mode false
    When:
        Calling Validate
    Then:
        The validation shouldnt fail

    """
    playbook = create_playbook_object(["quiet"], [False])
    assert PlaybookQuietModeValidator().obtain_invalid_content_items([playbook]) == []


def test_indicator_pb_must_be_quiet():
    """
    Given:
        A pb with queryEntity indicators
    When:
        not in quiet mode
    Then:
        The validation should fail

    """
    playbook = create_playbook_object(
        ["inputs", "quiet"],
        [
            [
                {
                    "value": {},
                    "required": False,
                    "description": "",
                    "playbookInputQuery": {"query": "", "queryEntity": "indicators"},
                }
            ],
            False,
        ],
    )
    result = PlaybookQuietModeValidator().obtain_invalid_content_items([playbook])
    assert len(result) == 1
    assert (
        result[0].message
        == "Playbooks with a playbookInputQuery for indicators should be on quiet mode."
    )


@pytest.mark.parametrize(
    "content_item, expected_result",
    [
        (
            create_playbook_object(),
            [],
        ),
        (
            create_playbook_object(
                paths=["rolename"],
                values=[[]],
            ),
            [],
        ),
        (
            create_playbook_object(
                paths=["rolename"],
                values=[["Administrator"]],
            ),
            "The playbook 'Detonate File - JoeSecurity V2' can not have a rolename, please remove the field.",
        ),
    ],
)
def test_is_no_rolename(content_item, expected_result):
    """
    Given:
    - A playbook with id
        Case 1: The playbook has only id and no rolename.
        Case 2: The playbook has id and an empty rolename.
        Case 3: The playbook has id and rolename.

    When:
    - Validating the playbook

    Then:
    - The results should be as expected:
        Case 1: The playbook is valid
        Case 2: The playbook is invalid
        Case 3: The playbook is invalid
    """
    result = IsNoRolenameValidator().obtain_invalid_content_items([content_item])

    assert (
        result == expected_result
        if isinstance(expected_result, list)
        else result[0].message == expected_result
    )


@pytest.mark.parametrize(
    "content_item, expected_result",
    [
        (
            create_playbook_object(
                paths=["deprecated", "description"],
                values=[True, "Deprecated. Use <PLAYBOOK_NAME> instead."],
            ),
            [],
        ),
        (
            create_playbook_object(
                paths=["deprecated", "description"],
                values=[True, "Deprecated. <REASON> No available replacement."],
            ),
            [],
        ),
        (
            create_playbook_object(
                paths=["deprecated", "description"],
                values=[True, "Not a valid description"],
            ),
            "The deprecated playbook 'Detonate File - JoeSecurity V2' has invalid description.\nThe description of "
            'all deprecated playbooks should follow one of the formats:\n1. "Deprecated. Use <PLAYBOOK_NAME> '
            'instead."\n2. "Deprecated. <REASON> No available replacement."',
        ),
    ],
)
def test_is_deprecated_with_invalid_description(content_item, expected_result):
    """
    Given:
    - A playbook with id
        Case 1: The playbook is deprecated and has valid description.
        Case 2: The playbook is deprecated and has valid description.
        Case 3: The playbook is deprecated and has invalid description.

    When:
    - calling DeprecatedDescriptionValidator.obtain_invalid_content_items.

    Then:
    - The results should be as expected:
        Case 1: The playbook is valid
        Case 2: The playbook is valid
        Case 3: The playbook is invalid
    """
    result = DeprecatedDescriptionValidator().obtain_invalid_content_items(
        [content_item]
    )

    assert (
        result == expected_result
        if isinstance(expected_result, list)
        else result[0].message == expected_result
    )


def test_does_playbook_have_unhandled_conditions__valid():
    """
    Given: A playbook with condition tasks.
    When:
    - All condition options are handled properly.
    Then:
    - Ensure the validation does not fail.
    """
    playbook = create_playbook_object()
    playbook.tasks = {
        "VALID__NOT_A_CONDITION": TaskConfig(
            id="valid_0",
            type="playbook",
            taskid="",
            task={"id": ""},
        ),
        "VALID__NO_CONDITIONS": TaskConfig(
            id="valid_1",
            type="condition",
            nexttasks={"yes": ["2"]},
            conditions=[],
            taskid="",
            task={"id": ""},
        ),
        "VALID__MULTIPLE_OPTIONS_AND_#DEFAULT#_NEXTTASK": TaskConfig(
            id="valid_2",
            type="condition",
            nexttasks={"#default#": ["3"], "yes": ["4"], "no": ["5"]},
            conditions=[{"label": "yes"}, {"label": "no"}],
            taskid="",
            task={"id": ""},
        ),
    }
    errors = (
        DoesPlaybookHaveUnhandledConditionsValidator().obtain_invalid_content_items(
            [playbook]
        )
    )
    assert len(errors) == 0


def test_does_playbook_have_unhandled_conditions__invalid():
    """
    Given: A playbook with condition tasks.
    When:
    - Some condition option are unhandled.
    Then:
    - Ensure the validation fails on the expected errors.
    """
    playbook = create_playbook_object()
    playbook.tasks = {
        "INVALID__LABEL_WITHOUT_NEXTTASK": TaskConfig(
            id="invalid_0",
            type="condition",
            nexttasks={},
            conditions=[{"label": "oh"}],
            taskid="",
            task={"id": ""},
        ),
        "INVALID__NEXTTASK_WITHOUT_LABEL": TaskConfig(
            id="invalid_1",
            type="condition",
            nexttasks={"yes": ["4"], "oh": ["3"]},
            conditions=[{"label": "yes"}],
            taskid="",
            task={"id": ""},
        ),
        "INVALID__MULTIPLE_HANDLED_AND_UNHANDLED_CONDITIONS": TaskConfig(
            id="invalid_2",
            type="condition",
            nexttasks={"#default#": ["3"], "yes": ["4"], "no": ["5"], "hi": ["6"]},
            conditions=[{"label": "yes"}, {"label": "no"}, {"label": "bye"}],
            taskid="",
            task={"id": ""},
        ),
    }
    errors = (
        DoesPlaybookHaveUnhandledConditionsValidator().obtain_invalid_content_items(
            [playbook]
        )
    )
    assert len(errors) == len(playbook.tasks)
    assert any(
        "ID: invalid_2" in error.message
        and "HI" in error.message
        and "BYE" in error.message
        for error in errors
    )


def test_IsAskConditionHasUnreachableConditionValidator():
    playbook = create_playbook_object()
    assert not IsAskConditionHasUnreachableConditionValidator().obtain_invalid_content_items(
        [playbook]
    )
    playbook.tasks = {
        "0": TaskConfig(
            **{
                "id": "test task",
                "taskid": "27b9c747-b883-4878-8b60-7f352098a631",
                "type": "condition",
                "message": {"replyOptions": ["yes"]},
                "nexttasks": {"no": ["1"], "yes": ["2"]},
                "task": {"id": "27b9c747-b883-4878-8b60-7f352098a63c"},
            }
        )
    }
    assert (
        IsAskConditionHasUnreachableConditionValidator().obtain_invalid_content_items(
            [playbook]
        )
    )


def test_IsAskConditionHasUnhandledReplyOptionsValidator():
    playbook = create_playbook_object()
    assert not IsAskConditionHasUnhandledReplyOptionsValidator().obtain_invalid_content_items(
        [playbook]
    )
    playbook.tasks = {
        "0": TaskConfig(
            **{
                "id": "test task",
                "taskid": "27b9c747-b883-4878-8b60-7f352098a631",
                "type": "condition",
                "message": {"replyOptions": ["yes"]},
                "nexttasks": {"no": ["1"]},
                "task": {"id": "27b9c747-b883-4878-8b60-7f352098a63c"},
            }
        )
    }
    assert (
        IsAskConditionHasUnhandledReplyOptionsValidator().obtain_invalid_content_items(
            [playbook]
        )
    )


def test_indicator_pb_must_stop_on_error():
    """
    Given: A pb with queryEntity indicators
    When: Playbook stops on error
    Then: Validation should pass
    """
    playbook = create_playbook_object(
        ["inputs"],
        [
            [
                {
                    "value": {},
                    "required": False,
                    "description": "",
                    "playbookInputQuery": {"query": "", "queryEntity": "indicators"},
                }
            ],
        ],
    )
    res = IsStoppingOnErrorValidator().obtain_invalid_content_items([playbook])
    assert len(res) == 0


def test_indicator_pb_must_stop_on_error_invalid():
    """
    Given: A pb with queryEntity indicators
    When: Playbook continues on error
    Then: Validation should fail
    """
    error_message = IsStoppingOnErrorValidator.error_message
    playbook = create_playbook_object(
        ["inputs", "tasks.0.continueonerror"],
        [
            [
                {
                    "value": {},
                    "required": False,
                    "description": "",
                    "playbookInputQuery": {"query": "", "queryEntity": "indicators"},
                }
            ],
            True,
        ],
    )
    res = IsStoppingOnErrorValidator().obtain_invalid_content_items([playbook])
    assert len(res) == 1
    bad_task = playbook.tasks
    assert res[0].message == error_message.format([bad_task.get("0")])


def test_IsTasksQuietModeValidator_fail_case():
    """
    Given:
    - A invalid playbook with tasks that "quietmode" field is 2
    - An invalid playbook to fix

    When:
    - calling IsTasksQuietModeValidator.obtain_invalid_content_items.
    - calling IsTasksQuietModeValidator.fix

    Then:
    - The playbook is invalid
    -The playbook becomes valid
    """
    playbook = create_playbook_object(
        ["inputs", "quiet", "tasks"],
        [
            [
                {
                    "value": {},
                    "required": False,
                    "description": "",
                    "playbookInputQuery": {"query": "", "queryEntity": "indicators"},
                }
            ],
            False,
            {
                "0": {
                    "id": "test fail task No1",
                    "taskid": "27b9c747-b883-4878-8b60-7f352098a631",
                    "type": "condition",
                    "message": {"replyOptions": ["yes"]},
                    "nexttasks": {"no": ["1"]},
                    "task": {"id": "27b9c747-b883-4878-8b60-7f352098a63c"},
                    "quietmode": 2,
                },
                "1": {
                    "id": "test fail task No2",
                    "taskid": "27b9c747-b883-4878-8b60-7f352098a631",
                    "type": "condition",
                    "message": {"replyOptions": ["yes"]},
                    "nexttasks": {"no": ["1"]},
                    "task": {"id": "27b9c747-b883-4878-8b60-7f352098a63c"},
                    "quietmode": 2,
                },
            },
        ],
        pack_info={},
    )
    validator = IsTasksQuietModeValidator()
    validate_res = validator.obtain_invalid_content_items([playbook])
    assert len(validate_res) == 1
    assert (
        (validate_res[0]).message
        == "Playbook 'Detonate File - JoeSecurity V2' contains tasks that are not in quiet mode (quietmode: 2) The tasks names is: 'test fail task No1, test fail task No2'."
    )
    fix_playbook = validator.fix(playbook).content_object
    assert len(validator.obtain_invalid_content_items([fix_playbook])) == 0


def test_IsTasksQuietModeValidator_pass_case():
    """
    Given:
    - A valid playbook with tasks that "quietmode" field is 1

    When:
    - calling IsTasksQuietModeValidator.obtain_invalid_content_items.
    - calling IsTasksQuietModeValidator.fix

    Then:
    - The playbook is valid
    - The playbook doesn't changed
    """
    playbook = create_playbook_object(
        ["inputs", "quiet", "tasks"],
        [
            [
                {
                    "value": {},
                    "required": False,
                    "description": "",
                    "playbookInputQuery": {"query": "", "queryEntity": "indicators"},
                }
            ],
            False,
            {
                "0": {
                    "id": "test task",
                    "taskid": "27b9c747-b883-4878-8b60-7f352098a631",
                    "type": "condition",
                    "message": {"replyOptions": ["yes"]},
                    "nexttasks": {"no": ["1"]},
                    "task": {"id": "27b9c747-b883-4878-8b60-7f352098a63c"},
                    "quietmode": 1,
                }
            },
        ],
    )
    validator = IsTasksQuietModeValidator()
    assert len(validator.obtain_invalid_content_items([playbook])) == 0
    fix_playbook = validator.fix(playbook).content_object
    assert fix_playbook == playbook


def test_PB125_playbook_only_default_next_valid():
    """
    Given:
    - A default standard playbook.

    When:
    - calling PlaybookOnlyDefaultNextValidator.obtain_invalid_content_items.

    Then:
    - The results should be empty as expected without validation error results.
    """
    playbook = create_playbook_object()
    assert not PlaybookOnlyDefaultNextValidator().obtain_invalid_content_items(
        [playbook]
    )


def test_PB125_playbook_only_default_next_not_valid():
    """
    Given:
    - A playbook with a condition task with only a default nexttask.

    When:
    - calling PlaybookOnlyDefaultNextValidator.obtain_invalid_content_items.

    Then:
    - The results should contain a validation error object.
    """
    playbook = create_playbook_object(
        paths=["tasks"],
        values=[
            {
                "0": {
                    "id": "test task",
                    "taskid": "27b9c747-b883-4878-8b60-7f352098a631",
                    "type": "condition",
                    "message": {"replyOptions": ["yes"]},
                    "nexttasks": {"#default#": ["1"]},
                    "task": {"id": "27b9c747-b883-4878-8b60-7f352098a63c"},
                }
            }
        ],
    )
    result = PlaybookOnlyDefaultNextValidator().obtain_invalid_content_items([playbook])
    assert result[0].message == (
        "Playbook has conditional tasks with an only default condition. Tasks IDs: ['0'].\n"
        "Please remove these tasks or add another non-default condition to these conditional tasks."
    )


def create_invalid_playbook(field: str):
    """Create an invalid playbook that has an invalid taskid or the 'id' under the 'task' field is invalid
    Args:
        - field str: which field to update taskid or task.id.
    Return:
        - a playbook object
    """
    playbook = create_playbook_object()
    tasks = playbook.tasks
    for task_id in tasks:
        task_obj = tasks[task_id]
        if field == "taskid":
            task_obj.taskid = task_obj.taskid + "1234"
        else:
            task_obj.task.id = task_obj.task.id + "1234"
        break
    return playbook


def test_IsValidTaskIdValidator(playbook):
    """
    Given:
    - A playbook
        Case 1: The playbook is valid.
        Case 2: The playbook isn't valid, it has invalid taskid.
        Case 3: The playbook isn't valid, the 'id' under the 'task' field is invalid.

    When:
    - calling IsValidTaskIdValidator.obtain_invalid_content_items.

    Then:
    - The results should be as expected:
        Case 1: The playbook is valid
        Case 2: The playbook is invalid
        Case 3: The playbook is invalid
    """
    # Case 1
    playbook_valid = create_playbook_object()
    results_valid = IsValidTaskIdValidator().obtain_invalid_content_items(
        [playbook_valid]
    )

    # Case 2
    playbook_invalid_taskid = create_invalid_playbook("taskid")
    results_invalid_taskid = IsValidTaskIdValidator().obtain_invalid_content_items(
        [playbook_invalid_taskid]
    )

    # Case 3
    playbook_invalid_id = create_invalid_playbook("id")
    results_invalid_id = IsValidTaskIdValidator().obtain_invalid_content_items(
        [playbook_invalid_id]
    )

    assert not results_valid
    assert results_invalid_taskid
    assert results_invalid_id


def test_PlaybookDeleteContextAllValidator():
    """
    Given:
    - A playbook with tasks.
    Case 1: The playbook is valid - test with the default playbook object.
    Case 2: The playbook is invalid, with DeleteContext with all set to 'Yes'
    -

    When:
    - calling PlaybookDeleteContextAllValidator.obtain_invalid_content_items.

    Then:
    - The results should be as expected:
        Case 1: The playbook is valid.
        Case 2: The playbook is invalid.
    """
    playbook = create_playbook_object()
    assert not PlaybookDeleteContextAllValidator().obtain_invalid_content_items(
        [playbook]
    )
    playbook.tasks = {
        "0": TaskConfig(
            **{
                "id": "test task",
                "taskid": "27b9c747-b883-4878-8b60-7f352098a631",
                "type": "condition",
                "message": {"replyOptions": ["yes"]},
                "nexttasks": {"no": ["1"], "yes": ["2"]},
                "task": {
                    "id": "task-id",
                    "name": "DeleteContext",
                    "scriptName": "DeleteContext",
                },
                "scriptarguments": {"all": {"simple": "yes"}},
            }
        )
    }
    expected_result = (
        "The playbook includes DeleteContext tasks with all set to 'yes', which is not permitted."
        " Please correct the following tasks: ['task-id']"
        " For more info, see:"
        " https://xsoar.pan.dev/docs/playbooks/playbooks-overview#inputs-and-outputs"
    )

    assert (
        PlaybookDeleteContextAllValidator()
        .obtain_invalid_content_items([playbook])[0]
        .message
        == expected_result
    )


def test_does_playbook_have_unconnected_tasks():
    """
    Given: A playbook with tasks that are connected to each other.
    When: Validating the playbook.
    Then: The playbook is valid.
    """
    playbook = create_playbook_object(
        paths=["starttaskid", "tasks"],
        values=[
            "0",
            {
                "0": {
                    "id": "test task",
                    "type": "regular",
                    "message": {"replyOptions": ["yes"]},
                    "nexttasks": {"#none#": ["1"]},
                    "task": {"id": "27b9c747-b883-4878-8b60-7f352098a63c"},
                    "taskid": "27b9c747-b883-4878-8b60-7f352098a631",
                },
                "1": {
                    "id": "test task",
                    "type": "condition",
                    "message": {"replyOptions": ["yes"]},
                    "nexttasks": {"no": ["2"]},
                    "task": {"id": "27b9c747-b883-4878-8b60-7f352098a63c"},
                    "taskid": "27b9c747-b883-4878-8b60-7f352098a632",
                },
            },
        ],
    )
    validation_results = (
        DoesPlaybookHaveUnconnectedTasks().obtain_invalid_content_items([playbook])
    )
    assert len(validation_results) == 0  # No validation results should be returned


def test_does_playbook_have_unconnected_tasks_not_valid():
    """
    Given: A playbook with tasks that are not connected to the root task.
    When: Validating the playbook.
    Then: The playbook is not valid.
    """
    playbook = create_playbook_object(
        paths=["starttaskid", "tasks"],
        values=[
            "0",
            {
                "0": {
                    "id": "test task",
                    "type": "regular",
                    "message": {"replyOptions": ["yes"]},
                    "nexttasks": {"#none#": ["1"]},
                    "task": {"id": "27b9c747-b883-4878-8b60-7f352098a63c"},
                    "taskid": "27b9c747-b883-4878-8b60-7f352098a631",
                },
                "1": {
                    "id": "test task",
                    "type": "condition",
                    "message": {"replyOptions": ["yes"]},
                    "nexttasks": {"no": ["2"]},
                    "task": {"id": "27b9c747-b883-4878-8b60-7f352098a63c"},
                    "taskid": "27b9c747-b883-4878-8b60-7f352098a632",
                },
                "3": {
                    "id": "test task",
                    "type": "condition",
                    "message": {"replyOptions": ["yes"]},
                    "nexttasks": {"no": ["2"]},
                    "task": {"id": "27b9c747-b883-4878-8b60-7f352098a63c"},
                    "taskid": "27b9c747-b883-4878-8b60-7f352098a632",
                },
                "4": {
                    "id": "test task",
                    "type": "condition",
                    "message": {"replyOptions": ["yes"]},
                    "nexttasks": {"no": ["2"]},
                    "task": {"id": "27b9c747-b883-4878-8b60-7f352098a63c"},
                    "taskid": "27b9c747-b883-4878-8b60-7f352098a632",
                },
            },
        ],
    )
    orphan_tasks = ["3", "4"]
    validation_result = DoesPlaybookHaveUnconnectedTasks().obtain_invalid_content_items(
        [playbook]
    )
    assert validation_result
    assert validation_result[0].message == ERROR_MSG.format(orphan_tasks=orphan_tasks)


def test_IsDefaultNotOnlyConditionValidator():
    """
    Given:
        Case a: playbook with no conditional tasks.
        Case b: playbook with conditional tasks that has two reply options - yes/no.
        Case c: playbook with conditional tasks that has one reply options - #default#.
    When: Validating the playbook tasks to have more than a default option (IsDefaultNotOnlyConditionValidator).
    Then:
        Case a: The validation passes (result list of invalid items is empty)
        Case b: The validation passes (result list of invalid items is empty)
        Case c: The validation fails (result list of invalid items contains the invalid playbook)
    """
    playbook = create_playbook_object()
    assert not IsDefaultNotOnlyConditionValidator().obtain_invalid_content_items(
        [playbook]
    )
    playbook.tasks = {
        "0": TaskConfig(
            **{
                "id": "0",
                "type": "condition",
                "taskid": "27b9c747-b883-4878-8b60-7f352098a631",
                "message": {"replyOptions": ["yes", "no"]},
                "task": {"id": "27b9c747-b883-4878-8b60-7f352098a63c"},
            }
        )
    }
    assert not IsDefaultNotOnlyConditionValidator().obtain_invalid_content_items(
        [playbook]
    )
    playbook.tasks = {
        "0": TaskConfig(
            **{
                "id": "0",
                "type": "condition",
                "taskid": "27b9c747-b883-4878-8b60-7f352098a631",
                "message": {"replyOptions": ["#default#"]},
                "task": {"id": "27b9c747-b883-4878-8b60-7f352098a63c"},
            }
        )
    }
    assert IsDefaultNotOnlyConditionValidator().obtain_invalid_content_items([playbook])


def test_IsTaskidDifferentFromidValidator():
    """
    Given:
    - A playbook with tasks, taskid and id
        Case 1: id equals taskid
        Case 2: id not equals taskid

    When:
    - Validating the playbook

    Then:
    - The results should be as expected:
        Case 1: an empty list
        Case 2: a list in length 1 because there is one error
    """
    playbook = create_playbook_object()
    results = IsTaskidDifferentFromidValidator().obtain_invalid_content_items(
        [playbook]
    )
    assert len(results) == 0
    playbook.tasks = {
        "0": TaskConfig(
            **{
                "id": "test",
                "taskid": "test1",
                "type": "condition",
                "message": {"replyOptions": ["yes"]},
                "nexttasks": {"no": ["1"]},
                "task": {"id": "test"},
            }
        )
    }
    results = IsTaskidDifferentFromidValidator().obtain_invalid_content_items(
        [playbook]
    )
    assert len(results) == 1
    assert (
        results[0].message
        == "On tasks: 0,  the field 'taskid' and the 'id' under the 'task' field must be with equal value."
    )


def test_IsPlayBookUsingAnInstanceValidator_obtain_invalid_content_items():
    """
    Given:
    - A playbook
        Case 1: The playbook is valid.
        Case 2: The playbook isn't valid, it has using field.
    When:
    - calling IsPlayBookUsingAnInstanceValidator.obtain_invalid_content_items.
    Then:
    - The results should be as expected:
        Case 1: The playbook is valid
        Case 2: The playbook is invalid
    """
    # Case 1
    valid_playbook = create_playbook_object()
    valid_result = IsPlayBookUsingAnInstanceValidator().obtain_invalid_content_items(
        [valid_playbook]
    )

    # Case 2
    invalid_playbook = create_playbook_object()
    for _, task in invalid_playbook.tasks.items():
        task.scriptarguments = {"using": "instance_name"}
    results_invalid = IsPlayBookUsingAnInstanceValidator().obtain_invalid_content_items(
        [invalid_playbook]
    )

    assert valid_result == []
    assert results_invalid != []
    assert results_invalid[0].message == (
        "Playbook should not use specific instance for tasks: {0}.".format(
            ", ".join([task.taskid for task in invalid_playbook.tasks.values()])
        )
    )


def test_IsPlayBookUsingAnInstanceValidator_fix():
    """
    Given:
    - A playbook
        Case 1: The playbook isn't valid, it will be fixed.
    When:
    - calling IsPlayBookUsingAnInstanceValidator.fix.
    Then:
    - The message appears with the invalid tasks.
    """

    # Case 1
    invalid_playbook = create_playbook_object()
    for _, task in invalid_playbook.tasks.items():
        task.scriptarguments = {"using": "instance_name", "some_key": "value"}
    validator_invalid_playbook = IsPlayBookUsingAnInstanceValidator()
    validator_invalid_playbook.invalid_tasks[invalid_playbook.name] = [
        task for task in invalid_playbook.tasks.values()
    ]
    fix_validator = validator_invalid_playbook.fix(invalid_playbook)
    fix_message = fix_validator.message
    fixed_content_item: Playbook = fix_validator.content_object
    expected_message = (
        "Removed The 'using' statement from the following tasks tasks: {0}.".format(
            ", ".join([task.taskid for task in invalid_playbook.tasks.values()])
        )
    )
    assert fix_message == expected_message
    for tasks in fixed_content_item.tasks.values():
        scriptargs = tasks.scriptarguments
        assert scriptargs == {"some_key": "value"}


def test_IsPlaybookContainUnhandledScriptConditionBranchesValidator_obtain_invalid_content_items():
    """
    Given:
    - A playbook
        Case 1: A valid playbook with 2 conditional tasks:
        - One script condition with 2 next task branches.
        - One non script condition with 1 next task branch.
        Case 2: Two script condition tasks with 1 next task branch each.
    When:
    - calling IsPlaybookContainUnhandledScriptConditionBranchesValidator.obtain_invalid_content_items.
    Then:
    - The results should be as expected:
        Case 1: The playbook is valid.
        Case 2: The playbook is invalid and both tasks should be mentioned as invalid.
    """
    validator = IsPlaybookContainUnhandledScriptConditionBranchesValidator()
    # Case 1
    valid_playbook = create_playbook_object(
        ["tasks"],
        [
            {
                "0": {
                    "id": "test fail task No1",
                    "taskid": "27b9c747-b883-4878-8b60-7f352098a631",
                    "type": "condition",
                    "message": {"replyOptions": ["yes"]},
                    "nexttasks": {"no": ["1"], "yes": ["2"]},
                    "task": {
                        "id": "27b9c747-b883-4878-8b60-7f352098a63c",
                        "scriptName": "test",
                    },
                    "quietmode": 2,
                },
                "1": {
                    "id": "test fail task No2",
                    "taskid": "27b9c747-b883-4878-8b60-7f352098a631",
                    "type": "condition",
                    "message": {"replyOptions": ["yes"]},
                    "nexttasks": {"yes": ["3"]},
                    "task": {"id": "27b9c747-b883-4878-8b60-7f352098a63c"},
                    "quietmode": 2,
                },
            }
        ],
    )
    valid_result = validator.obtain_invalid_content_items([valid_playbook])

    # Case 2
    invalid_playbook = create_playbook_object(
        ["tasks"],
        [
            {
                "0": {
                    "id": "0",
                    "taskid": "27b9c747-b883-4878-8b60-7f352098a631",
                    "type": "condition",
                    "message": {"replyOptions": ["yes"]},
                    "nexttasks": {"no": ["1"]},
                    "task": {
                        "id": "27b9c747-b883-4878-8b60-7f352098a63c",
                        "scriptName": "test",
                    },
                    "quietmode": 2,
                },
                "1": {
                    "id": "1",
                    "taskid": "27b9c747-b883-4878-8b60-7f352098a631",
                    "type": "condition",
                    "message": {"replyOptions": ["yes"]},
                    "nexttasks": {"yes": ["3"]},
                    "task": {
                        "id": "27b9c747-b883-4878-8b60-7f352098a63c",
                        "scriptName": "test",
                    },
                    "quietmode": 2,
                },
            }
        ],
    )
    results_invalid = validator.obtain_invalid_content_items([invalid_playbook])

    assert valid_result == []
    assert results_invalid != []
    assert results_invalid[0].message == (
        "The following conditional tasks contains unhandled conditions: 0, 1."
    )


@pytest.mark.parametrize(
    "playbook_paths, playbook_values, expected_bad_keys, expected_fixed_values",
    [
        # Case 1: No marketplace suffixes specified.
        (
            ["description", "inputs", "starttaskid", "tasks"],
            [
                "some_desc",
                [
                    {
                        "key": "some_key",
                        "value": {"simple": "some value"},
                        "required": False,
                        "description": "some_key_desc",
                        "playbookInputQuery": None,
                    }
                ],
                "0",
                {
                    "0": {
                        "id": "test task",
                        "type": "regular",
                        "message": {"replyOptions": ["yes"]},
                        "nexttasks": {"#none#": ["1"]},
                        "task": {"id": "some_id"},
                        "taskid": "some_id",
                    },
                    "1": {
                        "id": "test task",
                        "type": "condition",
                        "message": {"replyOptions": ["yes"]},
                        "nexttasks": {"no": ["2"]},
                        "task": {"id": "some_id1"},
                        "taskid": "some_id1",
                    },
                },
            ],
            [],
            {},
        ),
        # Case 2: Various suffixes without a default.
        (
            ["starttaskid", "tasks", "inputs"],
            [
                "0",
                {
                    "0": {
                        "id": "test task",
                        "type": "regular",
                        "message": {"replyOptions": ["yes"]},
                        "nexttasks": {"#none#": ["1"]},
                        "task": {"id": "some_id"},
                        "taskid": "some_id",
                    },
                    "1:xsoar": {
                        "id": "test task",
                        "type": "condition",
                        "message": {"replyOptions": ["yes"]},
                        "nexttasks": {"no": ["2"]},
                        "task": {"id": "some_id1"},
                        "taskid": "some_id1",
                    },
                    "1:marketplacev2": {
                        "id": "test task",
                        "type": "condition",
                        "message": {"replyOptions": ["yes"]},
                        "nexttasks": {"no": ["2"]},
                        "task": {"id": "some_id1"},
                        "taskid": "some_id1",
                    },
                },
                [
                    {
                        "key": "some_key",
                        "value:xsoar": {"simple:xsoar_saas": "some saas value"},
                        "value:xsoar_on_prem": {"simple": "some prem value"},
                        "required": False,
                        "description:xpanse": "some_key_desc",
                        "playbookInputQuery": None,
                    }
                ],
            ],
            [
                "root.tasks.1",
                "root.inputs.[0].value:xsoar.simple",
                "root.inputs.[0].value",
                "root.inputs.[0].description",
            ],
            [
                "0",
                {
                    "0": {
                        "id": "test task",
                        "type": "regular",
                        "message": {"replyOptions": ["yes"]},
                        "nexttasks": {"#none#": ["1"]},
                        "task": {"id": "some_id"},
                        "taskid": "some_id",
                    },
                    "1": {
                        "id": "test task",
                        "type": "condition",
                        "message": {"replyOptions": ["yes"]},
                        "nexttasks": {"no": ["2"]},
                        "task": {"id": "some_id1"},
                        "taskid": "some_id1",
                    },
                    "1:xsoar": {
                        "id": "test task",
                        "type": "condition",
                        "message": {"replyOptions": ["yes"]},
                        "nexttasks": {"no": ["2"]},
                        "task": {"id": "some_id1"},
                        "taskid": "some_id1",
                    },
                    "1:marketplacev2": {
                        "id": "test task",
                        "type": "condition",
                        "message": {"replyOptions": ["yes"]},
                        "nexttasks": {"no": ["2"]},
                        "task": {"id": "some_id1"},
                        "taskid": "some_id1",
                    },
                },
                [
                    {
                        "key": "some_key",
                        "value": {
                            "simple:xsoar_saas": "some saas value",
                            "simple": "some saas value",
                        },
                        "value:xsoar": {
                            "simple:xsoar_saas": "some saas value",
                            "simple": "some saas value",
                        },
                        "value:xsoar_on_prem": {"simple": "some prem value"},
                        "required": False,
                        "description:xpanse": "some_key_desc",
                        "description": "some_key_desc",
                        "playbookInputQuery": None,
                    }
                ],
            ],
        ),
        # Case 3: All keys with suffixes have default.
        (
            ["starttaskid", "tasks", "inputs"],
            [
                "0",
                {
                    "0": {
                        "id": "test task",
                        "type": "regular",
                        "message": {"replyOptions": ["yes"]},
                        "nexttasks": {"#none#": ["1"]},
                        "task": {"id": "some_id"},
                        "taskid": "some_id",
                    },
                    "1": {
                        "id": "test task",
                        "type": "condition",
                        "message": {"replyOptions": ["yes"]},
                        "nexttasks": {"no": ["2"]},
                        "task": {"id": "some_id1"},
                        "taskid": "some_id1",
                    },
                    "1:xsoar": {
                        "id": "test task",
                        "type": "condition",
                        "message": {"replyOptions": ["yes"]},
                        "nexttasks": {"no": ["2"]},
                        "task": {"id": "some_id1"},
                        "taskid": "some_id1",
                    },
                    "1:marketplacev2": {
                        "id": "test task",
                        "type": "condition",
                        "message": {"replyOptions": ["yes"]},
                        "nexttasks": {"no": ["2"]},
                        "task": {"id": "some_id1"},
                        "taskid": "some_id1",
                    },
                },
                [
                    {
                        "key": "some_key",
                        "value": {"simple": "stuff"},
                        "value:xsoar": {
                            "simple": "some other value",
                            "simple:xsoar_saas": "some value",
                        },
                        "value:xsoar_on_prem": {"simple": "some value"},
                        "required": False,
                        "required:xsoar_on_prem": True,
                        "description": "some key",
                        "description:xpanse": "some_key_desc",
                        "playbookInputQuery": None,
                    }
                ],
            ],
            [],
            [],
        ),
    ],
)
def test_MarketplaceKeysHaveDefaultValidator(
    playbook_paths, playbook_values, expected_bad_keys, expected_fixed_values
):
    """
    Given: A playbook with:
        Case 1) No marketplace suffixes specified.
        Case 2) Various suffixes without a default.
        Case 3) Various suffixes with a default.
    When: Validating the playbook
    Then: Assert all paths without a default key were displayed and valid returned results accordingly.
        Case 1) valid, no paths.
        Case 2) invalid, all paths are returned.
        Case 3) valid, no paths.
    """
    error_message = (
        "The following playbook yml keys only do not have a default option: {}. Please remove these keys or add "
        "another default option to each key."
    )
    playbook_obj = create_playbook_object(paths=playbook_paths, values=playbook_values)
    marketplace_suffix_validator = MarketplaceKeysHaveDefaultValidator()
    results = marketplace_suffix_validator.obtain_invalid_content_items([playbook_obj])
    assert len(results) == (1 if expected_bad_keys else 0)
    if results:
        assert results[0].message == error_message.format(expected_bad_keys)

        fix_validator = marketplace_suffix_validator.fix(playbook_obj)
        fix_message = fix_validator.message
        fixed_content_item: Playbook = fix_validator.content_object

        expected_playbook_obj = create_playbook_object(
            paths=playbook_paths, values=expected_fixed_values
        )

        for expected_bad_key in expected_bad_keys:
            assert expected_bad_key in fix_message

        assert fixed_content_item.data == expected_playbook_obj.data


@pytest.mark.parametrize(
    "name, id, is_silent, result_len",
    [
        (
            "test",
            "test",
            False,
            0,
        ),
        (
            "silent-test",
            "silent-test",
            True,
            0,
        ),
        (
            "test",
            "silent-test",
            True,
            1,
        ),
        (
            "silent-test",
            "test",
            True,
            1,
        ),
        (
            "silent-test",
            "silent-test",
            False,
            1,
        ),
        (
            "test",
            "silent-test",
            False,
            1,
        ),
        (
            "silent-test",
            "test",
            False,
            1,
        ),
        (
            "test",
            "test",
            True,
            1,
        ),
    ],
)
def test_IsSilentPlaybookValidator(name, id, is_silent, result_len):
    """
    Given:
        case 1: issilent = False, and name/id do not contain silent prefix.
        case 2: issilent = True, and name/id contain silent prefix.
        case 3: issilent = True, name contain and id do not contain silent prefix.
        case 4: issilent = True, id contain and name do not contain silent prefix.
        case 5: issilent = False, and name/id contain silent prefix.
        case 6: issilent = False, name contain and id do not contain silent prefix.
        case 7: issilent = False, id contain and name do not contain silent prefix.
        case 8: issilent = True, and name/id do not contain silent prefix.

    When:
    - calling IsSilentPlaybookValidator.obtain_invalid_content_items.

    Then:
    - Checks that it only fails in the right cases.
    """
    playbook = create_playbook_object()
    playbook.data["id"] = id
    playbook.data["name"] = name
    playbook.data["issilent"] = is_silent

    invalid_content_items = IsSilentPlaybookValidator().obtain_invalid_content_items(
        [playbook]
    )
    assert result_len == len(invalid_content_items)


<<<<<<< HEAD
def test_IsCorrectValueReferencesInterface_correct_pb():
    pb_content = [
        {
            '0': {
                'continueonerrortype': '',
                'id': '0',
                'isoversize': False,
                'nexttasks': {'#none#': ['1']},
                'note': False,
                'quietmode': 0,
                'separatecontext': False,
                'skipunavailable': False,
                'task': {
                    'brand': '',
                    'id': '08c98bec-e1c3-4fc3-8112-bf69676573f0',
                    'iscommand': False,
                    'name': '',
                    'version': -1
                },
                'taskid': '08c98bec-e1c3-4fc3-8112-bf69676573f0',
                'timertriggers': [],
                'type': 'start',
            },
            '1': {
                'conditions': [
                    {
                        'condition': [
                            [
                                {
                                    'left': {'iscontext': True, 'value': {'simple': 'incident.as_value'}},
                                    'operator': 'isExists'
                                }
                            ],
                            [
                                {
                                    'left': {'iscontext': True, 'value': {'simple': 'incident.from_context'}},
                                    'operator': 'AnyMatch',
                                    'right': {'value': {'simple': '${incident.as_value}'}}
                                }
                            ]
                        ],
                        'label': 'yes'
                    },
                    {
                        'condition': [
                            [
                                {
                                    'left': {'iscontext': True, 'value': {'simple': 'incident.from_context'}},
                                    'operator': 'isTrue'
                                }
                            ],
                            [
                                {
                                    'left': {
                                        'value': {
                                            'complex': {'root': 'inputs.File', 'accessor': 'EntryID'}
                                        },
                                        'iscontext': True
                                    },
                                    'operator': 'isExists',
                                    'right': {'value': {}}
                                }
                            ]
                        ],
                        'label': 'no'
                    }
                ],
                'continueonerrortype': '',
                'id': '1',
                'ignoreworker': False,
                'isautoswitchedtoquietmode': False,
                'isoversize': False,
                'nexttasks': {'yes': ['2']},
                'note': False,
                'quietmode': 0,
                'separatecontext': False,
                'skipunavailable': False,
                'task': {
                    'brand': '',
                    'description': 'incident.desc',
                    'id': '1ed95b8a-fcdd-4aa5-858a-85b4d79c7c34',
                    'iscommand': False,
                    'name': 'Conditional Built-in',
                    'tags': ['a', 'b'],
                    'type': 'condition',
                    'version': -1},
                'taskid': '1ed95b8a-fcdd-4aa5-858a-85b4d79c7c34',
                'timertriggers': [],
                'type': 'condition',
            },
            '2': {
                'continueonerrortype': '',
                'defaultassigneecomplex': {'simple': '${incident.accountid}'},
                'id': '2',
                'ignoreworker': False,
                'isautoswitchedtoquietmode': False,
                'isoversize': False,
                'nexttasks': {'#default#': ['3']},
                'note': False,
                'quietmode': 0,
                'separatecontext': False,
                'skipunavailable': False,
                'task': {
                    'brand': '',
                    'description': '${incident.accountid}',
                    'id': '5bc96b47-4044-4c44-8f80-bf4b15fe6233',
                    'iscommand': False,
                    'name': 'Conditional Manual',
                    'tags': ['a'],
                    'type': 'condition',
                    'version': -1},
                'taskid': '5bc96b47-4044-4c44-8f80-bf4b15fe6233',
                'timertriggers': [],
                'type': 'condition',
            },
            '3': {
                'continueonerrortype': '',
                'id': '3',
                'ignoreworker': False,
                'isautoswitchedtoquietmode': False,
                'isoversize': False,
                'message': {
                    'bcc': None,
                    'body': {'simple': '${incident.alerttags}'},
                    'cc': {'simple': 'Read-Only'},
                    'format': '',
                    'methods': ['email'],
                    'replyOptions': ['Yes', 'No'],
                    'subject': {'simple': '${incident.accountname}'},
                    'timings': {
                        'completeafterreplies': 1,
                        'completeaftersla': False,
                        'completeafterv2': True,
                        'retriescount': 2,
                        'retriesinterval': 360},
                    'to': {'simple': '${incident.asn}'}},
                'nexttasks': {'Yes': ['4']},
                'note': False,
                'quietmode': 0,
                'scriptarguments': {'using': {'simple': '${incident.approver}'}},
                'separatecontext': False,
                'skipunavailable': False,
                'task': {
                    'brand': '',
                    'description': '${incident.additionaldata}',
                    'id': '9d366fdc-da13-4d7d-8c04-88f6c403bc6e',
                    'iscommand': False,
                    'name': 'Conditional Ask',
                    'tags': ['b'],
                    'type': 'condition',
                    'version': -1},
                'taskid': '9d366fdc-da13-4d7d-8c04-88f6c403bc6e',
                'timertriggers': [],
                'type': 'condition',
            },
            '4': {
                'continueonerrortype': '',
                'fieldMapping': [{'output': {'simple': '${DBotPredictURLPhishing.URL}'}}],
                'id': '4',
                'ignoreworker': False,
                'isautoswitchedtoquietmode': False,
                'isoversize': False,
                'nexttasks': {'#default#': ['5']},
                'note': False,
                'quietmode': 0,
                'scriptarguments': {
                    'extend-context': {'simple': '${incident.not_from_context}'},
                    'urls': {'simple': '${incident.additionaldata}'},
                    'using': {'simple': '${incident.accountname}'}},
                'separatecontext': False,
                'skipunavailable': False,
                'task': {
                    'brand': '',
                    'description': '${incident.}',
                    'id': '91c388dd-6bdb-4a27-84bc-82770b7ae6ff',
                    'iscommand': False,
                    'name': 'Conditional Run Command',
                    'scriptName': 'DBotPredictURLPhishingCandidate',
                    'tags': ['a'],
                    'type': 'condition',
                    'version': -1},
                'taskid': '91c388dd-6bdb-4a27-84bc-82770b7ae6ff',
                'timertriggers': [],
                'type': 'condition',
            },
            '5': {
                'continueonerrortype': '',
                'id': '5',
                'ignoreworker': False,
                'isautoswitchedtoquietmode': False,
                'isoversize': False,
                'nexttasks': {'#none#': ['6']},
                'note': False,
                'quietmode': 0,
                'scriptarguments': {
                    'action': {
                        'complex': {
                            'filters': [
                                [
                                    {
                                        'left': {
                                            'iscontext': True,
                                            'value': {'simple': '${incident.}'}},
                                            'operator': 'isEqualString',
                                            'right': {
                                                'value': {'simple': '${incident.}'}
                                            }
                                    }
                                ]
                            ],
                            'root': 'incident',
                            'transformers': [
                                {
                                    'args': {
                                        'conditions': {
                                            'iscontext': True,
                                            'value': {'simple': 'incident.from_context'}
                                        },
                                        'flags': {
                                            'iscontext': True,
                                            'value': {'simple': 'incident.as_value'}
                                        }
                                    },
                                    'operator': 'If-Elif'
                                }
                            ]
                        }
                    },
                    'associatedDomains': {'simple': '${incident.simple}'},
                    'using': {'simple': '${incident.asn}'}
                },
                'separatecontext': False,
                'skipunavailable': False,
                'task': {
                    'brand': '',
                    'description': '${incident.affectedhosts}',
                    'id': 'a6215bdd-8d94-46df-807a-991d9209f0e2',
                    'iscommand': False,
                    'name': 'Regular',
                    'scriptName': 'DBotUpdateLogoURLPhishing',
                    'type': 'regular',
                    'version': -1},
                'taskid': 'a6215bdd-8d94-46df-807a-991d9209f0e2',
                'timertriggers': [],
                'type': 'regular',
            },
            '6': {
                'continueonerrortype': '',
                'form': {
                    'description': 'desc',
                    'expired': False,
                    'questions': [
                        {
                            'defaultrows': [],
                            'fieldassociated': '',
                            'gridcolumns': [],
                            'id': '0',
                            'label': '',
                            'labelarg': {   'simple': '${incident.city}'},
                            'options': [],
                            'optionsarg': [],
                            'placeholder': '',
                            'readonly': False,
                            'required': False,
                            'tooltip': '',
                            'type': 'shortText'
                        },
                        {
                            'defaultrows': [],
                            'fieldassociated': 'attackmode',
                            'gridcolumns': [],
                            'id': '1',
                            'label': '',
                            'labelarg': {   'simple': 'why?'},
                            'options': [],
                            'optionsarg': [],
                            'placeholder': '',
                            'readonly': False,
                            'required': False,
                            'tooltip': '',
                            'type': 'shortText'
                        }
                    ],
                    'sender': '',
                    'title': 'Title',
                    'totalanswers': 0
                },
                'id': '6',
                'ignoreworker': False,
                'isautoswitchedtoquietmode': False,
                'isoversize': False,
                'message': {
                    'bcc': None,
                    'body': {'simple': '${incident.email}'},
                    'cc': None,
                    'format': '',
                    'methods': [],
                    'subject': None,
                    'timings': {
                        'completeafterreplies': 1,
                        'completeaftersla': False,
                        'completeafterv2': True,
                        'retriescount': 2,
                        'retriesinterval': 360},
                    'to': None},
                'nexttasks': {'#none#': ['7']},
                'note': False,
                'quietmode': 0,
                'scriptarguments': {'extend-context': {'simple': '${incident.no_context}'},
                'using': {'simple': '${incident.using},${incident.thing}'}},
                'separatecontext': False,
                'skipunavailable': False,
                'task': {
                    'brand': '',
                    'description': '${incident.acquisitionhire}',
                    'id': '1df1fc5c-ec39-40ee-867a-52a677bb8699',
                    'iscommand': False,
                    'name': 'Collection Task Only',
                    'type': 'collection',
                    'version': -1},
                'taskid': '1df1fc5c-ec39-40ee-867a-52a677bb8699',
                'timertriggers': [],
                'type': 'collection',
            },
            '7': {
                'continueonerrortype': '',
                'form': {
                    'description': '',
                    'expired': False,
                    'questions': [
                        {
                            'defaultrows': [],
                            'fieldassociated': '',
                            'gridcolumns': [],
                            'id': '0',
                            'label': '',
                            'labelarg': {'simple': '${incident.why}'},
                            'options': [],
                            'optionsarg': [],
                            'placeholder': '',
                            'readonly': False,
                            'required': False,
                            'tooltip': '',
                            'type': 'shortText'
                        }
                    ],
                    'sender': '',
                    'title': 'incident',
                    'totalanswers': 0
                },
                'id': '7',
                'ignoreworker': False,
                'isautoswitchedtoquietmode': False,
                'isoversize': False,
                'message': {
                    'bcc': None,
                    'body': {'simple': '${incident.body}'},
                    'cc': {'simple': '${incident.from_context}'},
                    'format': '',
                    'methods': ['email'],
                    'subject': {'simple': 'incident'},
                    'timings': {
                        'completeafterreplies': 1,
                        'completeaftersla': False,
                        'completeafterv2': True,
                        'retriescount': 2,
                        'retriesinterval': 360},
                    'to': {'simple': '${incident.acquisitionhire}'}
                },
                'nexttasks': {'#none#': ['8']},
                'note': False,
                'quietmode': 0,
                'separatecontext': False,
                'skipunavailable': False,
                'task': {
                    'brand': '',
                    'id': 'f25d3769-3903-470a-898c-e6561a716253',
                    'iscommand': False,
                    'name': 'Collection Email',
                    'type': 'collection',
                    'version': -1},
                'taskid': 'f25d3769-3903-470a-898c-e6561a716253',
                'timertriggers': [],
                'type': 'collection',
            },
            '8': {
                'continueonerrortype': '',
                'id': '8',
                'task': {
                    'brand': '',
                    'id': '4a775481-62cc-405c-8f5f-b01437eac66c',
                    'iscommand': False,
                    'name': 'incident.asn',
                    'type': 'title',
                    'version': -1},
                'taskid': '4a775481-62cc-405c-8f5f-b01437eac66c',
                'timertriggers': [],
                'type': 'title',
            }
        },
    ]

    pb_object = create_playbook_object(paths=['tasks'], values=pb_content)

    results = IsCorrectValueReferencesInterface().obtain_invalid_content_items([pb_object])
    
    assert results == [], f"Playbook has valid value references, but the validator got: {results}"


def test_IsCorrectValueReferencesInterface_correct_pb():
    pb_content = [
        {
            '0': {
                'continueonerrortype': '',
                'id': '0',
                'isoversize': False,
                'nexttasks': {'#none#': ['1']},
                'note': False,
                'quietmode': 0,
                'separatecontext': False,
                'skipunavailable': False,
                'task': {
                    'brand': '',
                    'id': '08c98bec-e1c3-4fc3-8112-bf69676573f0',
                    'iscommand': False,
                    'name': '',
                    'version': -1
                },
                'taskid': '08c98bec-e1c3-4fc3-8112-bf69676573f0',
                'timertriggers': [],
                'type': 'start',
            },
            '1': {
                'conditions': [
                    {
                        'condition': [
                            [
                                {
                                    'left': {'iscontext': True, 'value': {'simple': 'incident.as_value'}},
                                    'operator': 'isExists'
                                }
                            ],
                            [
                                {
                                    'left': {'iscontext': True, 'value': {'simple': 'incident.from_context'}},
                                    'operator': 'AnyMatch',
                                    'right': {'value': {'simple': '${incident.as_value}'}}
                                }
                            ]
                        ],
                        'label': 'yes'
                    },
                    {
                        'condition': [
                            [
                                {
                                    'left': {'iscontext': True, 'value': {'simple': 'incident.from_context'}},
                                    'operator': 'isTrue'
                                }
                            ],
                            [
                                {
                                    'left': {
                                        'value': {
                                            'complex': {'root': 'inputs.File', 'accessor': 'EntryID'}
                                        },
                                        'iscontext': True
                                    },
                                    'operator': 'isExists',
                                    'right': {'value': {}}
                                }
                            ]
                        ],
                        'label': 'no'
                    }
                ],
                'continueonerrortype': '',
                'id': '1',
                'ignoreworker': False,
                'isautoswitchedtoquietmode': False,
                'isoversize': False,
                'nexttasks': {'yes': ['2']},
                'note': False,
                'quietmode': 0,
                'separatecontext': False,
                'skipunavailable': False,
                'task': {
                    'brand': '',
                    'description': 'incident.desc',
                    'id': '1ed95b8a-fcdd-4aa5-858a-85b4d79c7c34',
                    'iscommand': False,
                    'name': 'Conditional Built-in',
                    'tags': ['a', 'b'],
                    'type': 'condition',
                    'version': -1},
                'taskid': '1ed95b8a-fcdd-4aa5-858a-85b4d79c7c34',
                'timertriggers': [],
                'type': 'condition',
            },
            '2': {
                'continueonerrortype': '',
                'defaultassigneecomplex': {'simple': '${incident.accountid}'},
                'id': '2',
                'ignoreworker': False,
                'isautoswitchedtoquietmode': False,
                'isoversize': False,
                'nexttasks': {'#default#': ['3']},
                'note': False,
                'quietmode': 0,
                'separatecontext': False,
                'skipunavailable': False,
                'task': {
                    'brand': '',
                    'description': '${incident.accountid}',
                    'id': '5bc96b47-4044-4c44-8f80-bf4b15fe6233',
                    'iscommand': False,
                    'name': 'Conditional Manual',
                    'tags': ['a'],
                    'type': 'condition',
                    'version': -1},
                'taskid': '5bc96b47-4044-4c44-8f80-bf4b15fe6233',
                'timertriggers': [],
                'type': 'condition',
            },
            '3': {
                'continueonerrortype': '',
                'id': '3',
                'ignoreworker': False,
                'isautoswitchedtoquietmode': False,
                'isoversize': False,
                'message': {
                    'bcc': None,
                    'body': {'simple': '${incident.alerttags}'},
                    'cc': {'simple': 'Read-Only'},
                    'format': '',
                    'methods': ['email'],
                    'replyOptions': ['Yes', 'No'],
                    'subject': {'simple': '${incident.accountname}'},
                    'timings': {
                        'completeafterreplies': 1,
                        'completeaftersla': False,
                        'completeafterv2': True,
                        'retriescount': 2,
                        'retriesinterval': 360},
                    'to': {'simple': '${incident.asn}'}},
                'nexttasks': {'Yes': ['4']},
                'note': False,
                'quietmode': 0,
                'scriptarguments': {'using': {'simple': '${incident.approver}'}},
                'separatecontext': False,
                'skipunavailable': False,
                'task': {
                    'brand': '',
                    'description': '${incident.additionaldata}',
                    'id': '9d366fdc-da13-4d7d-8c04-88f6c403bc6e',
                    'iscommand': False,
                    'name': 'Conditional Ask',
                    'tags': ['b'],
                    'type': 'condition',
                    'version': -1},
                'taskid': '9d366fdc-da13-4d7d-8c04-88f6c403bc6e',
                'timertriggers': [],
                'type': 'condition',
            },
            '4': {
                'continueonerrortype': '',
                'fieldMapping': [{'output': {'simple': '${DBotPredictURLPhishing.URL}'}}],
                'id': '4',
                'ignoreworker': False,
                'isautoswitchedtoquietmode': False,
                'isoversize': False,
                'nexttasks': {'#default#': ['5']},
                'note': False,
                'quietmode': 0,
                'scriptarguments': {
                    'extend-context': {'simple': '${incident.not_from_context}'},
                    'urls': {'simple': '${incident.additionaldata}'},
                    'using': {'simple': '${incident.accountname}'}},
                'separatecontext': False,
                'skipunavailable': False,
                'task': {
                    'brand': '',
                    'description': '${incident.}',
                    'id': '91c388dd-6bdb-4a27-84bc-82770b7ae6ff',
                    'iscommand': False,
                    'name': 'Conditional Run Command',
                    'scriptName': 'DBotPredictURLPhishingCandidate',
                    'tags': ['a'],
                    'type': 'condition',
                    'version': -1},
                'taskid': '91c388dd-6bdb-4a27-84bc-82770b7ae6ff',
                'timertriggers': [],
                'type': 'condition',
            },
            '5': {
                'continueonerrortype': '',
                'id': '5',
                'ignoreworker': False,
                'isautoswitchedtoquietmode': False,
                'isoversize': False,
                'nexttasks': {'#none#': ['6']},
                'note': False,
                'quietmode': 0,
                'scriptarguments': {
                    'action': {
                        'complex': {
                            'filters': [
                                [
                                    {
                                        'left': {
                                            'iscontext': True,
                                            'value': {'simple': '${incident.}'}},
                                            'operator': 'isEqualString',
                                            'right': {
                                                'value': {'simple': '${incident.}'}
                                            }
                                    }
                                ]
                            ],
                            'root': 'incident',
                            'transformers': [
                                {
                                    'args': {
                                        'conditions': {
                                            'iscontext': True,
                                            'value': {'simple': 'incident.from_context'}
                                        },
                                        'flags': {
                                            'iscontext': True,
                                            'value': {'simple': 'incident.as_value'}
                                        }
                                    },
                                    'operator': 'If-Elif'
                                }
                            ]
                        }
                    },
                    'associatedDomains': {'simple': '${incident.simple}'},
                    'using': {'simple': '${incident.asn}'}
                },
                'separatecontext': False,
                'skipunavailable': False,
                'task': {
                    'brand': '',
                    'description': '${incident.affectedhosts}',
                    'id': 'a6215bdd-8d94-46df-807a-991d9209f0e2',
                    'iscommand': False,
                    'name': 'Regular',
                    'scriptName': 'DBotUpdateLogoURLPhishing',
                    'type': 'regular',
                    'version': -1},
                'taskid': 'a6215bdd-8d94-46df-807a-991d9209f0e2',
                'timertriggers': [],
                'type': 'regular',
            },
            '6': {
                'continueonerrortype': '',
                'form': {
                    'description': 'desc',
                    'expired': False,
                    'questions': [
                        {
                            'defaultrows': [],
                            'fieldassociated': '',
                            'gridcolumns': [],
                            'id': '0',
                            'label': '',
                            'labelarg': {   'simple': '${incident.city}'},
                            'options': [],
                            'optionsarg': [],
                            'placeholder': '',
                            'readonly': False,
                            'required': False,
                            'tooltip': '',
                            'type': 'shortText'
                        },
                        {
                            'defaultrows': [],
                            'fieldassociated': 'attackmode',
                            'gridcolumns': [],
                            'id': '1',
                            'label': '',
                            'labelarg': {   'simple': 'why?'},
                            'options': [],
                            'optionsarg': [],
                            'placeholder': '',
                            'readonly': False,
                            'required': False,
                            'tooltip': '',
                            'type': 'shortText'
                        }
                    ],
                    'sender': '',
                    'title': 'Title',
                    'totalanswers': 0
                },
                'id': '6',
                'ignoreworker': False,
                'isautoswitchedtoquietmode': False,
                'isoversize': False,
                'message': {
                    'bcc': None,
                    'body': {'simple': '${incident.email}'},
                    'cc': None,
                    'format': '',
                    'methods': [],
                    'subject': None,
                    'timings': {
                        'completeafterreplies': 1,
                        'completeaftersla': False,
                        'completeafterv2': True,
                        'retriescount': 2,
                        'retriesinterval': 360},
                    'to': None},
                'nexttasks': {'#none#': ['7']},
                'note': False,
                'quietmode': 0,
                'scriptarguments': {'extend-context': {'simple': '${incident.no_context}'},
                'using': {'simple': '${incident.using},${incident.thing}'}},
                'separatecontext': False,
                'skipunavailable': False,
                'task': {
                    'brand': '',
                    'description': '${incident.acquisitionhire}',
                    'id': '1df1fc5c-ec39-40ee-867a-52a677bb8699',
                    'iscommand': False,
                    'name': 'Collection Task Only',
                    'type': 'collection',
                    'version': -1},
                'taskid': '1df1fc5c-ec39-40ee-867a-52a677bb8699',
                'timertriggers': [],
                'type': 'collection',
            },
            '7': {
                'continueonerrortype': '',
                'form': {
                    'description': '',
                    'expired': False,
                    'questions': [
                        {
                            'defaultrows': [],
                            'fieldassociated': '',
                            'gridcolumns': [],
                            'id': '0',
                            'label': '',
                            'labelarg': {'simple': '${incident.why}'},
                            'options': [],
                            'optionsarg': [],
                            'placeholder': '',
                            'readonly': False,
                            'required': False,
                            'tooltip': '',
                            'type': 'shortText'
                        }
                    ],
                    'sender': '',
                    'title': 'incident',
                    'totalanswers': 0
                },
                'id': '7',
                'ignoreworker': False,
                'isautoswitchedtoquietmode': False,
                'isoversize': False,
                'message': {
                    'bcc': None,
                    'body': {'simple': '${incident.body}'},
                    'cc': {'simple': '${incident.from_context}'},
                    'format': '',
                    'methods': ['email'],
                    'subject': {'simple': 'incident'},
                    'timings': {
                        'completeafterreplies': 1,
                        'completeaftersla': False,
                        'completeafterv2': True,
                        'retriescount': 2,
                        'retriesinterval': 360},
                    'to': {'simple': '${incident.acquisitionhire}'}
                },
                'nexttasks': {'#none#': ['8']},
                'note': False,
                'quietmode': 0,
                'separatecontext': False,
                'skipunavailable': False,
                'task': {
                    'brand': '',
                    'id': 'f25d3769-3903-470a-898c-e6561a716253',
                    'iscommand': False,
                    'name': 'Collection Email',
                    'type': 'collection',
                    'version': -1},
                'taskid': 'f25d3769-3903-470a-898c-e6561a716253',
                'timertriggers': [],
                'type': 'collection',
            },
            '8': {
                'continueonerrortype': '',
                'id': '8',
                'task': {
                    'brand': '',
                    'id': '4a775481-62cc-405c-8f5f-b01437eac66c',
                    'iscommand': False,
                    'name': 'incident.asn',
                    'type': 'title',
                    'version': -1},
                'taskid': '4a775481-62cc-405c-8f5f-b01437eac66c',
                'timertriggers': [],
                'type': 'title',
            }
        },
    ]

    pb_object = create_playbook_object(paths=['tasks'], values=pb_content)

    results = IsCorrectValueReferencesInterface().obtain_invalid_content_items([pb_object])
    
    assert results == [], f"Playbook has valid value references, but the validator got: {results}"


def test_IsCorrectValueReferencesInterface_incorrect_pb():
    pb_content = [
        {
            '0': {
                'continueonerrortype': '',
                'id': '0',
                'isoversize': False,
                'nexttasks': {'#none#': ['1']},
                'note': False,
                'quietmode': 0,
                'separatecontext': False,
                'skipunavailable': False,
                'task': {
                    'brand': '',
                    'id': '08c98bec-e1c3-4fc3-8112-bf69676573f0',
                    'iscommand': False,
                    'name': '',
                    'version': -1
                },
                'taskid': '08c98bec-e1c3-4fc3-8112-bf69676573f0',
                'timertriggers': [],
                'type': 'start',
            },
            '1': {
                'conditions': [
                    {
                        'condition': [
                            [
                                {
                                    'left': {'iscontext': False, 'value': {'simple': 'incident.1'}},
                                    'operator': 'isExists'
                                }
                            ],
                            [
                                {
                                    'left': {'value': {'simple': 'incident.2'}},
                                    'operator': 'AnyMatch',
                                    'right': {'value': {'simple': 'inputs.3'}}
                                }
                            ]
                        ],
                        'label': 'yes'
                    },
                    {
                        'condition': [
                            [
                                {
                                    'left': {'value': {'simple': 'incident.4'}},
                                    'operator': 'isTrue'
                                }
                            ],
                            [
                                {
                                    'left': {
                                        'value': {
                                            'complex': {'root': 'inputs.5', 'accessor': 'EntryID'}
                                        },
                                        'iscontext': True
                                    },
                                    'operator': 'isExists',
                                    'right': {'value': {}}
                                }
                            ]
                        ],
                        'label': 'no'
                    }
                ],
                'continueonerrortype': '',
                'id': '1',
                'ignoreworker': False,
                'isautoswitchedtoquietmode': False,
                'isoversize': False,
                'nexttasks': {'yes': ['2']},
                'note': False,
                'quietmode': 0,
                'separatecontext': False,
                'skipunavailable': False,
                'task': {
                    'brand': '',
                    'description': 'incident.desc',
                    'id': '1ed95b8a-fcdd-4aa5-858a-85b4d79c7c34',
                    'iscommand': False,
                    'name': 'Conditional Built-in',
                    'tags': ['a', 'b'],
                    'type': 'condition',
                    'version': -1},
                'taskid': '1ed95b8a-fcdd-4aa5-858a-85b4d79c7c34',
                'timertriggers': [],
                'type': 'condition',
            },
            '2': {
                'continueonerrortype': '',
                'defaultassigneecomplex': {'simple': 'incident.6'},
                'id': '2',
                'ignoreworker': False,
                'isautoswitchedtoquietmode': False,
                'isoversize': False,
                'nexttasks': {'#default#': ['3']},
                'note': False,
                'quietmode': 0,
                'separatecontext': False,
                'skipunavailable': False,
                'task': {
                    'brand': '',
                    'description': 'incident.7',
                    'id': '5bc96b47-4044-4c44-8f80-bf4b15fe6233',
                    'iscommand': False,
                    'name': 'Conditional Manual',
                    'tags': ['a'],
                    'type': 'condition',
                    'version': -1},
                'taskid': '5bc96b47-4044-4c44-8f80-bf4b15fe6233',
                'timertriggers': [],
                'type': 'condition',
            },
            '3': {
                'continueonerrortype': '',
                'id': '3',
                'ignoreworker': False,
                'isautoswitchedtoquietmode': False,
                'isoversize': False,
                'message': {
                    'bcc': None,
                    'body': {'simple': 'incident.8'},
                    'cc': {'simple': 'Read-Only'},
                    'format': '',
                    'methods': ['email'],
                    'replyOptions': ['Yes', 'No'],
                    'subject': {'simple': 'incident.9'},
                    'timings': {
                        'completeafterreplies': 1,
                        'completeaftersla': False,
                        'completeafterv2': True,
                        'retriescount': 2,
                        'retriesinterval': 360},
                    'to': {'simple': 'incident.10'}},
                'nexttasks': {'Yes': ['4']},
                'note': False,
                'quietmode': 0,
                'scriptarguments': {'using': {'simple': 'incident.11'}},
                'separatecontext': False,
                'skipunavailable': False,
                'task': {
                    'brand': '',
                    'description': 'incident.12',
                    'id': '9d366fdc-da13-4d7d-8c04-88f6c403bc6e',
                    'iscommand': False,
                    'name': 'Conditional Ask',
                    'tags': ['b'],
                    'type': 'condition',
                    'version': -1},
                'taskid': '9d366fdc-da13-4d7d-8c04-88f6c403bc6e',
                'timertriggers': [],
                'type': 'condition',
            },
            '4': {
                'continueonerrortype': '',
                'fieldMapping': [{'output': {'simple': '${DBotPredictURLPhishing.URL}'}}],
                'id': '4',
                'ignoreworker': False,
                'isautoswitchedtoquietmode': False,
                'isoversize': False,
                'nexttasks': {'#default#': ['5']},
                'note': False,
                'quietmode': 0,
                'scriptarguments': {
                    'extend-context': {'simple': 'incident.13'},
                    'urls': {'simple': 'incident.14'},
                    'using': {'simple': 'incident.15'}},
                'separatecontext': False,
                'skipunavailable': False,
                'task': {
                    'brand': '',
                    'description': 'incident.16',
                    'id': '91c388dd-6bdb-4a27-84bc-82770b7ae6ff',
                    'iscommand': False,
                    'name': 'Conditional Run Command',
                    'scriptName': 'DBotPredictURLPhishingCandidate',
                    'tags': ['a'],
                    'type': 'condition',
                    'version': -1},
                'taskid': '91c388dd-6bdb-4a27-84bc-82770b7ae6ff',
                'type': 'condition',
            },
            '5': {
                'continueonerrortype': '',
                'id': '5',
                'nexttasks': {'#none#': ['6']},
                'scriptarguments': {
                    'action': {
                        'complex': {
                            'filters': [
                                [
                                    {
                                        'operator': 'isEqualString',
                                        'left': {
                                            'value': {'simple': 'incident.17'},
                                            'iscontext': False},
                                        'right': {
                                            'value': {'simple': 'incident.18'}},
                                    }
                                ]
                            ],
                            'root': 'incident',
                            'transformers': [
                                {
                                    'args': {
                                        'conditions': {
                                            'value': {'simple': 'incident.19'}
                                        },
                                        'flags': {
                                            'iscontext': False,
                                            'value': {'simple': 'incident.20'}
                                        }
                                    },
                                    'operator': 'If-Elif'
                                }
                            ]
                        }
                    },
                    'associatedDomains': {'simple': 'incident.21'},
                    'using': {'simple': 'incident.22'}
                },
                'separatecontext': False,
                'skipunavailable': False,
                'task': {
                    'brand': '',
                    'description': 'incident.23',
                    'id': 'a6215bdd-8d94-46df-807a-991d9209f0e2',
                    'iscommand': False,
                    'name': 'Regular',
                    'scriptName': 'DBotUpdateLogoURLPhishing',
                    'type': 'regular',
                    'version': -1},
                'taskid': 'a6215bdd-8d94-46df-807a-991d9209f0e2',
                'timertriggers': [],
                'type': 'regular',
            },
            '6': {
                'continueonerrortype': '',
                'form': {
                    'description': 'desc',
                    'expired': False,
                    'questions': [
                        {
                            'defaultrows': [],
                            'fieldassociated': '',
                            'gridcolumns': [],
                            'id': '0',
                            'label': '',
                            'labelarg': {   'simple': 'incident.24'},
                            'options': [],
                            'optionsarg': [],
                            'placeholder': '',
                            'readonly': False,
                            'required': False,
                            'tooltip': '',
                            'type': 'shortText'
                        },
                        {
                            'defaultrows': [],
                            'fieldassociated': 'attackmode',
                            'gridcolumns': [],
                            'id': '1',
                            'label': '',
                            'labelarg': {   'simple': 'why?'},
                            'options': [],
                            'optionsarg': [],
                            'placeholder': '',
                            'readonly': False,
                            'required': False,
                            'tooltip': '',
                            'type': 'shortText'
                        }
                    ],
                    'sender': '',
                    'title': 'Title',
                    'totalanswers': 0
                },
                'id': '6',
                'ignoreworker': False,
                'isautoswitchedtoquietmode': False,
                'isoversize': False,
                'message': {
                    'bcc': None,
                    'body': {'simple': 'incident.25'},
                    'cc': None,
                    'format': '',
                    'methods': [],
                    'subject': None,
                    'timings': {
                        'completeafterreplies': 1,
                        'completeaftersla': False,
                        'completeafterv2': True,
                        'retriescount': 2,
                        'retriesinterval': 360},
                    'to': None},
                'nexttasks': {'#none#': ['7']},
                'note': False,
                'quietmode': 0,
                'scriptarguments': {'extend-context': {'simple': 'incident.26'},
                'using': {'simple': 'incident.27,incident.28'}},
                'separatecontext': False,
                'skipunavailable': False,
                'task': {
                    'brand': '',
                    'description': 'incident.29',
                    'id': '1df1fc5c-ec39-40ee-867a-52a677bb8699',
                    'iscommand': False,
                    'name': 'Collection Task Only',
                    'type': 'collection',
                    'version': -1},
                'taskid': '1df1fc5c-ec39-40ee-867a-52a677bb8699',
                'timertriggers': [],
                'type': 'collection',
            },
            '7': {
                'continueonerrortype': '',
                'form': {
                    'description': '',
                    'expired': False,
                    'questions': [
                        {
                            'defaultrows': [],
                            'fieldassociated': '',
                            'gridcolumns': [],
                            'id': '0',
                            'label': '',
                            'labelarg': {'simple': 'incident.30'},
                            'options': [],
                            'optionsarg': [],
                            'placeholder': '',
                            'readonly': False,
                            'required': False,
                            'tooltip': '',
                            'type': 'shortText'
                        }
                    ],
                    'sender': '',
                    'title': 'incident',
                    'totalanswers': 0
                },
                'id': '7',
                'ignoreworker': False,
                'isautoswitchedtoquietmode': False,
                'isoversize': False,
                'message': {
                    'bcc': None,
                    'body': {'simple': 'incident.31'},
                    'cc': {'simple': 'incident.32'},
                    'format': '',
                    'methods': ['email'],
                    'subject': {'simple': 'incident'},
                    'timings': {
                        'completeafterreplies': 1,
                        'completeaftersla': False,
                        'completeafterv2': True,
                        'retriescount': 2,
                        'retriesinterval': 360},
                    'to': {'simple': 'incident.33'}
                },
                'nexttasks': {'#none#': ['8']},
                'note': False,
                'quietmode': 0,
                'separatecontext': False,
                'skipunavailable': False,
                'task': {
                    'brand': '',
                    'id': 'f25d3769-3903-470a-898c-e6561a716253',
                    'iscommand': False,
                    'name': 'Collection Email',
                    'type': 'collection',
                    'version': -1},
                'taskid': 'f25d3769-3903-470a-898c-e6561a716253',
                'timertriggers': [],
                'type': 'collection',
            },
            '8': {
                'continueonerrortype': '',
                'id': '8',
                'task': {
                    'brand': '',
                    'id': '4a775481-62cc-405c-8f5f-b01437eac66c',
                    'iscommand': False,
                    'name': 'incident.34',
                    'type': 'title',
                    'version': -1},
                'taskid': '4a775481-62cc-405c-8f5f-b01437eac66c',
                'type': 'title',
            }
        },
    ]

    pb_object = create_playbook_object(paths=['tasks'], values=pb_content)

    results = IsCorrectValueReferencesInterface().obtain_invalid_content_items([pb_object])
    messages = ''.join(res.message for res in results)
    missing_alerts = [i for i in range(1, 35) if str(i) not in messages]
    assert not missing_alerts, f"Playbook has invalid value references, but the validator missed: {missing_alerts}"
    

def test_IsCorrectValueReferencesInterface_fix():
    incorrect_pb_content = [
        {
            '0': {
                'id': '0',
                'task': {
                    'brand': '',
                    'description': 'incident.item1,${incident.item2},incident.item3',
                    'id': '12345',
                    'iscommand': False,
                    'name': 'Task Name',
                    'tags': ['a'],
                    'type': 'condition',
                    'version': -1},
                'taskid': '12345',
                'type': 'condition',
            },
        },
    ]
    correct_input = '${incident.item1},${incident.item2},${incident.item3}'
    
    incorrect_pb_object = create_playbook_object(paths=['tasks'], values=incorrect_pb_content)

    results = IsCorrectValueReferencesInterface().fix(incorrect_pb_object)

    assert results.message == ''
    assert results.content_object.tasks[0].task.description == correct_input
=======
class Pack:
    content_items = PackContentItems()


@pytest.mark.parametrize(
    "playbook_id, playbook_is_silent, trigger_playbook_id, trigger_is_silent, result_len",
    [
        (
            "test",
            True,
            "test",
            False,
            1,
        ),
        (
            "test",
            True,
            "test",
            True,
            0,
        ),
        (
            "test1",
            True,
            "test2",
            False,
            1,
        ),
        (
            "test1",
            True,
            "test2",
            True,
            1,
        ),
        (
            "test1",
            False,
            "test1",
            True,
            0,
        ),
    ],
)
def test_IsSilentPlaybookRelationshipsValidator(
    playbook_id, playbook_is_silent, trigger_playbook_id, trigger_is_silent, result_len
):
    """
    Given:
    - case 1: A silent trigger that points on a non-silent playbook.
    - case 2: A silent trigger that points on a silent playbook.
    - case 3: A silent trigger that points on a non-silent playbook that is not found.
    - case 4: A silent trigger that points on a silent playbook that is not found.
    - case 5: A non-silent trigger that points on a silent playbook.
    When:
    - Calling IsSilentPlaybookRelationshipsValidator for playbooks.
    Then:
    - Validate that only invalid items are returned.
    """
    playbook_item = create_playbook_object()
    playbook_item.pack = Pack()
    playbook_item.pack.content_items.trigger.extend([create_trigger_object()])

    playbook_item.data["id"] = playbook_id
    playbook_item.is_silent = playbook_is_silent

    playbook_item.pack.content_items.trigger[0].data["playbook_id"] = (
        trigger_playbook_id
    )
    playbook_item.pack.content_items.trigger[0].is_silent = trigger_is_silent

    invalid_content_items = (
        IsSilentPlaybookRelationshipsValidator().obtain_invalid_content_items(
            [playbook_item]
        )
    )
    assert result_len == len(invalid_content_items)


@pytest.mark.parametrize(
    "trigger_playbook_id, trigger_is_silent, playbook_id, playbook_is_silent, result_len",
    [
        (
            "test",
            True,
            "test",
            False,
            1,
        ),
        (
            "test",
            True,
            "test",
            True,
            0,
        ),
        (
            "test1",
            True,
            "test2",
            False,
            1,
        ),
        (
            "test1",
            True,
            "test2",
            True,
            1,
        ),
        (
            "test1",
            False,
            "test1",
            True,
            0,
        ),
    ],
)
def test_IsSilentTriggerRelationshipsValidator(
    trigger_playbook_id, trigger_is_silent, playbook_id, playbook_is_silent, result_len
):
    """
    Given:
    - case 1: A silent playbook that corresponds to a non-silent trigger.
    - case 2: A silent playbook that corresponds to a silent trigger.
    - case 3: A silent playbook that corresponds to a non-silent trigger that is not found.
    - case 4: A silent playbook that corresponds to a silent trigger that is not found.
    - case 5: A non-silent playbook that corresponds to a silent trigger.
    When:
    - Calling IsSilentPlaybookRelationshipsValidator for playbooks.
    Then:
    - Validate that only invalid items are returned.
    """
    trigger_item = create_trigger_object()
    trigger_item.pack = Pack()
    trigger_item.pack.content_items.playbook.extend([create_playbook_object()])

    trigger_item.data["playbook_id"] = trigger_playbook_id
    trigger_item.is_silent = trigger_is_silent

    trigger_item.pack.content_items.playbook[0].data["id"] = playbook_id
    trigger_item.pack.content_items.playbook[0].is_silent = playbook_is_silent

    invalid_content_items = (
        IsSilentPlaybookRelationshipsValidator().obtain_invalid_content_items(
            [trigger_item]
        )
    )
    assert result_len == len(invalid_content_items)


def test_NoReadmeForSilentPlaybook():
    """
    Given:
    a silent playbook with/without a readme file.

    When:
    - calling NoReadmeForSilentPlaybook.obtain_invalid_content_items.

    Then:
    - Checks that it fails only when there is a readme.
    """
    playbook = create_playbook_object()
    playbook.is_silent = True
    playbook.readme.exist = True
    invalid_content_items = NoReadmeForSilentPlaybook().obtain_invalid_content_items(
        [playbook]
    )
    assert len(invalid_content_items) == 1

    playbook.readme.exist = False
    invalid_content_items = NoReadmeForSilentPlaybook().obtain_invalid_content_items(
        [playbook]
    )
    assert len(invalid_content_items) == 0
>>>>>>> f4dae5c7
<|MERGE_RESOLUTION|>--- conflicted
+++ resolved
@@ -70,16 +70,15 @@
 from demisto_sdk.commands.validate.validators.PB_validators.PB130_is_silent_playbook import (
     IsSilentPlaybookValidator,
 )
-<<<<<<< HEAD
 from demisto_sdk.commands.validate.validators.PB_validators.PB121_is_correct_value_references_interface import (
     IsCorrectValueReferencesInterface,
-=======
+)
 from demisto_sdk.commands.validate.validators.PB_validators.PB131_is_silent_playbook_relationships import (
     IsSilentPlaybookRelationshipsValidator,
 )
 from demisto_sdk.commands.validate.validators.PB_validators.PB132_no_readme_for_silent_playbook import (
     NoReadmeForSilentPlaybook,
->>>>>>> f4dae5c7
+
 )
 
 
@@ -1440,7 +1439,6 @@
     assert result_len == len(invalid_content_items)
 
 
-<<<<<<< HEAD
 def test_IsCorrectValueReferencesInterface_correct_pb():
     pb_content = [
         {
@@ -2687,7 +2685,8 @@
 
     assert results.message == ''
     assert results.content_object.tasks[0].task.description == correct_input
-=======
+
+
 class Pack:
     content_items = PackContentItems()
 
@@ -2863,5 +2862,4 @@
     invalid_content_items = NoReadmeForSilentPlaybook().obtain_invalid_content_items(
         [playbook]
     )
-    assert len(invalid_content_items) == 0
->>>>>>> f4dae5c7
+    assert len(invalid_content_items) == 0