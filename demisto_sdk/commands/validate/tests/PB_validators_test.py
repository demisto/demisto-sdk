--- conflicted
+++ resolved
@@ -63,13 +63,11 @@
 from demisto_sdk.commands.validate.validators.PB_validators.PB127_marketplace_keys_have_default_value import (
     MarketplaceKeysHaveDefaultValidator,
 )
-<<<<<<< HEAD
 from demisto_sdk.commands.validate.validators.PB_validators.PB121_is_correct_value_references_interface import (
     IsCorrectValueReferencesInterface,
-=======
+)
 from demisto_sdk.commands.validate.validators.PB_validators.PB130_is_silent_playbook import (
     IsSilentPlaybookValidator,
->>>>>>> fc297e2f
 )
 
 
@@ -1348,7 +1346,6 @@
         assert fixed_content_item.data == expected_playbook_obj.data
 
 
-<<<<<<< HEAD
 def test_IsCorrectValueReferencesInterface_correct_pb():
     pb_content = {
         'id': 'e6989d60-60c1-415a-8449-198f2d84b102',
@@ -1750,7 +1747,8 @@
     validator = IsCorrectValueReferencesInterface().obtain_invalid_content_items([pb_object])
     
     assert validator == [], f"Playbook should have valid value references, but got: {validator}"
-=======
+
+
 @pytest.mark.parametrize(
     "name, id, is_silent, result_len",
     [
@@ -1830,5 +1828,4 @@
     invalid_content_items = IsSilentPlaybookValidator().obtain_invalid_content_items(
         [playbook]
     )
-    assert result_len == len(invalid_content_items)
->>>>>>> fc297e2f
+    assert result_len == len(invalid_content_items)