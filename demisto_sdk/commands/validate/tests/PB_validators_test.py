--- conflicted
+++ resolved
@@ -239,7 +239,6 @@
     assert IsAskConditionHasUnhandledReplyOptionsValidator().is_valid([playbook])
 
 
-<<<<<<< HEAD
 def test_indicator_pb_must_stop_on_error():
     """
     Given: A pb with queryEntity indicators
@@ -288,7 +287,8 @@
     assert len(res) == 1
     bad_task = playbook.tasks
     assert res[0].message == error_message.format([bad_task.get('0')])
-=======
+
+
 def create_invalid_playbook(field: str):
     """Create an invalid playbook that has an invalid taskid or the 'id' under the 'task' field is invalid
     Args:
@@ -342,7 +342,6 @@
     assert not results_valid
     assert results_invalid_taskid
     assert results_invalid_id
->>>>>>> 862e739e
 
 
 def test_PlaybookDeleteContextAllValidator():
