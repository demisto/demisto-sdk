--- conflicted
+++ resolved
@@ -523,26 +523,12 @@
             description_content="valid description ![Example Image](../../content/image.jpg)",
         ),
     ]
-<<<<<<< HEAD
     expected_msgs = (
         " Invalid image path(s) have been detected. Please utilize relative paths instead for the links provided below.:\nhttps://www.example.com/images/example_image.jpg\n\n Read the following documentation on how to add images to pack markdown files:\n https://xsoar.pan.dev/docs/integrations/integration-docs#images",
         "Relative image paths have been identified outside the pack's 'doc_files' directory. Please relocate the following images to the 'doc_files' directory:\n../../content/image.jpg\n\n Read the following documentation on how to add images to pack markdown files:\n https://xsoar.pan.dev/docs/integrations/integration-docs#images",
     )
-    results = IntegrationRelativeImagePathValidator().obtain_invalid_content_items(
-=======
-    expected = (
-        " Invalid image path(s) have been detected. Please utilize relative paths instead for the links "
-        "provided below:\nhttps://www.example.com/images/example_image.jpg\n\n"
-        "Relative image paths have been identified outside the pack's 'doc_files' directory. "
-        "Please relocate the following images to the 'doc_files' directory:\n../../content/image.jpg\n\n "
-        "Read the following documentation on how to add images to pack markdown files:\n "
-        "https://xsoar.pan.dev/docs/integrations/integration-docs#images"
-    )
-
-    result = IntegrationRelativeImagePathValidator().obtain_invalid_content_items(
->>>>>>> 6ab926c1
-        content_items
-    )
+    results = IntegrationRelativeImagePathValidator().obtain_invalid_content_items(content_items)
+
     assert len(results) == 2
     assert all(
         [
