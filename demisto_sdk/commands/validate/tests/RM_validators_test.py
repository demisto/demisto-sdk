--- conflicted
+++ resolved
@@ -2,17 +2,14 @@
 
 import pytest
 
-<<<<<<< HEAD
-from demisto_sdk.commands.validate.tests.test_tools import create_pack_object
-from demisto_sdk.commands.validate.validators.RM_validators.RM104_empty_readme import (
-    EmptyReadmeValidator,
-=======
 from demisto_sdk.commands.validate.tests.test_tools import (
     REPO,
     create_integration_object,
-    create_metadata_object,
+    create_pack_object,
     create_playbook_object,
->>>>>>> 4a27840c
+)
+from demisto_sdk.commands.validate.validators.RM_validators.RM104_empty_readme import (
+    EmptyReadmeValidator,
 )
 from demisto_sdk.commands.validate.validators.RM_validators.RM113_is_contain_copy_right_section import (
     IsContainCopyRightSectionValidator,
@@ -73,7 +70,6 @@
 
 
 @pytest.mark.parametrize(
-<<<<<<< HEAD
     "content_items, expected_number_of_failures, expected_msgs",
     [
         (
@@ -90,40 +86,11 @@
                     readme_text="This is valid readme", playbooks=1
                 ),  # should pass as it has a valid readme and playbooks
             ],
-=======
-    "content_items, is_file_exist, expected_number_of_failures, expected_msgs",
-    [
-        (
-            [
-                create_playbook_object(
-                    readme_content="This is a valid readme without any images.",
-                    pack_info={"name": "test1"},
-                ),
-                create_playbook_object(
-                    readme_content="This is a valid readme if this file exists ![example image](../doc_files/example.png)",
-                    pack_info={"name": "test1"},
-                ),
-                create_playbook_object(readme_content="", pack_info={"name": "test1"}),
-                create_integration_object(
-                    readme_content="This is a valid readme without any images.",
-                    pack_info={"name": "test2"},
-                ),
-                create_integration_object(
-                    readme_content="This is a valid readme if this file exists ![example image](../doc_files/example.png)",
-                    pack_info={"name": "test2"},
-                ),
-                create_integration_object(
-                    readme_content="", pack_info={"name": "test2"}
-                ),
-            ],
-            True,
->>>>>>> 4a27840c
             0,
             [],
         ),
         (
             [
-<<<<<<< HEAD
                 create_pack_object(
                     paths=["support"], values=["partner"], readme_text=""
                 ),
@@ -169,7 +136,47 @@
     """
 
     results = EmptyReadmeValidator().is_valid(content_items)
-=======
+    assert len(results) == expected_number_of_failures
+    assert all(
+        [
+            result.message == expected_msg
+            for result, expected_msg in zip(results, expected_msgs)
+        ]
+    )
+
+
+@pytest.mark.parametrize(
+    "content_items, is_file_exist, expected_number_of_failures, expected_msgs",
+    [
+        (
+            [
+                create_playbook_object(
+                    readme_content="This is a valid readme without any images.",
+                    pack_info={"name": "test1"},
+                ),
+                create_playbook_object(
+                    readme_content="This is a valid readme if this file exists ![example image](../doc_files/example.png)",
+                    pack_info={"name": "test1"},
+                ),
+                create_playbook_object(readme_content="", pack_info={"name": "test1"}),
+                create_integration_object(
+                    readme_content="This is a valid readme without any images.",
+                    pack_info={"name": "test2"},
+                ),
+                create_integration_object(
+                    readme_content="This is a valid readme if this file exists ![example image](../doc_files/example.png)",
+                    pack_info={"name": "test2"},
+                ),
+                create_integration_object(
+                    readme_content="", pack_info={"name": "test2"}
+                ),
+            ],
+            True,
+            0,
+            [],
+        ),
+        (
+            [
                 create_playbook_object(
                     readme_content="This is not a valid readme if this file doesn't exists ![example image](../doc_files/example.png), ",
                     pack_info={"name": "test1"},
@@ -199,7 +206,6 @@
 
     with ChangeCWD(REPO.path):
         results = IsImageExistsInReadmeValidator().is_valid(content_items)
->>>>>>> 4a27840c
     assert len(results) == expected_number_of_failures
     assert all(
         [
