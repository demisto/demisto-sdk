import pytest
from markdown_it.rules_inline import image

from demisto_sdk.commands.common.tools import find_pack_folder
from demisto_sdk.commands.validate.tests.test_tools import (
    REPO,
    create_doc_file_object,
    create_integration_object,
    create_pack_object,
    create_playbook_object,
    create_script_object,
)
from demisto_sdk.commands.validate.validators.RM_validators.RM101_is_image_path_valid import (
    IsImagePathValidValidator,
)
from demisto_sdk.commands.validate.validators.RM_validators.RM102_is_missing_context_output import (
    IsMissingContextOutputValidator,
)
from demisto_sdk.commands.validate.validators.RM_validators.RM104_empty_readme import (
    EmptyReadmeValidator,
)
from demisto_sdk.commands.validate.validators.RM_validators.RM105_is_pack_readme_not_equal_pack_description import (
    IsPackReadmeNotEqualPackDescriptionValidator,
)
from demisto_sdk.commands.validate.validators.RM_validators.RM106_is_contain_demisto_word import (
    IsContainDemistoWordValidator,
)
from demisto_sdk.commands.validate.validators.RM_validators.RM107_is_template_sentence_in_readme import (
    IsTemplateInReadmeValidator,
)
from demisto_sdk.commands.validate.validators.RM_validators.RM108_is_integration_image_path_valid import (
    IntegrationRelativeImagePathValidator,
)
from demisto_sdk.commands.validate.validators.RM_validators.RM108_is_readme_image_path_valid import (
    ReadmeRelativeImagePathValidator,
)
from demisto_sdk.commands.validate.validators.RM_validators.RM109_is_readme_exists import (
    IsReadmeExistsValidator,
)
from demisto_sdk.commands.validate.validators.RM_validators.RM113_is_contain_copy_right_section import (
    IsContainCopyRightSectionValidator,
)
from demisto_sdk.commands.validate.validators.RM_validators.RM114_is_image_exists_in_readme import (
    IsImageExistsInReadmeValidator,
)
from demisto_sdk.commands.validate.validators.RM_validators.RM116_missing_playbook_image import (
    MissingPlaybookImageValidator,
)
from TestSuite.repo import ChangeCWD


@pytest.mark.parametrize(
    "content_items, expected_number_of_failures, expected_msgs",
    [
        (
            [
                create_pack_object(readme_text="This is a valid readme."),
                create_pack_object(readme_text=""),
            ],
            0,
            [],
        ),
        (
            [create_pack_object(readme_text="Invalid readme\nBSD\nCopyright")],
            1,
            [
                "Invalid keywords related to Copyrights (BSD, MIT, Copyright, proprietary) were found in lines: 2, 3. Copyright section cannot be part of pack readme."
            ],
        ),
    ],
)
def test_IsContainCopyRightSectionValidator_obtain_invalid_content_items(
    content_items,
    expected_number_of_failures,
    expected_msgs,
):
    """
    Given
    content_items.
        - Case 1: Two valid pack_metadatas:
            - 1 pack with valid readme text.
            - 1 pack with an empty readme.
        - Case 2: One invalid pack_metadata with 2 lines contain copyright words
    When
    - Calling the IsContainCopyRightSectionValidator obtain_invalid_content_items function.
    Then
        - Make sure the right amount of pack metadatas failed, and that the right error message is returned.
        - Case 1: Should pass all.
        - Case 3: Should fail.
    """
    results = IsContainCopyRightSectionValidator().obtain_invalid_content_items(
        content_items
    )
    assert len(results) == expected_number_of_failures
    assert all(
        [
            result.message == expected_msg
            for result, expected_msg in zip(results, expected_msgs)
        ]
    )


@pytest.mark.parametrize(
    "content_items, expected_number_of_failures, expected_msgs",
    [
        (
            [
                create_pack_object(
                    paths=["support"],
                    values=["partner"],
                    readme_text="This is a valid readme.",
                ),  # valid readme with partner support
                create_pack_object(
                    readme_text=""
                ),  # empty readme but with no partner support and no playbooks
                create_pack_object(
                    readme_text="This is valid readme", playbooks=1
                ),  # should pass as it has a valid readme and playbooks
            ],
            0,
            [],
        ),
        (
            [
                create_pack_object(
                    paths=["support"], values=["partner"], readme_text=""
                ),
            ],  # empty readme with partner support, not valid
            1,
            [
                "Pack HelloWorld written by a partner or pack containing playbooks must have a full README.md file with pack information. Please refer to https://xsoar.pan.dev/docs/documentation/pack-docs#pack-readme for more information",
            ],
        ),
        (
            [
                create_pack_object(readme_text="", playbooks=1)
            ],  # empty readme with playbooks, not valid
            1,
            [
                "Pack HelloWorld written by a partner or pack containing playbooks must have a full README.md file with pack information. Please refer to https://xsoar.pan.dev/docs/documentation/pack-docs#pack-readme for more information"
            ],
        ),
    ],
)
def test_empty_readme_validator(
    content_items,
    expected_number_of_failures,
    expected_msgs,
):
    """
    Given:
    - content_items.
        - Case 1: Three valid pack_metadatas:
            - 1 pack with valid readme text and partner support.
            - 1 pack with an empty readme.
            - 1 pack with valid readme and playbooks.
        - Case 2: One invalid pack_metadata with empty readme and partner support.
        - Case 3: One invalid pack_metadata with empty readme and playbooks.

    When:
    - Calling the EmptyReadmeValidator obtain_invalid_content_items function.

    Then:
    - Make sure the right amount of pack metadatas failed, and that the right error message is returned.
    """

    results = EmptyReadmeValidator().obtain_invalid_content_items(content_items)
    assert len(results) == expected_number_of_failures
    assert all(
        [
            result.message == expected_msg
            for result, expected_msg in zip(results, expected_msgs)
        ]
    )


@pytest.mark.parametrize(
    "content_items, expected_number_of_failures",
    [
        ([create_integration_object()], 0),
        (
            [
                create_integration_object(
                    readme_content='<img src="https://github.com/demisto/content/blob/path/to/image.jpg" alt="Alt text">'
                )
            ],
            1,
        ),
        (
            [
                create_script_object(
                    readme_content='<img src="https://github.com/demisto/content/blob/path/to/image.jpg" alt="Alt text">'
                )
            ],
            1,
        ),
        (
            [
                create_pack_object(
                    readme_text='<img src="https://github.com/demisto/content/blob/path/to/image.jpg" alt="Alt text">'
                )
            ],
            1,
        ),
        (
            [
                create_playbook_object(
                    readme_content='<img src="https://github.com/demisto/content/blob/path/to/image.jpg" alt="Alt text">'
                )
            ],
            1,
        ),
    ],
)
def test_is_image_path_validator(content_items, expected_number_of_failures):
    """
    Given:
        - A list of content items with their respective readme contents.
    When:
        - The IsImagePathValidValidator is run on the provided content items.
            - A content item with no images (expected failures: 0).
            - A content item with a non-raw image URL in the readme (expected failures: 1).
            - A script object with a non-raw image URL in the readme (expected failures: 1).
            - A pack object with a non-raw image URL in the readme (expected failures: 1).
            - A playbook object with a non-raw image URL in the readme (expected failures: 1).

    Then:
        - Validate that the number of detected invalid image paths matches the expected number of failures.
        - Ensure that each failure message correctly identifies the non-raw GitHub image URL and suggests the proper raw URL format.
    """
    results = IsImagePathValidValidator().obtain_invalid_content_items(content_items)
    assert len(results) == expected_number_of_failures
    assert all(
        [
            result.message.endswith(
                "detected the following images URLs which are not raw links: https://github.com/demisto/content/blob/path/to/image.jpg suggested URL https://github.com/demisto/content/raw/path/to/image.jpg"
            )
            for result in results
        ]
    )


@pytest.mark.parametrize(
    "content_items, doc_files_name, expected_number_of_failures, expected_msgs",
    [
        (
            [
                create_playbook_object(
                    readme_content="This is a valid readme without any images.",
                    pack_info={"name": "test1"},
                ),
                create_playbook_object(
                    readme_content="This is a valid readme if this file exists ![example image](../doc_files/example.png)",
                    pack_info={"name": "test1"},
                ),
                create_playbook_object(readme_content="", pack_info={"name": "test1"}),
                create_integration_object(
                    readme_content="This is a valid readme without any images.",
                    pack_info={"name": "test2"},
                ),
                create_integration_object(
                    readme_content="This is a valid readme if this file exists ![example image](../doc_files/example.png)",
                    pack_info={"name": "test2"},
                ),
                create_integration_object(
                    readme_content="This is a valid readme if this file exists ![example image](../doc_files/example.jpg)",
                    pack_info={"name": "test2"},
                ),
                create_integration_object(
                    readme_content="", pack_info={"name": "test2"}
                ),
            ],
            [None, "example.png", None, None, "example.png", "example.jpg", None],
            0,
            [],
        ),
        (
            [
                create_playbook_object(
                    readme_content="This is not a valid readme if this file doesn't exists ![example image](../doc_files/example.png), ",
                    pack_info={"name": "test1"},
                ),
                create_integration_object(
                    readme_content="This is not a valid readme if this file doesn't exists ![example image](../doc_files/example.png)",
                    pack_info={"name": "test2"},
                ),
                create_playbook_object(
                    readme_content="This is not a valid readme if this file doesn't exists ![example image](../doc_files/example.png ), ",
                    pack_info={"name": "test3"},
                ),
                create_integration_object(
                    readme_content="This is not a valid readme if this file doesn't exists ![example image]( ../doc_files/example.png)",
                    pack_info={"name": "test4"},
                ),
                create_integration_object(
                    readme_content="This is not a valid readme if this file doesn't exists ![example image](../doc_files/example.jpg)",
                    pack_info={"name": "test5"},
                ),
            ],
            [None, None, "example.png", "example.png", None],
            5,
            [
                "The following images do not exist or have additional characters present in their declaration within the README: Packs/test1/doc_files/example.png",
                "The following images do not exist or have additional characters present in their declaration within the README: Packs/test2/doc_files/example.png",
                "The following images do not exist or have additional characters present in their declaration within the README: Packs/test3/doc_files/example.png",
                "The following images do not exist or have additional characters present in their declaration within the README: Packs/test5/doc_files/example.jpg",
            ],
        ),
    ],
)
def test_IsImageExistsInReadmeValidator_obtain_invalid_content_items(
    content_items,
    doc_files_name,
    expected_number_of_failures,
    expected_msgs,
):
    with ChangeCWD(REPO.path):
        for content_item, file_name in zip(content_items, doc_files_name):
            if file_name:
                create_doc_file_object(find_pack_folder(content_item.path), file_name)

        results = IsImageExistsInReadmeValidator().obtain_invalid_content_items(
            content_items
        )
    assert len(results) == expected_number_of_failures
    assert all(
        [
            (result.message, expected_msg)
            for result, expected_msg in zip(results, expected_msgs)
        ]
    )


def test_IsPackReadmeNotEqualPackDescriptionValidator_not_valid():
    """
    Given:
        - Pack with a readme pack equal to the description
    When:
        - run IsPackReadmeNotEqualPackDescriptionValidator obtain_invalid_content_items function
    Then:
        - Ensure that the error msg returned is as expected
    """

    content_items = [
        create_pack_object(
            readme_text="This readme text and pack_metadata description are equal",
            paths=["description"],
            values=["This readme text and pack_metadata description are equal"],
        )
    ]
    assert IsPackReadmeNotEqualPackDescriptionValidator().obtain_invalid_content_items(
        content_items
    )


def test_IsPackReadmeNotEqualPackDescriptionValidator_valid():
    """
    Given:
        - Pack with different readme and description
    When:
        - run obtain_invalid_content_items method
    Then:
        - Ensure that no ValidationResult returned
    """
    content_items = [
        create_pack_object(
            readme_text="Readme text",
            paths=["description"],
            values=["Pack_metadata description"],
        ),
    ]
    assert (
        not IsPackReadmeNotEqualPackDescriptionValidator().obtain_invalid_content_items(
            content_items
        )
    )


@pytest.mark.parametrize(
    "content_items, expected_number_of_failures, expected_msgs",
    [
        (
            [
                create_playbook_object(),
                create_playbook_object(),
            ],
            1,
            [
                "The Playbook 'Detonate File - JoeSecurity V2' doesn't have a README file. Please add a README.md file in the content item's directory."
            ],
        ),
        (
            [
                create_script_object(),
                create_script_object(),
            ],
            1,
            [
                "The Script 'myScript' doesn't have a README file. Please add a README.md file in the content item's directory."
            ],
        ),
        (
            [
                create_integration_object(),
                create_integration_object(),
            ],
            1,
            [
                "The Integration 'TestIntegration' doesn't have a README file. Please add a README.md file in the content item's directory."
            ],
        ),
    ],
)
def test_IsReadmeExistsValidator_obtain_invalid_content_items(
    content_items, expected_number_of_failures, expected_msgs
):
    """
    Given:
        - Integration, Script and Playbook objects- one have and one does not have README file
    When:
        - run obtain_invalid_content_items method from IsReadmeExistsValidator
    Then:
        - Ensure that for each test only one ValidationResult returns with the correct message
    """
    content_items[1].readme.exist = False
    results = IsReadmeExistsValidator().obtain_invalid_content_items(content_items)
    assert len(results) == expected_number_of_failures
    assert all(
        [
            result.message == expected_msg
            for result, expected_msg in zip(results, expected_msgs)
        ]
    )


def test_IsContainDemistoWordValidator_obtain_invalid_content_items():
    """
    Given
    content_items.
        - Two valid pack_metadatas:
            - 1 pack with valid readme text.
            - 1 pack with an empty readme.    When
    - Calling the IsContainDemistoWordValidator obtain_invalid_content_items function.
    Then
        - Make sure that the pack isn't failing.
        - Should pass all.
    """
    content_items = [
        create_pack_object(readme_text="This is a valid readme."),
        create_pack_object(readme_text=""),
    ]
    results = IsContainDemistoWordValidator().obtain_invalid_content_items(
        content_items
    )
    expected_msg = []
    assert len(results) == 0
    assert all(
        [
            result.message == expected_msg
            for result, expected_msg in zip(results, expected_msg)
        ]
    )


def test_IsContainDemistoWordValidator_is_invalid():
    """
    Given
    content_items.
        - One invalid pack_metadata with a readme that contains the word 'demisto'.
    When
    - Calling the IsContainDemistoWordValidator obtain_invalid_content_items function.
    Then
    - Make sure the right amount of pack failed, and that the right error message is returned.
    """
    content_items = [
        create_pack_object(
            readme_text="Invalid readme contains the word demistomock\ndemisto \ndemisto \ndemisto.\n mockdemisto."
        )
    ]
    expected_msg = "Invalid keyword 'demisto' was found in lines: 1, 2, 3, 4, 5. For more information about the README See https://xsoar.pan.dev/docs/documentation/readme_file."
    results = IsContainDemistoWordValidator().obtain_invalid_content_items(
        content_items
    )
    assert len(results) == 1
    assert results[0].message == expected_msg


def test_ImagePathIntegrationValidator_obtain_invalid_content_items_valid_case():
    """
    Given
    content_items.
    - Pack with valid readme and valid description contain only relative paths.
    When
    - Calling the ImagePathIntegrationValidator obtain_invalid_content_items function.
    Then
    - Make sure that the pack isn't failing.
    """
    content_items = [
        create_integration_object(
            readme_content="![Example Image](../doc_files/image.png)",
            description_content="valid description ![Example Image](../doc_files/image.png)",
        ),
    ]
    assert not IntegrationRelativeImagePathValidator().obtain_invalid_content_items(
        content_items
    )


def test_ImagePathIntegrationValidator_obtain_invalid_content_items_invalid_case():
    """
        Given
        content_items.
        - Pack with:
            1. invalid readme that contains absolute path.
            2. description contains relative path that saved not under dec_files.
    demisto_sdk/commands/validate/sdk_validation_config.toml

        When
        - Calling the ImagePathIntegrationValidator obtain_invalid_content_items function.
        Then
        - Make sure that the pack is failing.
    """
    content_items = [
        create_integration_object(
            readme_content=" Readme contains absolute path:\n 'Here is an image:\n"
            " ![Example Image](https://www.example.com/images/example_image.jpg)",
            description_content="valid description ![Example Image](../../content/image.jpg)",
        ),
    ]
    expected = (
        " Invalid image path(s) have been detected. Please utilize relative paths instead for the links "
        "provided below.:\nhttps://www.example.com/images/example_image.jpg\n\nRelative image paths have been"
        " identified outside the pack's 'doc_files' directory. Please relocate the following images to the"
        " 'doc_files' directory:\n../../content/image.jpg\n\n Read the following documentation on how to add"
        " images to pack markdown files:\n https://xsoar.pan.dev/docs/integrations/integration-docs#images"
    )
    result = IntegrationRelativeImagePathValidator().obtain_invalid_content_items(
        content_items
    )
    assert result[0].message == expected


def test_ImagePathOnlyReadMeValidator_obtain_invalid_content_items_valid_case():
    """
    Given
    content_items.
    - Pack with valid readme contains only relative paths.
    When
    - Calling the ImagePathIntegrationValidator obtain_invalid_content_items function.
    Then
    - Make sure that the pack isn't failing.
    """
    content_items = [
        create_integration_object(
            readme_content="![Example Image](../doc_files/image.png)",
        ),
    ]
    assert not ReadmeRelativeImagePathValidator().obtain_invalid_content_items(
        content_items
    )


def test_ImagePathOnlyReadMeValidator_obtain_invalid_content_items_invalid_case():
    """
    Given
    content_items.
    - Pack with:
        1. invalid readme that contains absolute path and contains
         relative path that saved not under dec_files.

    When
    - Calling the ImagePathOnlyReadMeValidator obtain_invalid_content_items function.

    Then
    - Make sure that the pack is failing.
    """
    content_items = [
        create_integration_object(
            readme_content=" Readme contains absolute path:\n 'Here is an image:\n"
            " ![Example Image](https://www.example.com/images/example_image.jpg)"
            " ![Example Image](../../content/image.jpg)",
        ),
    ]
    expected = (
        " Invalid image path(s) have been detected. Please utilize relative paths instead for the links"
        " provided below.:\nhttps://www.example.com/images/example_image.jpg\n\nRelative image paths have been"
        " identified outside the pack's 'doc_files' directory. Please relocate the following images to the"
        " 'doc_files' directory:\n../../content/image.jpg\n\n Read the following documentation on how to add"
        " images to pack markdown files:\n https://xsoar.pan.dev/docs/integrations/integration-docs#images"
    )

    result = ReadmeRelativeImagePathValidator().obtain_invalid_content_items(
        content_items
    )
    assert result[0].message == expected


def test_VerifyTemplateInReadmeValidator_valid_case(repo):
    """
    Given
    content_items.
    - Integration with readme that contains %%FILL HERE%% template substring.
    - Script with readme that contains %%FILL HERE%% template substring.
    - Playbook with readme that contains %%FILL HERE%% template substring.
    - Pack with readme that contains %%FILL HERE%% template substring.
    When
    - Calling the IsTemplateInReadmeValidator obtain_invalid_content_items function.

    Then
    - Make sure that the validator return the list of the content items, which has %%FILL HERE%% in the readme file.
    """
    content_items = [
        create_integration_object(
            readme_content="This checks if we have the sentence %%FILL HERE%% in the README.",
        ),
        create_script_object(
            readme_content="This checks if we have the sentence %%FILL HERE%% in the README.",
        ),
        create_playbook_object(
            readme_content="This checks if we have the sentence %%FILL HERE%% in the README.",
        ),
        create_pack_object(
            readme_text="This checks if we have the sentence %%FILL HERE%% in the README.",
        ),
    ]

    expected_error_message = "The template '%%FILL HERE%%' exists in the following lines of the README content: 1."
    validator_results = IsTemplateInReadmeValidator().obtain_invalid_content_items(
        content_items
    )
    assert validator_results
    for validator_result in validator_results:
        assert validator_result.message == expected_error_message


def test_VerifyTemplateInReadmeValidator_invalid_case(repo):
    """
    Given
    content_items.
    - Integration with readme without %%FILL HERE%% template substring.
    - Script with readme without %%FILL HERE%% template substring.
    - Playbook with readme without %%FILL HERE%% template substring.
    - Pack with readme without %%FILL HERE%% template substring.
    When
    - Calling the IsTemplateInReadmeValidator obtain_invalid_content_items function.

    Then
    - Make sure that the validator return empty list.
    """
    content_items = [
        create_integration_object(
            readme_content="The specific template substring is not in the README.",
        ),
        create_script_object(
            readme_content="The specific template substring is not in the README.",
        ),
        create_playbook_object(
            readme_content="The specific template substring is not in the README.",
        ),
        create_pack_object(
            readme_text="The specific template substring is not in the README.",
        ),
    ]
    assert not IsTemplateInReadmeValidator().obtain_invalid_content_items(content_items)


<<<<<<< HEAD
def test_missing_playbook_image_validator_no_image():
    content_items = [
        create_playbook_object(),
    ]
    expected_msg = "No playbook image found, please add playbook image"
    result = MissingPlaybookImageValidator().obtain_invalid_content_items(
        content_items
    )
    assert len(result) == 1

    if result:
        assert result[0].message == expected_msg


def test_missing_playbook_image_validator_image_exists():
    content_items = [
        create_playbook_object(),
    ]
    content_items[0].image.exist = True
    expected_msg = "No playbook image found, please add playbook image"
    result = MissingPlaybookImageValidator().obtain_invalid_content_items(
        content_items
    )
    assert len(result) == 0

    if result:
        assert result[0].message == expected_msg
=======
def test_get_command_context_path_from_readme_file_missing_from_yml():
    """
    Given a command name and README content, and missing commands from yml
    When get_command_context_path_from_readme_file is called
    Then it should return the expected set of context paths
    """
    readme_content = (
        "### test-command\n"
        "***\n"
        "test.\n\n\n"
        "#### Base Command\n\n"
        "`test-command`\n"
        "#### Input\n\n"
        "| **Argument Name** | **Description**                  | **Required** |\n"
        "| ----------------- | -------------------------------- | ------------ |\n"
        "| short_description | Short description of the ticket. | Optional     |\n\n\n"
        " #### Context Output\n\n"
        "| **Path**             | **Type** | **Description**       |\n"
        "| -------------------- | -------- | --------------------- |\n"
        "| Test.Path1 | string   | test. |\n"
    )
    integrations = [
        create_integration_object(
            paths=[
                "script.commands",
            ],
            values=[[{"name": "test-command"}]],
            readme_content=readme_content,
        ),
    ]
    results = IsMissingContextOutputValidator().obtain_invalid_content_items(
        integrations
    )
    assert (
        results[0].message
        == "Find discrepancy for the following commands:\ntest-command:\nThe following outputs are missing from yml: Test.Path1\n"
    )


def test_get_command_context_path_from_readme_file_missing_from_readme():
    """
    Given a command name and README content with missing context outputs
    When get_command_context_path_from_readme_file is called
    Then it should return the expected set of context paths and show missing from readme
    """
    readme_content = (
        "### test-command\n"
        "***\n"
        "test.\n\n\n"
        "#### Base Command\n\n"
        "`test-command`\n"
        "#### Input\n\n"
        "| **Argument Name** | **Description** | **Required** |\n"
        "| ----------------- | --------------- | ------------ |\n"
        "| arg1              | Test argument   | Optional     |\n\n\n"
        " #### Context Output\n\n"
        "| **Path**    | **Type** | **Description** |\n"
        "| ----------- | -------- | --------------- |\n"
        "| Test.Path1  | string   | test.           |\n"
    )
    yml_content = {
        "script": {
            "commands": [
                {
                    "name": "test-command",
                    "outputs": [
                        {"contextPath": "Test.Path1"},
                        {"contextPath": "Test.Path2"},
                    ],
                }
            ]
        }
    }
    content_item = create_integration_object(
        paths=["script.commands"],
        values=[yml_content["script"]["commands"]],
        readme_content=readme_content,
    )
    results = IsMissingContextOutputValidator().obtain_invalid_content_items(
        [content_item]
    )
    assert (
        results[0].message
        == "Find discrepancy for the following commands:\ntest-command:\nThe following outputs are missing from readme: Test.Path2\n"
    )


def test_get_command_context_path_from_readme_file_no_discrepancies():
    """
    Given a command name and README content with matching context outputs in YML
    When get_command_context_path_from_readme_file is called
    Then it should return an empty list of results
    """
    readme_content = (
        "### test-command\n"
        "***\n"
        "test.\n\n\n"
        "#### Base Command\n\n"
        "`test-command`\n"
        "#### Input\n\n"
        "| **Argument Name** | **Description** | **Required** |\n"
        "| ----------------- | --------------- | ------------ |\n"
        "| arg1              | Test argument   | Optional     |\n\n\n"
        " #### Context Output\n\n"
        "| **Path**    | **Type** | **Description** |\n"
        "| ----------- | -------- | --------------- |\n"
        "| Test.Path1  | string   | test.           |\n"
        "| Test.Path2  | string   | test.           |\n"
    )
    yml_content = {
        "script": {
            "commands": [
                {
                    "name": "test-command",
                    "outputs": [
                        {"contextPath": "Test.Path1"},
                        {"contextPath": "Test.Path2"},
                    ],
                }
            ]
        }
    }
    content_item = create_integration_object(
        paths=["script.commands"],
        values=[yml_content["script"]["commands"]],
        readme_content=readme_content,
    )
    results = IsMissingContextOutputValidator().obtain_invalid_content_items(
        [content_item]
    )
    assert len(results) == 0


def test_get_command_context_path_from_readme_file_multiple_commands():
    """
    Given multiple commands with discrepancies in context outputs
    When get_command_context_path_from_readme_file is called
    Then it should return the expected set of context paths for all commands
    """
    readme_content = (
        "### command1\n"
        "***\n"
        "test.\n\n\n"
        "#### Base Command\n\n"
        "`command1`\n"
        "#### Context Output\n\n"
        "| **Path**    | **Type** | **Description** |\n"
        "| ----------- | -------- | --------------- |\n"
        "| Test.Path1  | string   | test.           |\n"
        "### command2\n"
        "***\n"
        "test.\n\n\n"
        "#### Base Command\n\n"
        "`command2`\n"
        "#### Context Output\n\n"
        "| **Path**    | **Type** | **Description** |\n"
        "| ----------- | -------- | --------------- |\n"
        "| Test.Path2  | string   | test.           |\n"
        "| Test.Path3  | string   | test.           |\n"
    )
    yml_content = {
        "script": {
            "commands": [
                {
                    "name": "command1",
                    "outputs": [
                        {"contextPath": "Test.Path1"},
                        {"contextPath": "Test.Path2"},
                    ],
                },
                {
                    "name": "command2",
                    "outputs": [
                        {"contextPath": "Test.Path2"},
                        {"contextPath": "Test.Path4"},
                    ],
                },
            ]
        }
    }
    content_item = create_integration_object(
        paths=["script.commands"],
        values=[yml_content["script"]["commands"]],
        readme_content=readme_content,
    )
    results = IsMissingContextOutputValidator().obtain_invalid_content_items(
        [content_item]
    )
    assert len(results) == 1
    assert (
        "command1:\nThe following outputs are missing from readme: Test.Path2\n"
        in results[0].message
    )
    assert (
        "command2:\nThe following outputs are missing from yml: Test.Path3\nThe following outputs are missing from readme: Test.Path4\n"
        in results[0].message
    )
>>>>>>> 15818076
<|MERGE_RESOLUTION|>--- conflicted
+++ resolved
@@ -664,35 +664,6 @@
     assert not IsTemplateInReadmeValidator().obtain_invalid_content_items(content_items)
 
 
-<<<<<<< HEAD
-def test_missing_playbook_image_validator_no_image():
-    content_items = [
-        create_playbook_object(),
-    ]
-    expected_msg = "No playbook image found, please add playbook image"
-    result = MissingPlaybookImageValidator().obtain_invalid_content_items(
-        content_items
-    )
-    assert len(result) == 1
-
-    if result:
-        assert result[0].message == expected_msg
-
-
-def test_missing_playbook_image_validator_image_exists():
-    content_items = [
-        create_playbook_object(),
-    ]
-    content_items[0].image.exist = True
-    expected_msg = "No playbook image found, please add playbook image"
-    result = MissingPlaybookImageValidator().obtain_invalid_content_items(
-        content_items
-    )
-    assert len(result) == 0
-
-    if result:
-        assert result[0].message == expected_msg
-=======
 def test_get_command_context_path_from_readme_file_missing_from_yml():
     """
     Given a command name and README content, and missing commands from yml
@@ -890,4 +861,32 @@
         "command2:\nThe following outputs are missing from yml: Test.Path3\nThe following outputs are missing from readme: Test.Path4\n"
         in results[0].message
     )
->>>>>>> 15818076
+
+
+def test_missing_playbook_image_validator_no_image():
+    content_items = [
+        create_playbook_object(),
+    ]
+    expected_msg = "No playbook image found, please add playbook image"
+    result = MissingPlaybookImageValidator().obtain_invalid_content_items(
+        content_items
+    )
+    assert len(result) == 1
+
+    if result:
+        assert result[0].message == expected_msg
+
+
+def test_missing_playbook_image_validator_image_exists():
+    content_items = [
+        create_playbook_object(),
+    ]
+    content_items[0].image.exist = True
+    expected_msg = "No playbook image found, please add playbook image"
+    result = MissingPlaybookImageValidator().obtain_invalid_content_items(
+        content_items
+    )
+    assert len(result) == 0
+
+    if result:
+        assert result[0].message == expected_msg