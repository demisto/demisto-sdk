--- conflicted
+++ resolved
@@ -531,7 +531,6 @@
     )
 
 
-<<<<<<< HEAD
 def test_IsMissingReleaseNotes():
     """
     Given:
@@ -625,7 +624,8 @@
         assert api_modules_pack.object_id not in results[0].message
     else:
         assert not results
-=======
+
+
 def test_IsValidRnHeadersFormatValidator_obtain_invalid_content_items():
     """
     Given:
@@ -685,5 +685,4 @@
             expected_msg in result.message
             for result, expected_msg in zip(results, expected_msgs)
         ]
-    )
->>>>>>> d6b58c59
+    )