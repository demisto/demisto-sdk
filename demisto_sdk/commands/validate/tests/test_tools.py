import tempfile
from pathlib import Path
from typing import Any, Dict, List, Optional, cast
from unittest.mock import MagicMock

from demisto_sdk.commands.common.constants import (
    MarketplaceVersions,
)
from demisto_sdk.commands.common.handlers import DEFAULT_JSON_HANDLER as json
from demisto_sdk.commands.common.tools import set_value
from demisto_sdk.commands.content_graph.objects.base_content import BaseContent
from demisto_sdk.commands.content_graph.objects.generic_field import GenericField
from demisto_sdk.commands.content_graph.objects.incident_field import IncidentField
from demisto_sdk.commands.content_graph.objects.integration import Integration
from demisto_sdk.commands.content_graph.objects.pack import Pack
from demisto_sdk.commands.content_graph.objects.parsing_rule import ParsingRule
from demisto_sdk.commands.content_graph.objects.playbook import Playbook
from demisto_sdk.commands.content_graph.parsers.pack import PackParser
from demisto_sdk.commands.content_graph.parsers.parsing_rule import (
    ParsingRuleParser,
)
from demisto_sdk.commands.content_graph.parsers.playbook import PlaybookParser
from demisto_sdk.commands.content_graph.tests.test_tools import load_json, load_yaml
from TestSuite.file import File
from TestSuite.repo import Repo

REPO = Repo(tmpdir=Path(tempfile.mkdtemp()), init_git=True)


def create_integration_object(
    paths: Optional[List[str]] = None,
    values: Optional[List[Any]] = None,
    pack_info: Optional[Dict[str, Any]] = None,
    readme_content: Optional[str] = None,
<<<<<<< HEAD
    description_content: Optional[str] = None,
=======
    code: Optional[str] = None,
>>>>>>> 16ed5d7f
) -> Integration:
    """Creating an integration object with altered fields from a default integration yml structure.

    Args:
        paths (Optional[List[str]]): The keys to update.
        values (Optional[List[Any]]): The values to update.

    Returns:
        The integration object.
    """
    yml_content = load_yaml("integration.yml")
    update_keys(yml_content, paths, values)
    if description_content is not None:
        additional_params["description"] = description_content
    
    integration = pack.create_integration(yml=yml_content, **additional_params)
    code = code or "from MicrosoftApiModule import *"
    integration.code.write(code)
    return BaseContent.from_path(Path(integration.path))  # type:ignore


def create_parsing_rule_object(
    paths: Optional[List[str]] = None,
    values: Optional[List[Any]] = None,
):
    """Creating an parsing_rule object with altered fields from a default parsing_rule yml structure.

    Args:
        paths (Optional[List[str]]): The keys to update.
        values (Optional[List[Any]]): The values to update.

    Returns:
        The parsing_rule object.
    """
    yml_content = load_yaml("parsing_rule.yml")
    update_keys(yml_content, paths, values)
    pack = REPO.create_pack()
    parsing_rule = pack.create_parsing_rule("TestParsingRule", yml_content)
    parser = ParsingRuleParser(Path(parsing_rule.path), list(MarketplaceVersions))
    return ParsingRule.from_orm(parser)


def create_correlation_rule_object(
    paths: Optional[List[str]] = None,
    values: Optional[List[Any]] = None,
):
    """Creating an correlation_rule object with altered fields from a default correlation_rule yml structure.

    Args:
        paths (Optional[List[str]]): The keys to update.
        values (Optional[List[Any]]): The values to update.

    Returns:
        The correlation_rule object.
    """
    yml_content = load_yaml("correlation_rule_test.yml")
    update_keys(yml_content, paths, values)
    pack = REPO.create_pack()
    pack.create_correlation_rule(name="correlation_rule", content=yml_content)
    return BaseContent.from_path(Path(pack.correlation_rules[0].path))  # type:ignore


def create_playbook_object(
    paths: Optional[List[str]] = None,
    values: Optional[List[Any]] = None,
    pack_info: Optional[Dict[str, Any]] = None,
    readme_content: Optional[str] = None,
):
    """Creating an playbook object with altered fields from a default playbook yml structure.

    Args:
        paths (Optional[List[str]]): The keys to update.
        values (Optional[List[Any]]): The values to update.
        pack_info (Optional[List[str]]): The playbook's pack name.
        readme_content (Optional[List[Any]]): The playbook's readme.
    Returns:
        The playbook object.
    """
    yml_content = load_yaml("playbook.yml")
    update_keys(yml_content, paths, values)
    pack = REPO.create_pack()
    if pack_info:
        pack.set_data(**pack_info)
    additional_params = {}

    if readme_content is not None:
        additional_params["readme"] = readme_content

    playbook = pack.create_playbook(**additional_params)
    playbook.create_default_playbook(name="sample")
    playbook.yml.update(yml_content)
    parser = PlaybookParser(Path(playbook.path), list(MarketplaceVersions))
    return Playbook.from_orm(parser)  # type:ignore


def create_modeling_rule_object(
    paths: Optional[List[str]] = None,
    values: Optional[List[Any]] = None,
):
    """Creating an modeling_rule object with altered fields from a default modeling_rule yml structure.

    Args:
        paths (Optional[List[str]]): The keys to update.
        values (Optional[List[Any]]): The values to update.

    Returns:
        The modeling_rule object.
    """
    yml_content = load_yaml("modeling_rule.yml")
    update_keys(yml_content, paths, values)
    pack = REPO.create_pack()
    pack.create_modeling_rule(yml=yml_content)
    return BaseContent.from_path(Path(pack.modeling_rules[0].path))  # type:ignore


def create_ps_integration_object(
    paths: Optional[List[str]] = None,
    values: Optional[List[Any]] = None,
) -> Integration:
    """Creating an integration object with altered fields from a default integration yml structure.

    Args:
        paths (Optional[List[str]]): The keys to update.
        values (Optional[List[Any]]): The values to update.

    Returns:
        The integration object.
    """
    yml_content = load_yaml("ps_integration.yml")
    update_keys(yml_content, paths, values)
    pack = REPO.create_pack()
    integration = pack.create_integration(yml=yml_content)
    integration.code = File(
        Path(f"{integration.path}/integration_0.ps1"), integration.repo_path
    )
    integration.code.write(r". $PSScriptRoot\CommonServerPowerShell.ps1")
    return BaseContent.from_path(Path(integration.path))  # type:ignore


def create_script_object(
    paths: Optional[List[str]] = None,
    values: Optional[List[Any]] = None,
    pack_info: Optional[Dict[str, Any]] = None,
<<<<<<< HEAD
    readme_content: Optional[str] = None,
=======
    code: Optional[str] = None,
    test_code: Optional[str] = None,
>>>>>>> 16ed5d7f
):
    """Creating an script object with altered fields from a default script yml structure.

    Args:
        paths (Optional[List[str]]): The keys to update.
        values (Optional[List[Any]]): The values to update.
        pack_name (str): The name of the pack that the script will be inside of

    Returns:
        The script object.
    """
    yml_content = load_yaml("script.yml")
    update_keys(yml_content, paths, values)
    pack = REPO.create_pack()
    additional_params = {}
    if pack_info:
        pack.set_data(**pack_info)
<<<<<<< HEAD
    if readme_content is not None:
        additional_params["readme"] = readme_content

    script = pack.create_script(yml=yml_content, **additional_params )
    script.code.write("from MicrosoftApiModule import *")
=======
    script = pack.create_script(yml=yml_content)
    code = code or "from MicrosoftApiModule import *"
    script.code.write(code)
    if test_code:
        script.test.write(test_code)
>>>>>>> 16ed5d7f
    return BaseContent.from_path(Path(script.path))


def create_pack_object(
    paths: Optional[List[str]] = None,
    values: Optional[List[Any]] = None,
    fields_to_delete: Optional[List[str]] = None,
    readme_text: str = "",
    image: Optional[str] = None,
    playbooks: int = 0,
    name: Optional[str] = None,
    release_note_content: Optional[str] = ""
) -> Pack:
    """Creating an pack object with altered fields from a default pack_metadata json structure.

    Args:
        paths (Optional[List[str]]): The keys to update.
        values (Optional[List[Any]]): The values to update.

    Returns:
        The pack_metadata object.
    """
    json_content = load_json("pack_metadata.json")
    update_keys(json_content, paths, values)
    remove_fields_from_dict(json_content, fields_to_delete)
    pack = REPO.create_pack()
    PackParser.parse_ignored_errors = MagicMock(return_value={})
    pack.pack_metadata.write_json(json_content)
    pack.readme.write_text(readme_text)

    pack.release_notes.write_text(release_note_content)
    if image is not None:
        pack.author_image.write(image)
    if playbooks:
        for _ in range(playbooks):
            pack.create_playbook()
    return BaseContent.from_path(Path(pack.path))


def remove_fields_from_dict(
    json_content: dict, fields_to_delete: Optional[List[str]] = None
):
    if fields_to_delete:
        for field in fields_to_delete:
            del json_content[field]


def create_classifier_object(
    paths: Optional[List[str]] = None, values: Optional[List[Any]] = None
):
    """Creating an classifier object with altered fields from a default classifier json structure.

    Args:
        paths (Optional[List[str]]): The keys to update.
        values (Optional[List[Any]]): The values to update.

    Returns:
        The classifier object.
    """
    json_content = load_json("classifier.json")
    update_keys(json_content, paths, values)
    pack = REPO.create_pack()
    pack.create_classifier(name="test_classifier", content=json_content)
    return BaseContent.from_path(Path(pack.classifiers[0].path))


def create_list_object(
    paths: Optional[List[str]] = None, values: Optional[List[Any]] = None
):
    """Creating an list object with altered fields from a default list json structure.

    Args:
        paths (Optional[List[str]]): The keys to update.
        values (Optional[List[Any]]): The values to update.

    Returns:
        The list object.
    """
    json_content = load_json("list.json")
    update_keys(json_content, paths, values)
    pack = REPO.create_pack()
    pack.create_list(name="list", content=json_content)
    return BaseContent.from_path(Path(pack.lists[0].path))


def create_job_object(
    paths: Optional[List[str]] = None, values: Optional[List[Any]] = None
):
    """Creating an job object with altered fields from a default job json structure.

    Args:
        paths (Optional[List[str]]): The keys to update.
        values (Optional[List[Any]]): The values to update.

    Returns:
        The job object.
    """
    json_content = {}
    pack = REPO.create_pack()
    pack.create_job(name="job", is_feed=True)
    if paths and values:
        with open(pack.jobs[0].path) as f:
            json_content = json.load(f)
            update_keys(json_content, paths, values)
        with open(pack.jobs[0].path, "w") as fp:
            json.dump(json_content, fp)
    return BaseContent.from_path(Path(pack.jobs[0].path))


def create_dashboard_object(
    paths: Optional[List[str]] = None, values: Optional[List[Any]] = None
):
    """Creating an dashboard object with altered fields from a default dashboard json structure.

    Args:
        paths (Optional[List[str]]): The keys to update.
        values (Optional[List[Any]]): The values to update.

    Returns:
        The dashboard object.
    """
    json_content = load_json("dashboard.json")
    update_keys(json_content, paths, values)
    pack = REPO.create_pack()
    pack.create_dashboard(name="dashboard", content=json_content)
    return BaseContent.from_path(Path(pack.dashboards[0].path))


def create_incident_type_object(
    paths: Optional[List[str]] = None, values: Optional[List[Any]] = None
):
    """Creating an incident_type object with altered fields from a default incident_type json structure.

    Args:
        paths (Optional[List[str]]): The keys to update.
        values (Optional[List[Any]]): The values to update.

    Returns:
        The incident_type object.
    """
    json_content = load_json("incident_type.json")
    update_keys(json_content, paths, values)
    pack = REPO.create_pack()
    pack.create_incident_type(name="incident_type", content=json_content)
    return BaseContent.from_path(Path(pack.incident_types[0].path))


def create_incident_field_object(
    paths: Optional[List[str]] = None, values: Optional[List[Any]] = None
) -> IncidentField:
    """Creating an incident_field object with altered fields from a default incident_field json structure.

    Args:
        paths (Optional[List[str]]): The keys to update.
        values (Optional[List[Any]]): The values to update.

    Returns:
        The incident_field object.
    """
    json_content = load_json("incident_field.json")
    update_keys(json_content, paths, values)
    pack = REPO.create_pack()
    pack.create_incident_field(name="incident_field", content=json_content)
    return cast(
        IncidentField, BaseContent.from_path(Path(pack.incident_fields[0].path))
    )


def create_report_object(
    paths: Optional[List[str]] = None, values: Optional[List[Any]] = None
):
    """Creating an report object with altered fields from a default report json structure.

    Args:
        paths (Optional[List[str]]): The keys to update.
        values (Optional[List[Any]]): The values to update.

    Returns:
        The report object.
    """
    json_content = load_json("report.json")
    update_keys(json_content, paths, values)
    pack = REPO.create_pack()
    pack.create_report(name="report", content=json_content)
    return BaseContent.from_path(Path(pack.reports[0].path))


def create_xsiam_report_object(
    paths: Optional[List[str]] = None, values: Optional[List[Any]] = None
):
    """Creating an xsiam_report object with altered fields from a default xsiam_report json structure.

    Args:
        paths (Optional[List[str]]): The keys to update.
        values (Optional[List[Any]]): The values to update.

    Returns:
        The xsiam_report object.
    """
    json_content = load_json("xsiam_report.json")
    update_keys(json_content, paths, values)
    pack = REPO.create_pack()
    pack.create_xsiam_report(name="xsiam_report", content=json_content)
    return BaseContent.from_path(Path(pack.xsiam_reports[0].path))


def create_xsiam_dashboard_object(
    paths: Optional[List[str]] = None, values: Optional[List[Any]] = None
):
    """Creating an xsiam_dashboard object with altered fields from a default xsiam_dashboard json structure.

    Args:
        paths (Optional[List[str]]): The keys to update.
        values (Optional[List[Any]]): The values to update.

    Returns:
        The xsiam_dashboard object.
    """
    json_content = load_json("xsiam_dashboard.json")
    update_keys(json_content, paths, values)
    pack = REPO.create_pack()
    pack.create_xsiam_dashboard(name="xsiam_dashboard", content=json_content)
    return BaseContent.from_path(Path(pack.xsiam_dashboards[0].path))


def create_xdrc_template_object(
    json_paths: Optional[List[str]] = None,
    json_values: Optional[List[Any]] = None,
    yml_paths: Optional[List[str]] = None,
    yml_values: Optional[List[Any]] = None,
):
    """Creating an xdrc_template object with altered fields from a default xdrc_template json and yml structures.

    Args:
        json_paths (Optional[List[str]]): The keys to update for the json file.
        json_values (Optional[List[Any]]): The values to update for the json file.
        yml_paths (Optional[List[str]]): The keys to update for the yml file.
        yml_values (Optional[List[Any]]): The values to update for the yml file.

    Returns:
        The xdrc_template object.
    """
    json_content = load_json("xdrc_template.json")
    update_keys(json_content, json_paths, json_values)
    yml_content = load_yaml("xdrc_template.yml")
    update_keys(json_content, yml_paths, yml_values)
    pack = REPO.create_pack()
    pack.create_xdrc_template(
        name="xdrc_template", json_content=json_content, yaml_content=yml_content
    )
    return BaseContent.from_path(Path(pack.xdrc_templates[0].path))


def create_assets_modeling_rule_object(
    json_paths: Optional[List[str]] = None,
    json_values: Optional[List[Any]] = None,
    yml_paths: Optional[List[str]] = None,
    yml_values: Optional[List[Any]] = None,
):
    """Creating an assets_modeling_rule object with altered fields from a default assets_modeling_rule json and yml structures.

    Args:
        json_paths (Optional[List[str]]): The keys to update for the json file.
        json_values (Optional[List[Any]]): The values to update for the json file.
        yml_paths (Optional[List[str]]): The keys to update for the yml file.
        yml_values (Optional[List[Any]]): The values to update for the yml file.

    Returns:
        The assets_modeling_rule object.
    """
    json_content = load_json("assets_modeling_rule.json")
    update_keys(json_content, json_paths, json_values)
    yml_content = load_yaml("assets_modeling_rule.yml")
    update_keys(json_content, yml_paths, yml_values)
    pack = REPO.create_pack()
    pack.create_assets_modeling_rule(
        name="assets_modeling_rule", schema=json_content, yml=yml_content
    )
    return BaseContent.from_path(Path(pack.assets_modeling_rules[0].path))


def create_trigger_object(
    paths: Optional[List[str]] = None, values: Optional[List[Any]] = None
):
    """Creating an trigger object with altered fields from a default trigger json structure.

    Args:
        paths (Optional[List[str]]): The keys to update.
        values (Optional[List[Any]]): The values to update.

    Returns:
        The trigger object.
    """
    json_content = load_json("trigger.json")
    update_keys(json_content, paths, values)
    pack = REPO.create_pack()
    pack.create_trigger(name="trigger", content=json_content)
    return BaseContent.from_path(Path(pack.triggers[0].path))


def create_layout_object(
    paths: Optional[List[str]] = None, values: Optional[List[Any]] = None
):
    """Creating an layout object with altered fields from a default layout json structure.

    Args:
        paths (Optional[List[str]]): The keys to update.
        values (Optional[List[Any]]): The values to update.

    Returns:
        The layout object.
    """
    json_content = load_json("layoutscontainer.json")
    update_keys(json_content, paths, values)
    pack = REPO.create_pack()
    pack.create_layout(name="layout", content=json_content)
    return BaseContent.from_path(Path(pack.layouts[0].path))


def create_widget_object(
    paths: Optional[List[str]] = None, values: Optional[List[Any]] = None
):
    """Creating an widget object with altered fields from a default widget json structure.

    Args:
        paths (Optional[List[str]]): The keys to update.
        values (Optional[List[Any]]): The values to update.

    Returns:
        The widget object.
    """
    json_content = load_json("widget.json")
    update_keys(json_content, paths, values)
    pack = REPO.create_pack()
    pack.create_widget(name="widget", content=json_content)
    return BaseContent.from_path(Path(pack.widgets[0].path))


def create_indicator_field_object(
    paths: Optional[List[str]] = None, values: Optional[List[Any]] = None
):
    """Creating an indicator_field object with altered fields from a default indicator_field json structure.

    Args:
        paths (Optional[List[str]]): The keys to update.
        values (Optional[List[Any]]): The values to update.

    Returns:
        The indicator_field object.
    """
    json_content = load_json("indicator_field.json")
    update_keys(json_content, paths, values)
    pack = REPO.create_pack()
    pack.create_indicator_field(name="indicator_field", content=json_content)
    return BaseContent.from_path(Path(pack.indicator_fields[0].path))


def create_wizard_object(dict_to_update: Optional[Any] = None):
    """Creating a wizard object with altered fields from a default wizard json structure.

    Args:
        dict_to_update (Optional[Any], optional): The dict to update into the wizards dict.

    Returns:
        The wizard object.
    """
    pack = REPO.create_pack()
    pack.create_wizard(name="test_wizard")
    if dict_to_update:
        pack.wizards[0].update(dict_to_update)
    wizard_object = BaseContent.from_path(Path(pack.wizards[0].path))
    return wizard_object


def create_generic_definition_object(
    paths: Optional[List[str]] = None, values: Optional[List[Any]] = None
):
    """Creating an generic_definition object with altered fields from a default generic_definition json structure.

    Args:
        paths (Optional[List[str]]): The keys to update.
        values (Optional[List[Any]]): The values to update.

    Returns:
        The generic_definition object.
    """
    json_content = load_json("generic_definition.json")
    update_keys(json_content, paths, values)
    pack = REPO.create_pack()
    pack.create_generic_definition(name="generic_definition", content=json_content)
    return BaseContent.from_path(Path(pack.generic_definitions[0].path))


def create_generic_field_object(
    paths: Optional[List[str]] = None, values: Optional[List[Any]] = None
) -> GenericField:
    """Creating an generic_field object with altered fields from a default generic_field json structure.

    Args:
        paths (Optional[List[str]]): The keys to update.
        values (Optional[List[Any]]): The values to update.

    Returns:
        The generic_field object.
    """
    json_content = load_json("generic_field.json")
    update_keys(json_content, paths, values)
    pack = REPO.create_pack()
    pack.create_generic_field(name="generic_field", content=json_content)
    return cast(GenericField, BaseContent.from_path(Path(pack.generic_fields[0].path)))


def create_generic_type_object(
    paths: Optional[List[str]] = None, values: Optional[List[Any]] = None
):
    """Creating an generic_type object with altered fields from a default generic_type json structure.

    Args:
        paths (Optional[List[str]]): The keys to update.
        values (Optional[List[Any]]): The values to update.

    Returns:
        The generic_type object.
    """
    json_content = load_json("generic_type.json")
    update_keys(json_content, paths, values)
    pack = REPO.create_pack()
    pack.create_generic_type(name="generic_type", content=json_content)
    return BaseContent.from_path(Path(pack.generic_types[0].path))


def create_generic_module_object(
    paths: Optional[List[str]] = None, values: Optional[List[Any]] = None
):
    """Creating an generic_module object with altered fields from a default generic_module json structure.

    Args:
        paths (Optional[List[str]]): The keys to update.
        values (Optional[List[Any]]): The values to update.

    Returns:
        The generic_module object.
    """
    json_content = load_json("generic_module.json")
    update_keys(json_content, paths, values)
    pack = REPO.create_pack()
    pack.create_generic_module(name="generic_module", content=json_content)
    return BaseContent.from_path(Path(pack.generic_modules[0].path))


def create_incoming_mapper_object(
    paths: Optional[List[str]] = None, values: Optional[List[Any]] = None
):
    """Creating an incoming_mapper object with altered fields from a default incoming_mapper json structure.

    Args:
        paths (Optional[List[str]]): The keys to update.
        values (Optional[List[Any]]): The values to update.

    Returns:
        The incoming_mapper object.
    """
    json_content = load_json("incoming_mapper.json")
    update_keys(json_content, paths, values)
    pack = REPO.create_pack()
    pack.create_mapper(name="incoming_mapper", content=json_content)
    return BaseContent.from_path(Path(pack.mappers[0].path))


def create_outgoing_mapper_object(
    paths: Optional[List[str]] = None, values: Optional[List[Any]] = None
):
    """Creating an outgoing_mapper object with altered fields from a default outgoing_mapper json structure.

    Args:
        paths (Optional[List[str]]): The keys to update.
        values (Optional[List[Any]]): The values to update.

    Returns:
        The outgoing_mapper object.
    """
    json_content = load_json("outgoing_mapper.json")
    update_keys(json_content, paths, values)
    pack = REPO.create_pack()
    pack.create_mapper(name="outgoing_mapper", content=json_content)
    return BaseContent.from_path(Path(pack.mappers[0].path))


def create_indicator_type_object(
    paths: Optional[List[str]] = None, values: Optional[List[Any]] = None
):
    """Creating an indicator_type object with altered fields from a default indicator_type json structure.

    Args:
        paths (Optional[List[str]]): The keys to update.
        values (Optional[List[Any]]): The values to update.

    Returns:
        The indicator_type object.
    """
    json_content = load_json("indicator_type.json")
    update_keys(json_content, paths, values)
    pack = REPO.create_pack()
    pack.create_indicator_type(name="indicator_type", content=json_content)
    return BaseContent.from_path(Path(pack.indicator_types[0].path))


def create_old_file_pointers(content_items, old_content_items) -> None:
    """Given two iterables of content_items and their old_content_items, assign each content_item its matching old_content_item.

    Args:
        content_items (Iterable): Iterables object of content_items.
        old_content_items (Iterable): Iterables object of olf_content_items.
    """
    for content_item, old_content_item in zip(content_items, old_content_items):
        content_item.old_base_content_object = old_content_item


def update_keys(dict_obj, paths, values):
    if paths and values:
        for path, value in zip(paths, values):
            set_value(dict_obj, path, value)<|MERGE_RESOLUTION|>--- conflicted
+++ resolved
@@ -32,11 +32,8 @@
     values: Optional[List[Any]] = None,
     pack_info: Optional[Dict[str, Any]] = None,
     readme_content: Optional[str] = None,
-<<<<<<< HEAD
     description_content: Optional[str] = None,
-=======
     code: Optional[str] = None,
->>>>>>> 16ed5d7f
 ) -> Integration:
     """Creating an integration object with altered fields from a default integration yml structure.
 
@@ -180,12 +177,9 @@
     paths: Optional[List[str]] = None,
     values: Optional[List[Any]] = None,
     pack_info: Optional[Dict[str, Any]] = None,
-<<<<<<< HEAD
     readme_content: Optional[str] = None,
-=======
     code: Optional[str] = None,
     test_code: Optional[str] = None,
->>>>>>> 16ed5d7f
 ):
     """Creating an script object with altered fields from a default script yml structure.
 
@@ -203,19 +197,15 @@
     additional_params = {}
     if pack_info:
         pack.set_data(**pack_info)
-<<<<<<< HEAD
     if readme_content is not None:
         additional_params["readme"] = readme_content
 
     script = pack.create_script(yml=yml_content, **additional_params )
     script.code.write("from MicrosoftApiModule import *")
-=======
-    script = pack.create_script(yml=yml_content)
     code = code or "from MicrosoftApiModule import *"
     script.code.write(code)
     if test_code:
         script.test.write(test_code)
->>>>>>> 16ed5d7f
     return BaseContent.from_path(Path(script.path))
 
 
