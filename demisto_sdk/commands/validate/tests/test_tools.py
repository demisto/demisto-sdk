--- conflicted
+++ resolved
@@ -358,13 +358,9 @@
     update_keys(json_content, paths, values)
     pack = REPO.create_pack()
     pack.create_incident_field(name="incident_field", content=json_content)
-<<<<<<< HEAD
-    return cast(IncidentField, BaseContent.from_path(Path(pack.incident_fields[0].path)))
-=======
     return cast(
         IncidentField, BaseContent.from_path(Path(pack.incident_fields[0].path))
     )
->>>>>>> f2aecd4f
 
 
 def create_report_object(
