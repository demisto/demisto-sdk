--- conflicted
+++ resolved
@@ -1015,65 +1015,6 @@
         validate_manager = ValidateManager(skip_conf_json=True)
         assert validate_manager.validate_release_notes(file_path, {file_path}, modified_files, None, True) is False
 
-<<<<<<< HEAD
-=======
-    def test_staged(self, mocker):
-        """
-        Given
-            - staged = True flag
-            - diff on yml file
-        When
-            - Run the validate command.
-        Then
-            - Validate checks for the staged files using git diff.
-            - get_modified_and_added_files returns a list of only staged files.
-        """
-
-        def run_command_effect(arg):
-            # if the call is to check the staged files only - return the HelloWorld integration.
-            if arg == 'git diff --name-only --staged':
-                return 'Packs/HelloWorld/Integrations/HelloWorld.yml'
-
-            # else return all the files that were changed from master and their status in comparison to the master.
-            else:
-                return 'M\tPacks/HelloWorld/Integrations/HelloWorld.yml\nM\tPacks/BigFix/Integrations/BigFix/BigFix.yml'
-
-        mocker.patch('demisto_sdk.commands.validate.validate_manager.run_command', side_effect=run_command_effect)
-        mocker.patch('demisto_sdk.commands.validate.validate_manager.os.path.isfile', return_value=True)
-        mocker.patch('demisto_sdk.commands.validate.validate_manager.find_type', return_value=FileType.INTEGRATION)
-        mocker.patch.object(ValidateManager, '_is_py_script_or_integration', return_value=False)
-
-        validate_manager = ValidateManager(staged=True)
-        modified_files_list, _, _, _, modified_packs = validate_manager.get_modified_and_added_files('..', 'master')
-        assert modified_files_list == {'Packs/HelloWorld/Integrations/HelloWorld.yml'}
-        assert modified_packs == {'HelloWorld'}
-
-    def test_not_staged(self, mocker):
-        """
-        Given
-            - staged = False flag
-            - diff on yml file
-        When
-            - Run the validate command.
-        Then
-            - Validate that not a git diff staged command runs
-        """
-
-        def run_command_effect(arg):
-            assert 'staged' not in arg
-            return "M\tPacks/HelloWorld/Integrations/HelloWorld.yml"
-
-        mocker.patch('demisto_sdk.commands.validate.validate_manager.run_command', side_effect=run_command_effect)
-        mocker.patch('demisto_sdk.commands.validate.validate_manager.os.path.isfile', return_value=True)
-        mocker.patch('demisto_sdk.commands.validate.validate_manager.find_type', return_value=FileType.INTEGRATION)
-        mocker.patch.object(ValidateManager, '_is_py_script_or_integration', return_value=False)
-
-        validate_manager = ValidateManager(staged=False)
-        modified_files_list, _, _, _, modified_packs = validate_manager.get_modified_and_added_files('..', 'master')
-        assert modified_files_list == {'Packs/HelloWorld/Integrations/HelloWorld.yml'}
-        assert modified_packs == {'HelloWorld'}
-
->>>>>>> 393cd081
 
 def test_content_release_identifier_exists():
     """
