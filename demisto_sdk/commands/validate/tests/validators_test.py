import logging
import os
import tempfile
from pathlib import Path
from typing import Dict, List, Optional, Set
from unittest.mock import patch

import pytest
import toml
from more_itertools import map_reduce
from pytest_mock import MockerFixture

from demisto_sdk.commands.common.constants import (
    INTEGRATIONS_DIR,
    ExecutionMode,
    GitStatuses,
)
from demisto_sdk.commands.common.content_constant_paths import CONTENT_PATH
from demisto_sdk.commands.common.git_util import GitUtil
from demisto_sdk.commands.common.handlers import DEFAULT_JSON_HANDLER as json
from demisto_sdk.commands.content_graph.common import ContentType
from demisto_sdk.commands.content_graph.tests.test_tools import load_yaml
from demisto_sdk.commands.validate.config_reader import (
    ConfigReader,
    ConfiguredValidations,
)
from demisto_sdk.commands.validate.initializer import Initializer
from demisto_sdk.commands.validate.tests.test_tools import create_integration_object
from demisto_sdk.commands.validate.validate_manager import ValidateManager
from demisto_sdk.commands.validate.validation_results import ResultWriter
from demisto_sdk.commands.validate.validators.BA_validators.BA101_id_should_equal_name import (
    IDNameValidator,
)
from demisto_sdk.commands.validate.validators.BA_validators.BA101_id_should_equal_name_all_statuses import (
    IDNameAllStatusesValidator,
)
from demisto_sdk.commands.validate.validators.base_validator import (
    VALIDATION_CATEGORIES,
    BaseValidator,
    FixResult,
    ValidationResult,
    get_all_validators,
)
from demisto_sdk.commands.validate.validators.BC_validators.BC100_breaking_backwards_subtype import (
    BreakingBackwardsSubtypeValidator,
)
from demisto_sdk.commands.validate.validators.PA_validators.PA108_pack_metadata_name_not_valid import (
    PackMetadataNameValidator,
)
from TestSuite.test_tools import str_in_call_args_list

INTEGRATION = create_integration_object()
INTEGRATION.path = Path(
    f"{CONTENT_PATH}/Packs/pack_0/Integrations/integration_0/integration_0.yml"
)


def get_validate_manager(mocker):
    validation_results = ResultWriter()
    config_reader = ConfigReader(category="test")
    initializer = Initializer()
    mocker.patch.object(Initializer, "gather_objects_to_run_on", return_value=({}, {}))
    return ValidateManager(
        validation_results=validation_results,
        config_reader=config_reader,
        initializer=initializer,
    )


@pytest.mark.parametrize(
    "validations_to_run, sub_classes, expected_results",
    [
        (
            [],
            [
                IDNameValidator,
                BreakingBackwardsSubtypeValidator,
                PackMetadataNameValidator,
            ],
            [],
        ),
        (
            ["BA101", "BC100"],
            [
                IDNameAllStatusesValidator,
                BreakingBackwardsSubtypeValidator,
                PackMetadataNameValidator,
            ],
            [IDNameAllStatusesValidator(), BreakingBackwardsSubtypeValidator()],
        ),
        (
            ["TE"],
            [
                IDNameValidator,
                BreakingBackwardsSubtypeValidator,
                PackMetadataNameValidator,
            ],
            [],
        ),
        (
            ["BA101", "TE103"],
            [
                IDNameAllStatusesValidator,
                BreakingBackwardsSubtypeValidator,
                PackMetadataNameValidator,
            ],
            [IDNameAllStatusesValidator()],
        ),
    ],
)
def test_filter_validators(
    mocker: MockerFixture, validations_to_run, sub_classes, expected_results
):
    """
    Given
    a list of validation_to_run (config file select section mock), and a list of sub_classes (a mock for the BaseValidator sub classes)
        - Case 1: An empty validation_to_run list, and a list of three BaseValidator sub classes.
        - Case 2: A list with 2 validations to run where both validations exist, and a list of three BaseValidator sub classes.
        - Case 3: A list with only 1 item which is a prefix of an existing error code of the validations, and a list of three BaseValidator sub classes.
        - Case 4: A list with two validation to run where only one validation exist, and a list of three BaseValidator sub classes.
    When
    - Calling the filter_validators function.
    Then
        - Case 1: Make sure the retrieved list is empty.
        - Case 2: Make sure the retrieved list contains the two validations co-oping with the two error codes from validation_to_run.
        - Case 3: Make sure the retrieved list is empty.
        - Case 4: Make sure the retrieved list contains only the validation with the error_code that actually co-op with the validation_to_run.
    """
    validate_manager = get_validate_manager(mocker)
    mocker.patch.object(ConfiguredValidations, "select", validations_to_run)
    with patch.object(BaseValidator, "__subclasses__", return_value=sub_classes):
        results = validate_manager.filter_validators()
        assert results == expected_results


@pytest.mark.parametrize(
    "category_to_run, execution_mode, config_file_content, expected_results, ignore_support_level, specific_validations, codes_to_ignore",
    [
        pytest.param(
            None,
            ExecutionMode.USE_GIT,
            {
                "use_git": {"select": ["BA101", "BC100", "PA108"]},
                "ignorable_errors": ["E002", "W001"],
            },
            ConfiguredValidations(
                ["BA101", "BC100", "PA108"], [], ["E002", "W001"], {}
            ),
            False,
            [],
            ["E002", "W001"],
            id="Case 1",
        ),
        pytest.param(
            "custom_category",
            ExecutionMode.USE_GIT,
            {
                "ignorable_errors": ["BA101"],
                "custom_category": {
                    "select": ["BA101", "BC100", "PA108"],
                },
                "use_git": {"select": ["TE105", "TE106", "TE107", "BA101"]},
            },
            ConfiguredValidations(["BA101", "BC100", "PA108"], [], ["BA101"], {}),
            False,
            [],
            ["BA101"],
            id="Case 2",
        ),
        pytest.param(
            None,
            ExecutionMode.SPECIFIC_FILES,
            {"path_based_validations": {"select": ["BA101", "BC100", "PA108"]}},
            ConfiguredValidations(["BA101", "BC100", "PA108"], [], [], {}),
            False,
            [],
            [],
            id="Case 3",
        ),
        pytest.param(
            None,
            ExecutionMode.USE_GIT,
            {
                "support_level": {"community": {"ignore": ["BA101", "BC100", "PA108"]}},
                "use_git": {"select": ["TE105", "TE106", "TE107"]},
            },
            ConfiguredValidations(
                ["TE105", "TE106", "TE107"],
                [],
                [],
                {"community": {"ignore": ["BA101", "BC100", "PA108"]}},
            ),
            False,
            [],
            [],
            id="Case 4",
        ),
        pytest.param(
            None,
            ExecutionMode.USE_GIT,
            {
                "support_level": {"community": {"ignore": ["BA101", "BC100", "PA108"]}},
                "use_git": {"select": ["TE105", "TE106", "TE107"]},
            },
            ConfiguredValidations(["TE105", "TE106", "TE107"], [], [], {}),
            True,
            [],
            [],
            id="Case 5",
        ),
        pytest.param(
            None,
            True,
            {"use_git": {"select": ["BA101", "BC100", "PA108"]}},
            ConfiguredValidations(["TE100", "TE101"], [], [], {}),
            False,
            ["TE100", "TE101"],
            [],
            id="Case 6",
        ),
    ],
)
def test_gather_validations_from_conf(
    mocker: MockerFixture,
    category_to_run: Optional[str],
    execution_mode: ExecutionMode,
    config_file_content: Dict,
    expected_results: ConfiguredValidations,
    ignore_support_level: bool,
    specific_validations: List[str],
    codes_to_ignore: List[str],
):
    """
    Given
    a category_to_run, a use_git flag, a config file content, and a ignore_support_level flag.
        - Case 1: No category to run, execution_mode set to use_git, config file content with only use_git.select section, and ignore_support_level set to False, and an empty specific validations list.
        - Case 2: A custom category to run, execution_mode set to use_git, config file content with use_git.select, and custom_category with both ignorable_errors and select sections, and ignore_support_level set to False, and an empty specific validations list.
        - Case 3: No category to run, execution_mode not set to use_git, config file content with path_based_validations.select section, and ignore_support_level set to False, and an empty specific validations list.
        - Case 4: No category to run, execution_mode set to use_git, config file content with use_git.select, and support_level.community.ignore section, and ignore_support_level set to False, and an empty specific validations list.
        - Case 5: No category to run, execution_mode set to use_git, config file content with use_git.select, and support_level.community.ignore section, and ignore_support_level set to True, and an empty specific validations list.
        - Case 6: No category to run, execution_mode set to use_git, config file content with only use_git.select section, ignore_support_level set to False, and a specific validations list with 2 error codes.

    When
    - Calling the gather_validations_from_conf function.
    Then
        - Case 1: Make sure the retrieved results contains only use_git.select results.
        - Case 2: Make sure the retrieved results contains the custom category results and ignored the use_git results.
        - Case 3: Make sure the retrieved results contains the path_based_validations results.
        - Case 4: Make sure the retrieved results contains both the support level and the use_git sections.
        - Case 5: Make sure the retrieved results contains only the use_git section.
        - Case 6: Make sure the retrieved results contains only the specific validations section.
    """
    mocker.patch.object(toml, "load", return_value=config_file_content)
    config_reader = ConfigReader(
        category=category_to_run, explicitly_selected=specific_validations
    )
    results: ConfiguredValidations = config_reader.read(
        mode=execution_mode,
        ignore_support_level=ignore_support_level,
        codes_to_ignore=codes_to_ignore,
    )
    assert results.select == expected_results.select
    assert results.ignorable_errors == expected_results.ignorable_errors
    assert results.warning == expected_results.warning
    assert results.support_level_dict == expected_results.support_level_dict


@pytest.mark.parametrize(
    "results, fixing_results, expected_results",
    [
        (
            [
                ValidationResult(
                    validator=IDNameValidator(),
                    message="",
                    content_object=INTEGRATION,
                )
            ],
            [],
            {
                "validations": [
                    {
                        "file path": str(INTEGRATION.path),
                        "error code": "BA101",
                        "message": "",
                    }
                ],
                "fixed validations": [],
                "invalid content items": [],
                "Validations that caught exceptions": [],
            },
        ),
        (
            [],
            [],
            {
                "validations": [],
                "fixed validations": [],
                "invalid content items": [],
                "Validations that caught exceptions": [],
            },
        ),
        (
            [
                ValidationResult(
                    validator=IDNameValidator(),
                    message="",
                    content_object=INTEGRATION,
                )
            ],
            [
                FixResult(
                    validator=IDNameValidator(),
                    message="Fixed this issue",
                    content_object=INTEGRATION,
                )
            ],
            {
                "validations": [
                    {
                        "file path": str(INTEGRATION.path),
                        "error code": "BA101",
                        "message": "",
                    }
                ],
                "fixed validations": [
                    {
                        "file path": str(INTEGRATION.path),
                        "error code": "BA101",
                        "message": "Fixed this issue",
                    }
                ],
                "invalid content items": [],
                "Validations that caught exceptions": [],
            },
        ),
    ],
)
def test_write_results_to_json_file(results, fixing_results, expected_results):
    """
    Given
    results and fixing_results lists.
        - Case 1: One validation result.
        - Case 2: Both lists are empty.
        - Case 3: Both lists has one item.
    When
    - Calling the write_results_to_json_file function.
    Then
        - Case 1: Make sure the results hold both list where the fixing results is empty.
        - Case 2: Make sure the results hold both list where both are empty.
        - Case 3: Make sure the results hold both list where both hold 1 result each.
    """
    with tempfile.NamedTemporaryFile(
        mode="w", delete=False, suffix=".json"
    ) as temp_file:
        temp_file_path = temp_file.name
        validation_results = ResultWriter(json_file_path=temp_file_path)
        validation_results.validation_results = results
        validation_results.fixing_results = fixing_results
        validation_results.write_results_to_json_file()
        with open(temp_file_path, "r") as file:
            loaded_data = json.load(file)
            assert loaded_data == expected_results


@pytest.mark.parametrize(
    "only_throw_warnings, results, expected_exit_code, expected_warnings_call_count, expected_error_call_count, expected_error_code_in_warnings, expected_error_code_in_errors",
    [
        (
            ["BA101"],
            [
                ValidationResult(
                    validator=IDNameValidator(),
                    message="",
                    content_object=INTEGRATION,
                )
            ],
            0,
            1,
            0,
            ["BA101"],
            [],
        ),
        (
            [],
            [
                ValidationResult(
                    validator=IDNameValidator(),
                    message="",
                    content_object=INTEGRATION,
                )
            ],
            1,
            0,
            1,
            [],
            ["BA101"],
        ),
        (
            ["BC100"],
            [
                ValidationResult(
                    validator=IDNameValidator(),
                    message="",
                    content_object=INTEGRATION,
                ),
                ValidationResult(
                    validator=BreakingBackwardsSubtypeValidator(),
                    message="",
                    content_object=INTEGRATION,
                ),
            ],
            1,
            1,
            1,
            ["BC100"],
            ["BA101"],
        ),
    ],
)
def test_post_results(
    mocker,
    only_throw_warnings,
    results,
    expected_exit_code,
    expected_warnings_call_count,
    expected_error_call_count,
    expected_error_code_in_warnings,
    expected_error_code_in_errors,
):
    """
    Given
    an only_throw_warnings list, and a list of results.
        - Case 1: One failed validation with its error_code in the only_throw_warnings list.
        - Case 2: One failed validation with its error_code not in the only_throw_warnings list.
        - Case 3: One failed validation with its error_code in the only_throw_warnings list and one failed validation with its error_code not in the only_throw_warnings list.
    When
    - Calling the post_results function.
    Then
        - Make sure the error and warning loggers was called the correct number of times with the right error codes, and that the exit code was calculated correctly.
        - Case 1: Make sure the exit_code is 0 (success), and that the warning logger was called once with 'BA101' and the error logger wasn't called.
        - Case 2: Make sure the exit_code is 1 (failure), and that the error logger was called once with 'BA101' and the warning logger wasn't called.
        - Case 3: Make sure the exit_code is 1 (failure), and that the error logger was called once with 'BA101' and the warning logger was called once with 'BC100'
    """
    logger_error = mocker.patch.object(logging.getLogger("demisto-sdk"), "error")
    logger_warning = mocker.patch.object(logging.getLogger("demisto-sdk"), "warning")
    validation_results = ResultWriter()
    validation_results.validation_results = results
    exit_code = validation_results.post_results(only_throw_warning=only_throw_warnings)
    assert exit_code == expected_exit_code
    assert logger_warning.call_count == expected_warnings_call_count
    assert logger_error.call_count == expected_error_call_count
    for expected_error_code_in_warning in expected_error_code_in_warnings:
        assert str_in_call_args_list(
            logger_warning.call_args_list, expected_error_code_in_warning
        )
    for expected_error_code_in_error in expected_error_code_in_errors:
        assert str_in_call_args_list(
            logger_error.call_args_list, expected_error_code_in_error
        )


@pytest.mark.parametrize(
    "validator, expected_results",
    [
        (IDNameAllStatusesValidator(), True),
        (PackMetadataNameValidator(), False),
        (BreakingBackwardsSubtypeValidator(), False),
    ],
)
def test_should_run(validator, expected_results):
    """
    Given:
    A validator.
        - Case 1: IDNameAllStatusesValidator which support Integration content type.
        - Case 2: PackMetadataNameValidator which doesn't support Integration content type.
        - Case 3: BreakingBackwardsSubtypeValidator which support Integration content type only for modified and renamed git statuses.
    When:
    - Calling the should_run function on a given integration.
    Then:
    Make sure the right result is returned.
        - Case 1: Should return True.
        - Case 2: Should return False.
        - Case 3: Should return False.
    """
    assert expected_results == validator.should_run(
        INTEGRATION, [], {}, running_execution_mode=ExecutionMode.USE_GIT
    )


def test_object_collection_with_readme_path(repo):
    """
    Given:
    - A path to integration readme
    When:
    - Calling the paths_to_basecontent_set.
    Then:
    - Make sure that an integration was parsed.
    """

    yml_content = load_yaml("integration.yml")
    pack = repo.create_pack("pack_no_1")
    integration = pack.create_integration(yml=yml_content)
    integration.code.write("from MicrosoftApiModule import *")
    integration.readme.write("test")
    readme_path = integration.readme.path
    initializer = Initializer()
    obj_set, _, _ = initializer.paths_to_basecontent_set({Path(readme_path)})
    obj = obj_set.pop()
    assert obj is not None
    assert obj.content_type == ContentType.INTEGRATION


def test_object_collection_with_pack_path(repo):
    """
    Given:
    - A path to a pack that contain an integration.
    When:
    - Calling the gather_objects_to_run_on.
    Then:
    - Make sure that both the pack and the integration object were returned.
    """

    yml_content = load_yaml("integration.yml")
    pack = repo.create_pack("pack_no_1")
    integration = pack.create_integration(yml=yml_content)
    integration.code.write("from MicrosoftApiModule import *")
    integration.readme.write("test")
    initializer = Initializer(
        file_path=str(pack.path), execution_mode=ExecutionMode.SPECIFIC_FILES
    )
    obj_set, _ = initializer.gather_objects_to_run_on()
    obj_types = {obj.content_type for obj in obj_set}
    assert obj_types == {ContentType.INTEGRATION, ContentType.PACK}


def test_load_files_with_pack_path(repo):
    """
    Given:
    - A path to a pack that contain an integration.
    When:
    - Calling the load_files.
    Then:
    - Make sure that only the path to the pack was returned in PosixPath form.
    """
    pack = repo.create_pack("pack_no_1")
    pack.create_integration()
    initializer = Initializer()
    loaded_files_set = initializer.load_files([str(pack.path)])
    assert len(loaded_files_set) == 1
    assert loaded_files_set.pop() == pack.path


def test_load_files_with_integration_dir(repo):
    """
    Given:
    - A path to the integration dir of a pack.
    When:
    - Calling the load_files.
    Then:
    - Make sure that all the files from that dir was returned.
    """
    pack = repo.create_pack("pack_no_1")
    integration = pack.create_integration()
    initializer = Initializer()
    integration_dir = f"{pack.path}/{INTEGRATIONS_DIR}"
    loaded_files_set = initializer.load_files([integration_dir])
    assert len(loaded_files_set) != 1
    assert all(
        Path(path) in loaded_files_set
        for path in (
            integration.yml.path,
            integration.readme.path,
            integration.code.path,
            integration.description.path,
        )
    )


def test_collect_related_files_main_items(repo):
    """
    Given:
    - A path to integration code, modeling_rule schema, and pack readme.
    When:
    - Calling the collect_related_files_main_items.
    Then:
    - Make sure that the right main passes were returned:
        - integration code should return the integration yml path.
        - modeling_rule schema should return the modeling_rule yml path.
        - pack readme should return the pack_metadata.json pack..
    """
    pack = repo.create_pack("pack_no_1")
    initializer = Initializer()
    integration = pack.create_integration()
    modeling_rule = pack.create_modeling_rule({})
    results = initializer.collect_related_files_main_items(
        {
            Path(integration.code.path),
            Path(modeling_rule.schema.path),
            Path(pack.readme.path),
        }
    )
    assert results == {
        Path(integration.yml.path),
        Path(modeling_rule.yml.path),
        Path(pack.pack_metadata.path),
    }


def test_get_items_status(repo):
    """
    Given:
    - A dictionary with:
        - A path to integration code with ADDED git status.
        - A path to script code with ADDED git status.
        - A path to integration yml with MODIFIED git status.
        - A path to modeling_rule schema with MODIFIED git status.
        - A path to pack readme with ADDED git status.
        - A path to pack metadata with MODIFIED git status.
    When:
    - Calling the collect_related_files_main_items.
    Then:
    - Make sure that the right amount of paths are returned and that the right statuses were given:
        - The integration code and yml should return the integration yml path with the yml status (MODIFIED).
        - The modeling_rule schema should return the modeling_rule yml path with no status.
        - The pack readme and pack_metadata.json should return the pack_metadata.json path with the pack_metadata.json status (MODIFIED).
        - The script code should return the script yml path with script code status (ADDED).
    """
    pack = repo.create_pack("pack_no_1")
    initializer = Initializer()
    integration = pack.create_integration()
    modeling_rule = pack.create_modeling_rule({})
    script = pack.create_script()
    statuses_dict = {
        Path(integration.code.path): GitStatuses.ADDED,
        Path(script.code.path): GitStatuses.ADDED,
        Path(integration.yml.path): GitStatuses.MODIFIED,
        Path(modeling_rule.schema.path): GitStatuses.MODIFIED,
        Path(pack.readme.path): GitStatuses.ADDED,
        Path(pack.pack_metadata.path): GitStatuses.MODIFIED,
    }
    results = initializer.get_items_status(statuses_dict)
    expected_results = {
        Path(integration.yml.path): GitStatuses.MODIFIED,
        Path(modeling_rule.yml.path): None,
        Path(pack.pack_metadata.path): GitStatuses.MODIFIED,
        Path(script.yml.path): GitStatuses.ADDED,
    }
    assert len(results.keys()) == 4
    assert all(
        expected_results[item_path] == git_status
        for item_path, git_status in results.items()
    )


def test_all_error_codes_configured():
    """
    test that the set of all validation errors that exist in the new format and the set of all the validation errors configured in the sdk_validation_config are equal to ensure all new validations are being tested.
    """
    config_file_path = "demisto_sdk/commands/validate/sdk_validation_config.toml"
    config_file_content: dict = toml.load(config_file_path)
    configured_errors_set: Set[str] = set()
    for section in ("use_git", "path_based_validations"):
        for key in ("select", "warning"):
            configured_errors_set = configured_errors_set.union(
                set(config_file_content[section][key])
            )
    existing_error_codes: Set[str] = set(
        [validator.error_code for validator in BaseValidator.__subclasses__()]
    )
    non_configured_existing_error_codes = existing_error_codes - configured_errors_set
    assert not non_configured_existing_error_codes, f"The following error codes are not configured in the config file at 'demisto_sdk/commands/validate/sdk_validation_config.toml': {non_configured_existing_error_codes}."


def test_validation_prefix():
    """
    Given   All validators
    When    Checking for their prefixes
    Then    Make sure it's from the allowed list of prefixes
    """
    prefix_to_validator = map_reduce(get_all_validators(), lambda v: v.error_category)
    invalid = {
        validation
        for prefix, validation in prefix_to_validator.items()
        if prefix not in VALIDATION_CATEGORIES
    }
    assert not invalid, sorted(invalid)


def test_rationale():
    """
    Tests that all validators have a non-empty rationale.
    If this test failed when you modified a validator, go ahead and add the rationale attribute, explaining *why* the validation exists.
    """
    assert not [
        validator for validator in get_all_validators() if not validator.rationale
    ]


def test_description():
    """
    Tests that all validators have a non-empty description.
    If this test failed when you modified a validator, go ahead and add the description attribute, explaining *what* the validation checks in content.
    """
    assert not [
        validator for validator in get_all_validators() if not validator.description
    ]


@pytest.mark.parametrize(
    "untracked_files, modified_files, untracked_files_in_content, list_of_file_paths ,expected_output",
    [
        (
            ["Packs/untracked.txt"],
            set([Path("Packs/modified.txt")]),
            set([Path("Packs/untracked.txt")]),
            ["Packs/modified.txt", "Packs/untracked.txt"],
            set([Path("Packs/modified.txt"), Path("Packs/untracked.txt")]),
        ),
        (
            [
                "Packs/untracked_1.txt",
                "Packs/untracked_2.txt",
                "invalid/path/untracked.txt",
                "another/invalid/path/untracked.txt",
            ],
            set([Path("Packs/modified.txt")]),
            set(
                [
                    Path("Packs/untracked_1.txt"),
                    Path("Packs/untracked_2.txt"),
                ]
            ),
            ["Packs/modified.txt", "Packs/untracked_1.txt", "Packs/untracked_2.txt"],
            set(
                [
                    Path("Packs/modified.txt"),
                    Path("Packs/untracked_1.txt"),
                    Path("Packs/untracked_2.txt"),
                ]
            ),
        ),
        (
            [
                "Packs/untracked_1.txt",
                "Packs/untracked_2.txt",
                "invalid/path/untracked.txt",
                "another/invalid/path/untracked.txt",
            ],
            set(),
            set(
                [
                    Path("Packs/untracked_1.txt"),
                    Path("Packs/untracked_2.txt"),
                ]
            ),
            ["Packs/untracked_1.txt", "Packs/untracked_2.txt"],
            set(
                [
                    Path("Packs/untracked_1.txt"),
                    Path("Packs/untracked_2.txt"),
                ]
            ),
        ),
    ],
    ids=[
        "Valid untracked and modified files",
        "Invalid untracked, valid untracked and modified files",
        "No modified files, invalid and valid untracked files only",
    ],
)
def test_get_unfiltered_changed_files_from_git_in_external_pr_use_case(
    mocker,
    untracked_files,
    modified_files,
    untracked_files_in_content,
    list_of_file_paths,
    expected_output,
):
    """
    This UT verifies changes made to validate command to support collection of
    untracked files when running the build on an external contribution PR.
    The UT mocks reading form the contribution_files_relative_paths.txt created
    in Utils/update_contribution_pack_in_base_branch.py (Infra) as part of this flow.

    Given:
        - A content build is running on external contribution PR, meaning:
            - `CONTRIB_BRANCH` environment variable exists.
            - validate command is running in context of an external contribution PR
    When:
        Case 1: All untracked files have a "Pack/..." path, regular modified files are also exist.
        Case 2: Not all untracked files have a "Pack/..." path, irrelevant untracked files exist which validate shouldn't run on.
                Regular modified files are also exist.
        Case 3: Not all untracked files have a "Pack/..." path, irrelevant untracked files also exist, regular modified files are also exist, No modified files.

    Then:
        - Collect all files within "Packs/" path and run the pre commit on them along with regular modified files if exist.
    """
    initializer = Initializer()
    initializer.validate_git_installed()
    mocker.patch.object(GitUtil, "modified_files", return_value=modified_files)
    mocker.patch.dict(os.environ, {"CONTRIB_BRANCH": "true"})
    mocker.patch.object(GitUtil, "added_files", return_value={})
    mocker.patch.object(GitUtil, "renamed_files", return_value={})
    mocker.patch(
        "git.repo.base.Repo._get_untracked_files", return_value=untracked_files
    )

    with open("contribution_files_relative_paths.txt", "w") as file:
        temp_file = Path("contribution_files_relative_paths.txt")
        for line in list_of_file_paths:
            file.write(f"{line}\n")

    output = initializer.get_unfiltered_changed_files_from_git()
<<<<<<< HEAD
    assert output[0] == expected_output


def test_ignoring_not_ignorable(mocker):
    """
    Given an unignorable code
    When reading a toml
    Then make sure we exit(1)
    """
    mocker.patch.object(
        toml,
        "load",
        return_value={"ignorable_errors": [], "use_git": {"select": ["E001"]}},
    )
    with pytest.raises(SystemExit) as e:
        ConfigReader().read(mode=ExecutionMode.USE_GIT, codes_to_ignore=["E001"])
    assert e.value.args == (1,)
=======
    assert output[1] == expected_output

    if Path.exists(temp_file):
        Path.unlink(temp_file)
>>>>>>> 5f092813
<|MERGE_RESOLUTION|>--- conflicted
+++ resolved
@@ -812,8 +812,10 @@
             file.write(f"{line}\n")
 
     output = initializer.get_unfiltered_changed_files_from_git()
-<<<<<<< HEAD
-    assert output[0] == expected_output
+    assert output[1] == expected_output
+
+    if Path.exists(temp_file):
+        Path.unlink(temp_file)
 
 
 def test_ignoring_not_ignorable(mocker):
@@ -829,10 +831,4 @@
     )
     with pytest.raises(SystemExit) as e:
         ConfigReader().read(mode=ExecutionMode.USE_GIT, codes_to_ignore=["E001"])
-    assert e.value.args == (1,)
-=======
-    assert output[1] == expected_output
-
-    if Path.exists(temp_file):
-        Path.unlink(temp_file)
->>>>>>> 5f092813
+    assert e.value.args == (1,)