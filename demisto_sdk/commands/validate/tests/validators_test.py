--- conflicted
+++ resolved
@@ -43,11 +43,9 @@
     INVALID_PLAYBOOK_CONDITION_2, INVALID_PLAYBOOK_ID_PATH,
     INVALID_PLAYBOOK_PATH, INVALID_PLAYBOOK_PATH_FROM_ROOT,
     INVALID_REPUTATION_PATH, INVALID_SCRIPT_PATH, INVALID_WIDGET_PATH,
-<<<<<<< HEAD
-    LAYOUT_TARGET, PLAYBOOK_TARGET, REPUTATION_TARGET,
-    SCRIPT_RELEASE_NOTES_TARGET, SCRIPT_TARGET, TEST_PLAYBOOK,
-    VALID_BETA_INTEGRATION, VALID_BETA_PLAYBOOK_PATH, VALID_DASHBOARD_PATH,
-    VALID_INCIDENT_FIELD_PATH, VALID_INCIDENT_TYPE_PATH,
+    LAYOUT_TARGET, PLAYBOOK_TARGET, SCRIPT_RELEASE_NOTES_TARGET, SCRIPT_TARGET,
+    TEST_PLAYBOOK, VALID_BETA_INTEGRATION, VALID_BETA_PLAYBOOK_PATH,
+    VALID_DASHBOARD_PATH, VALID_INCIDENT_FIELD_PATH, VALID_INCIDENT_TYPE_PATH,
     VALID_INDICATOR_FIELD_PATH, VALID_INTEGRATION_ID_PATH,
     VALID_INTEGRATION_TEST_PATH, VALID_LAYOUT_PATH, VALID_MD,
     VALID_MULTI_LINE_CHANGELOG_PATH, VALID_MULTI_LINE_LIST_CHANGELOG_PATH,
@@ -55,18 +53,6 @@
     VALID_ONE_LINE_LIST_CHANGELOG_PATH, VALID_PACK, VALID_PLAYBOOK_CONDITION,
     VALID_REPUTATION_PATH, VALID_SCRIPT_PATH, VALID_TEST_PLAYBOOK_PATH,
     VALID_WIDGET_PATH, WIDGET_TARGET)
-=======
-    LAYOUT_TARGET, PLAYBOOK_TARGET, SCRIPT_RELEASE_NOTES_TARGET, SCRIPT_TARGET,
-    TEST_PLAYBOOK, VALID_BETA_INTEGRATION, VALID_BETA_PLAYBOOK_PATH,
-    VALID_DASHBOARD_PATH, VALID_INCIDENT_FIELD_PATH, VALID_INCIDENT_TYPE_PATH,
-    VALID_INTEGRATION_ID_PATH, VALID_INTEGRATION_TEST_PATH, VALID_LAYOUT_PATH,
-    VALID_MD, VALID_MULTI_LINE_CHANGELOG_PATH,
-    VALID_MULTI_LINE_LIST_CHANGELOG_PATH, VALID_NO_HIDDEN_PARAMS,
-    VALID_ONE_LINE_CHANGELOG_PATH, VALID_ONE_LINE_LIST_CHANGELOG_PATH,
-    VALID_PACK, VALID_PLAYBOOK_CONDITION, VALID_REPUTATION_PATH,
-    VALID_SCRIPT_PATH, VALID_TEST_PLAYBOOK_PATH, VALID_WIDGET_PATH,
-    WIDGET_TARGET)
->>>>>>> 15d21470
 from mock import patch
 
 
