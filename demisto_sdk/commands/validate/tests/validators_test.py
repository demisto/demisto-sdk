--- conflicted
+++ resolved
@@ -693,7 +693,85 @@
     ]
 
 
-<<<<<<< HEAD
+@pytest.mark.parametrize(
+    "untracked_files, modified_files, expected_output",
+    [
+        (
+            ["Packs/untracked.txt"],
+            set({Path("Packs/modified.txt")}),
+            set([Path("Packs/modified.txt"), Path("Packs/untracked.txt")]),
+        ),
+        (
+            [
+                "Packs/untracked_1.txt",
+                "Packs/untracked_2.txt",
+                "invalid/path/untracked.txt",
+                "another/invalid/path/untracked.txt",
+            ],
+            set({Path("Packs/modified.txt")}),
+            set(
+                [
+                    Path("Packs/modified.txt"),
+                    Path("Packs/untracked_1.txt"),
+                    Path("Packs/untracked_2.txt"),
+                ]
+            ),
+        ),
+        (
+            [
+                "Packs/untracked_1.txt",
+                "Packs/untracked_2.txt",
+                "invalid/path/untracked.txt",
+                "another/invalid/path/untracked.txt",
+            ],
+            set(),
+            set(
+                [
+                    Path("Packs/untracked_1.txt"),
+                    Path("Packs/untracked_2.txt"),
+                ]
+            ),
+        ),
+    ],
+    ids=[
+        "Valid untracked and modified files",
+        "Invalid untracked, valid untracked and modified files",
+        "No modified files, invalid and valid untracked files only",
+    ],
+)
+def test_get_unfiltered_changed_files_from_git_in_external_pr_use_case(
+    mocker, untracked_files, modified_files, expected_output
+):
+    """
+    This UT verifies changes made to validate command to support collection of
+    untracked files when running the build on an external contribution PR.
+
+    Given:
+        - A content build is running on external contribution PR, meaning:
+            - `CONTRIB_BRANCH` environment variable exists.
+            - validate command is running in context of an external contribution PR
+    When:
+        Case 1: All untracked files have a "Pack/..." path, regular modified files are also exist.
+        Case 2: Not all untracked files have a "Pack/..." path, irrelevant untracked files exist which validate shouldn't run on.
+                Regular modified files are also exist.
+        Case 3: Not all untracked files have a "Pack/..." path, irrelevant untracked files also exist, regular modified files are also exist, No modified files.
+
+    Then:
+        - Collect all files within "Packs/" path and run the pre commit on them along with regular modified files if exist.
+    """
+    initializer = Initializer()
+    initializer.validate_git_installed()
+    mocker.patch.object(GitUtil, "modified_files", return_value=modified_files)
+    mocker.patch.dict(os.environ, {"CONTRIB_BRANCH": "true"})
+    mocker.patch.object(GitUtil, "added_files", return_value={})
+    mocker.patch.object(GitUtil, "renamed_files", return_value={})
+    mocker.patch(
+        "git.repo.base.Repo._get_untracked_files", return_value=untracked_files
+    )
+    output = initializer.get_unfiltered_changed_files_from_git()
+    assert output[0] == expected_output
+
+
 def test_check_metadata_version_bump_on_content_changes(mocker, repo):
     """
     Given: pack with newly added integration.
@@ -731,83 +809,4 @@
     # Assert the PA114 validation will run
     assert version_bump_validator
     # Assert external args were propagated correctly.
-    assert version_bump_validator.external_args["prev_ver"] == "some_prev_ver"
-=======
-@pytest.mark.parametrize(
-    "untracked_files, modified_files, expected_output",
-    [
-        (
-            ["Packs/untracked.txt"],
-            set({Path("Packs/modified.txt")}),
-            set([Path("Packs/modified.txt"), Path("Packs/untracked.txt")]),
-        ),
-        (
-            [
-                "Packs/untracked_1.txt",
-                "Packs/untracked_2.txt",
-                "invalid/path/untracked.txt",
-                "another/invalid/path/untracked.txt",
-            ],
-            set({Path("Packs/modified.txt")}),
-            set(
-                [
-                    Path("Packs/modified.txt"),
-                    Path("Packs/untracked_1.txt"),
-                    Path("Packs/untracked_2.txt"),
-                ]
-            ),
-        ),
-        (
-            [
-                "Packs/untracked_1.txt",
-                "Packs/untracked_2.txt",
-                "invalid/path/untracked.txt",
-                "another/invalid/path/untracked.txt",
-            ],
-            set(),
-            set(
-                [
-                    Path("Packs/untracked_1.txt"),
-                    Path("Packs/untracked_2.txt"),
-                ]
-            ),
-        ),
-    ],
-    ids=[
-        "Valid untracked and modified files",
-        "Invalid untracked, valid untracked and modified files",
-        "No modified files, invalid and valid untracked files only",
-    ],
-)
-def test_get_unfiltered_changed_files_from_git_in_external_pr_use_case(
-    mocker, untracked_files, modified_files, expected_output
-):
-    """
-    This UT verifies changes made to validate command to support collection of
-    untracked files when running the build on an external contribution PR.
-
-    Given:
-        - A content build is running on external contribution PR, meaning:
-            - `CONTRIB_BRANCH` environment variable exists.
-            - validate command is running in context of an external contribution PR
-    When:
-        Case 1: All untracked files have a "Pack/..." path, regular modified files are also exist.
-        Case 2: Not all untracked files have a "Pack/..." path, irrelevant untracked files exist which validate shouldn't run on.
-                Regular modified files are also exist.
-        Case 3: Not all untracked files have a "Pack/..." path, irrelevant untracked files also exist, regular modified files are also exist, No modified files.
-
-    Then:
-        - Collect all files within "Packs/" path and run the pre commit on them along with regular modified files if exist.
-    """
-    initializer = Initializer()
-    initializer.validate_git_installed()
-    mocker.patch.object(GitUtil, "modified_files", return_value=modified_files)
-    mocker.patch.dict(os.environ, {"CONTRIB_BRANCH": "true"})
-    mocker.patch.object(GitUtil, "added_files", return_value={})
-    mocker.patch.object(GitUtil, "renamed_files", return_value={})
-    mocker.patch(
-        "git.repo.base.Repo._get_untracked_files", return_value=untracked_files
-    )
-    output = initializer.get_unfiltered_changed_files_from_git()
-    assert output[0] == expected_output
->>>>>>> 4dfada27
+    assert version_bump_validator.external_args["prev_ver"] == "some_prev_ver"