--- conflicted
+++ resolved
@@ -230,17 +230,9 @@
         - Case 6: Make sure the retrieved results contains only the specific validations section.
     """
     mocker.patch.object(toml, "load", return_value=config_file_content)
-<<<<<<< HEAD
     config_reader = ConfigReader(category=category_to_run)
     results: ConfiguredValidations = config_reader.read(
-        use_git=use_git, ignore_support_level=ignore_support_level
-=======
-    config_reader = ConfigReader(
-        category_to_run=category_to_run, specific_validations=specific_validations
-    )
-    results: ConfiguredValidations = config_reader.gather_validations_from_conf(
         execution_mode=execution_mode, ignore_support_level=ignore_support_level
->>>>>>> d20f6bbe
     )
     assert results.validations_to_run == expected_results.validations_to_run
     assert results.ignorable_errors == expected_results.ignorable_errors
