import json
import os
import sys
from io import StringIO
from shutil import copyfile
from typing import Any, Type, Union

import pytest
from demisto_sdk.commands.common.constants import CONF_PATH, TEST_PLAYBOOK
from demisto_sdk.commands.common.git_tools import git_path
from demisto_sdk.commands.common.hook_validations.base_validator import \
    BaseValidator
from demisto_sdk.commands.common.hook_validations.content_entity_validator import \
    ContentEntityValidator
from demisto_sdk.commands.common.hook_validations.dashboard import \
    DashboardValidator
from demisto_sdk.commands.common.hook_validations.image import ImageValidator
from demisto_sdk.commands.common.hook_validations.incident_field import \
    IncidentFieldValidator
from demisto_sdk.commands.common.hook_validations.integration import \
    IntegrationValidator
from demisto_sdk.commands.common.hook_validations.layout import LayoutValidator
from demisto_sdk.commands.common.hook_validations.old_release_notes import \
    OldReleaseNotesValidator
from demisto_sdk.commands.common.hook_validations.playbook import \
    PlaybookValidator
from demisto_sdk.commands.common.hook_validations.reputation import \
    ReputationValidator
from demisto_sdk.commands.common.hook_validations.script import ScriptValidator
from demisto_sdk.commands.common.hook_validations.structure import \
    StructureValidator
from demisto_sdk.commands.common.hook_validations.widget import WidgetValidator
from demisto_sdk.commands.unify.unifier import Unifier
from demisto_sdk.commands.validate.file_validator import FilesValidator
from demisto_sdk.commands.validate.validate_manager import ValidateManager
from demisto_sdk.tests.constants_test import (
    CONF_JSON_MOCK_PATH, DASHBOARD_TARGET, DIR_LIST,
    GIT_HAVE_MODIFIED_AND_NEW_FILES, INCIDENT_FIELD_TARGET,
    INCIDENT_TYPE_TARGET, INDICATOR_TYPE_TARGET,
    INTEGRATION_RELEASE_NOTES_TARGET, INTEGRATION_TARGET,
    INVALID_DASHBOARD_PATH, INVALID_IGNORED_UNIFIED_INTEGRATION,
    INVALID_INCIDENT_FIELD_PATH, INVALID_INTEGRATION_ID_PATH,
    INVALID_INTEGRATION_NO_TESTS, INVALID_INTEGRATION_NON_CONFIGURED_TESTS,
    INVALID_LAYOUT_PATH, INVALID_MULTI_LINE_1_CHANGELOG_PATH,
    INVALID_MULTI_LINE_2_CHANGELOG_PATH, INVALID_NO_HIDDEN_PARAMS,
    INVALID_ONE_LINE_1_CHANGELOG_PATH, INVALID_ONE_LINE_2_CHANGELOG_PATH,
    INVALID_ONE_LINE_LIST_1_CHANGELOG_PATH,
    INVALID_ONE_LINE_LIST_2_CHANGELOG_PATH, INVALID_PLAYBOOK_CONDITION_1,
    INVALID_PLAYBOOK_CONDITION_2, INVALID_PLAYBOOK_ID_PATH,
    INVALID_PLAYBOOK_PATH, INVALID_PLAYBOOK_PATH_FROM_ROOT,
    INVALID_REPUTATION_PATH, INVALID_SCRIPT_PATH, INVALID_WIDGET_PATH,
    LAYOUT_TARGET, PLAYBOOK_TARGET, SCRIPT_RELEASE_NOTES_TARGET, SCRIPT_TARGET,
    VALID_BETA_INTEGRATION, VALID_BETA_PLAYBOOK_PATH, VALID_DASHBOARD_PATH,
    VALID_INCIDENT_FIELD_PATH, VALID_INCIDENT_TYPE_PATH,
    VALID_INDICATOR_FIELD_PATH, VALID_INTEGRATION_ID_PATH,
    VALID_INTEGRATION_TEST_PATH, VALID_LAYOUT_PATH, VALID_MD,
    VALID_MULTI_LINE_CHANGELOG_PATH, VALID_MULTI_LINE_LIST_CHANGELOG_PATH,
    VALID_NO_HIDDEN_PARAMS, VALID_ONE_LINE_CHANGELOG_PATH,
    VALID_ONE_LINE_LIST_CHANGELOG_PATH, VALID_PACK, VALID_PLAYBOOK_CONDITION,
    VALID_REPUTATION_PATH, VALID_SCRIPT_PATH, VALID_TEST_PLAYBOOK_PATH,
    VALID_WIDGET_PATH, WIDGET_TARGET)
from demisto_sdk.tests.test_files.validate_integration_test_valid_types import \
    INCIDENT_FIELD
from mock import patch
from TestSuite.test_tools import ChangeCWD


class TestValidators:
    CREATED_DIRS = list()  # type: list[str]

    @classmethod
    def setup_class(cls):
        print("Setups class")
        for dir_to_create in DIR_LIST:
            if not os.path.exists(dir_to_create):
                cls.CREATED_DIRS.append(dir_to_create)
                os.makedirs(dir_to_create)
        copyfile(CONF_JSON_MOCK_PATH, CONF_PATH)

    @classmethod
    def teardown_class(cls):
        print("Tearing down class")
        os.remove(CONF_PATH)
        for dir_to_delete in cls.CREATED_DIRS:
            if os.path.exists(dir_to_delete):
                os.rmdir(dir_to_delete)

    INPUTS_IS_VALID_VERSION = [
        (VALID_LAYOUT_PATH, LAYOUT_TARGET, True, LayoutValidator),
        (INVALID_LAYOUT_PATH, LAYOUT_TARGET, False, LayoutValidator),
        (VALID_WIDGET_PATH, WIDGET_TARGET, True, WidgetValidator),
        (INVALID_WIDGET_PATH, WIDGET_TARGET, False, WidgetValidator),
        (VALID_DASHBOARD_PATH, DASHBOARD_TARGET, True, DashboardValidator),
        (INVALID_DASHBOARD_PATH, DASHBOARD_TARGET, False, DashboardValidator),
        (VALID_INCIDENT_FIELD_PATH, INCIDENT_FIELD_TARGET, True, IncidentFieldValidator),
        (INVALID_INCIDENT_FIELD_PATH, INCIDENT_FIELD_TARGET, False, IncidentFieldValidator),
        (INVALID_DASHBOARD_PATH, DASHBOARD_TARGET, False, DashboardValidator),
        (VALID_SCRIPT_PATH, SCRIPT_TARGET, True, ScriptValidator),
        (INVALID_SCRIPT_PATH, SCRIPT_TARGET, False, ScriptValidator),
        (VALID_TEST_PLAYBOOK_PATH, PLAYBOOK_TARGET, True, PlaybookValidator),
        (INVALID_PLAYBOOK_PATH, PLAYBOOK_TARGET, False, PlaybookValidator)
    ]

    @patch.object(OldReleaseNotesValidator, 'get_master_diff', return_value='Comment.')
    def test_validation_of_beta_playbooks(self, mocker):
        """
        Given
        - A beta playbook with 'beta: true in it's root

        When
        - Running validation on it with PlaybookValidator

        Then
        -  Ensure it accepts the 'beta' key as valid
        """
        try:
            copyfile(VALID_BETA_PLAYBOOK_PATH, PLAYBOOK_TARGET)
            structure = StructureValidator(VALID_BETA_PLAYBOOK_PATH, predefined_scheme='playbook')
            validator = PlaybookValidator(structure)
            assert validator.is_valid_playbook(validate_rn=False)
        finally:
            os.remove(PLAYBOOK_TARGET)

    @pytest.mark.parametrize('source, target, answer, validator', INPUTS_IS_VALID_VERSION)
    def test_is_valid_version(self, source, target, answer, validator):
        # type: (str, str, Any, Type[ContentEntityValidator]) -> None
        try:
            copyfile(source, target)
            structure = StructureValidator(source)
            res_validator = validator(structure)
            assert res_validator.is_valid_version() is answer
        finally:
            os.remove(target)

    INPUTS_is_condition_branches_handled = [
        (INVALID_PLAYBOOK_CONDITION_1, False),
        (INVALID_PLAYBOOK_CONDITION_2, False),
        (VALID_PLAYBOOK_CONDITION, True)
    ]

    @pytest.mark.parametrize('source, answer', INPUTS_is_condition_branches_handled)
    def test_is_condition_branches_handled(self, source, answer):
        # type: (str, str) -> None
        try:
            copyfile(source, PLAYBOOK_TARGET)
            structure = StructureValidator(source)
            validator = PlaybookValidator(structure)
            assert validator.is_condition_branches_handled() is answer
        finally:
            os.remove(PLAYBOOK_TARGET)

    INPUTS_LOCKED_PATHS = [
        (VALID_REPUTATION_PATH, True, ReputationValidator),
        (INVALID_REPUTATION_PATH, False, ReputationValidator),
    ]

    @pytest.mark.parametrize('source, answer, validator', INPUTS_LOCKED_PATHS)
    def test_is_valid_version_locked_paths(self, source, answer, validator):
        """Tests locked path (as reputations.json) so we won't override the file"""
        structure = StructureValidator(source)
        validator = validator(structure)
        assert validator.is_valid_version() is answer

    @pytest.mark.parametrize('source, target, answer, validator', INPUTS_IS_VALID_VERSION)
    def test_is_file_valid(self, source, target, answer, validator):
        # type: (str, str, Any, Type[ContentEntityValidator]) -> None
        try:
            copyfile(source, target)
            structure = StructureValidator(source)
            res_validator = validator(structure)
            assert res_validator.is_valid_file(validate_rn=False) is answer
        finally:
            os.remove(target)

    INPUTS_RELEASE_NOTES_EXISTS_VALIDATION = [
        (VALID_SCRIPT_PATH, SCRIPT_TARGET, VALID_ONE_LINE_CHANGELOG_PATH, SCRIPT_RELEASE_NOTES_TARGET,
         OldReleaseNotesValidator, True),
        (VALID_SCRIPT_PATH, SCRIPT_TARGET, VALID_ONE_LINE_CHANGELOG_PATH, INTEGRATION_RELEASE_NOTES_TARGET,
         OldReleaseNotesValidator, False),
        (VALID_INTEGRATION_TEST_PATH, INTEGRATION_TARGET, VALID_ONE_LINE_CHANGELOG_PATH,
         INTEGRATION_RELEASE_NOTES_TARGET, OldReleaseNotesValidator, True),
        (VALID_INTEGRATION_TEST_PATH, INTEGRATION_TARGET, VALID_ONE_LINE_CHANGELOG_PATH,
         SCRIPT_RELEASE_NOTES_TARGET, OldReleaseNotesValidator, False)
    ]

    @pytest.mark.parametrize('source_dummy, target_dummy, source_release_notes, target_release_notes, '
                             'validator, answer',
                             INPUTS_RELEASE_NOTES_EXISTS_VALIDATION)
    def test_is_release_notes_exists(self, source_dummy, target_dummy,
                                     source_release_notes, target_release_notes, validator, answer, mocker):
        # type: (str, str, str, str, Type[ContentEntityValidator], Any, Any) -> None
        try:
            copyfile(source_dummy, target_dummy)
            copyfile(source_release_notes, target_release_notes)
            mocker.patch.object(BaseValidator, 'check_file_flags', return_value='')
            mocker.patch.object(OldReleaseNotesValidator, 'get_master_diff', side_effect=self.mock_get_master_diff)
            res_validator = OldReleaseNotesValidator(target_dummy)
            assert res_validator.validate_file_release_notes_exists() is answer
        finally:
            os.remove(target_dummy)
            os.remove(target_release_notes)

    @staticmethod
    def create_release_notes_structure_test_package():
        changelog_needed = [
            (VALID_SCRIPT_PATH, 'Script'),
            (VALID_INTEGRATION_TEST_PATH, 'Integration')
        ]

        changelog_files_answer = [
            (VALID_ONE_LINE_CHANGELOG_PATH, True),
            (VALID_ONE_LINE_LIST_CHANGELOG_PATH, True),
            (VALID_MULTI_LINE_CHANGELOG_PATH, True),
            (VALID_MULTI_LINE_LIST_CHANGELOG_PATH, True),
            (INVALID_ONE_LINE_1_CHANGELOG_PATH, False),
            (INVALID_ONE_LINE_2_CHANGELOG_PATH, False),
            (INVALID_ONE_LINE_LIST_1_CHANGELOG_PATH, False),
            (INVALID_ONE_LINE_LIST_2_CHANGELOG_PATH, False),
            (INVALID_MULTI_LINE_1_CHANGELOG_PATH, False),
            (INVALID_MULTI_LINE_2_CHANGELOG_PATH, False)
        ]

        test_package = list()

        for (dummy_file, file_type) in changelog_needed:
            for (release_notes_file, answer) in changelog_files_answer:
                if file_type == 'Script':
                    test_package.append((dummy_file, SCRIPT_TARGET, release_notes_file,
                                         SCRIPT_RELEASE_NOTES_TARGET, OldReleaseNotesValidator, answer))
                elif file_type == 'Integration':
                    test_package.append((dummy_file, INTEGRATION_TARGET, release_notes_file,
                                         INTEGRATION_RELEASE_NOTES_TARGET, OldReleaseNotesValidator, answer))

        return test_package

    test_package = create_release_notes_structure_test_package.__func__()

    @pytest.mark.parametrize('source_dummy, target_dummy, source_release_notes, target_release_notes, '
                             'validator, answer', test_package)
    def test_valid_release_notes_structure(self, source_dummy, target_dummy,
                                           source_release_notes, target_release_notes, validator, answer, mocker):
        # type: (str, str, str, str, Type[ContentEntityValidator], Any, Any) -> None
        try:
            copyfile(source_dummy, target_dummy)
            copyfile(source_release_notes, target_release_notes)
            mocker.patch.object(BaseValidator, 'check_file_flags', return_value='')
            mocker.patch.object(OldReleaseNotesValidator, 'get_master_diff', side_effect=self.mock_get_master_diff)
            res_validator = OldReleaseNotesValidator(target_dummy)
            assert res_validator.is_valid_release_notes_structure() is answer
        finally:
            os.remove(target_dummy)
            os.remove(target_release_notes)

    @staticmethod
    def mock_get_master_diff():
        return 'Comment.'

    INPUTS_IS_ID_EQUALS_NAME = [
        (VALID_SCRIPT_PATH, SCRIPT_TARGET, True, ScriptValidator),
        (INVALID_SCRIPT_PATH, SCRIPT_TARGET, False, ScriptValidator),
        (VALID_TEST_PLAYBOOK_PATH, PLAYBOOK_TARGET, True, PlaybookValidator),
        (INVALID_PLAYBOOK_ID_PATH, PLAYBOOK_TARGET, False, PlaybookValidator),
        (VALID_INTEGRATION_ID_PATH, INTEGRATION_TARGET, True, IntegrationValidator),
        (INVALID_INTEGRATION_ID_PATH, INTEGRATION_TARGET, False, IntegrationValidator)
    ]

    @pytest.mark.parametrize('source, target, answer, validator', INPUTS_IS_ID_EQUALS_NAME)
    def test_is_id_equals_name(self, source, target, answer, validator):
        # type: (str, str, Any, Type[Union[ScriptValidator, PlaybookValidator, IntegrationValidator]]) -> None
        try:
            copyfile(str(source), target)
            structure = StructureValidator(str(source))
            res_validator = validator(structure)
            assert res_validator.is_id_equals_name() is answer
        finally:
            os.remove(target)

    INPUTS_IS_CONNECTED_TO_ROOT = [
        (INVALID_PLAYBOOK_PATH_FROM_ROOT, False),
        (VALID_TEST_PLAYBOOK_PATH, True)
    ]

    @pytest.mark.parametrize('source, answer', INPUTS_IS_CONNECTED_TO_ROOT)
    def test_is_root_connected_to_all_tasks(self, source, answer):
        # type: (str, bool) -> None
        try:
            copyfile(source, PLAYBOOK_TARGET)
            structure = StructureValidator(source)
            validator = PlaybookValidator(structure)
            assert validator.is_root_connected_to_all_tasks() is answer
        finally:
            os.remove(PLAYBOOK_TARGET)

    IS_VALID_HIDDEN_PARAMS = [
        (VALID_NO_HIDDEN_PARAMS, True),
        (INVALID_NO_HIDDEN_PARAMS, False),
    ]

    @pytest.mark.parametrize("source, answer", IS_VALID_HIDDEN_PARAMS)
    def test_is_valid_hidden_params(self, source, answer):
        # type: (str, str) -> None
        structure = StructureValidator(source)
        validator = IntegrationValidator(structure)
        assert validator.is_valid_hidden_params() is answer

    with open(GIT_HAVE_MODIFIED_AND_NEW_FILES, "r") as test_params_file:
        tests_params = json.load(test_params_file)
    params = [
        (None, tuple(set(i) for i in tests_params['data']['params_with_data']), '123456', True, True),
        ('origin/master', tuple(set(i) for i in tests_params['data']['params_with_data']), '123456', True, True),
        (None, tuple(set(i) for i in tests_params['data']['params_with_data']), '', True, True),
        (None, tuple(set(i) for i in tests_params['data']['params_without_data']), '123456', True, True),
        (None, tuple(set(i) for i in tests_params['data']['params_with_data']), '123456', False, False),
    ]

    @pytest.mark.parametrize("prev_var, get_modified_and_added_files, release_iden, answer, is_valid", params)
    def test_validate_against_previous_version(self, prev_var, get_modified_and_added_files, release_iden, answer,
                                               is_valid, mocker):
        file_validator = FilesValidator(skip_conf_json=True, prev_ver=prev_var)
        file_validator._is_valid = is_valid
        mocker.patch.object(FilesValidator, 'get_modified_and_added_files', return_value=get_modified_and_added_files)
        mocker.patch.object(FilesValidator, 'get_content_release_identifier', return_value=release_iden)
        mocker.patch.object(FilesValidator, 'validate_modified_files', return_value=None)

        assert file_validator.validate_against_previous_version() is None
        assert file_validator._is_valid is answer

    INPUTS_STRUCTURE_VALIDATION = [
        (VALID_INTEGRATION_TEST_PATH, INTEGRATION_TARGET),
        (VALID_SCRIPT_PATH, SCRIPT_TARGET),
        (VALID_DASHBOARD_PATH, DASHBOARD_TARGET),
        (VALID_INCIDENT_FIELD_PATH, INCIDENT_FIELD_TARGET),
        (VALID_TEST_PLAYBOOK_PATH, PLAYBOOK_TARGET),
        (VALID_REPUTATION_PATH, INDICATOR_TYPE_TARGET),
        (VALID_INCIDENT_TYPE_PATH, INCIDENT_TYPE_TARGET),
        (VALID_INTEGRATION_TEST_PATH, INTEGRATION_RELEASE_NOTES_TARGET)
    ]

    @pytest.mark.parametrize('source, target', INPUTS_STRUCTURE_VALIDATION)
    def test_is_file_structure(self, source, target):
        # type: (str, str) -> None
        try:
            copyfile(source, target)
            assert FilesValidator(skip_conf_json=True).is_valid_structure()
        finally:
            os.remove(target)

    FILE_PATHS = [
        ([VALID_INTEGRATION_TEST_PATH], 'integration'),
        ([VALID_TEST_PLAYBOOK_PATH], 'playbook'),
        ([VALID_DASHBOARD_PATH], 'dashboard'),
        ([VALID_INCIDENT_FIELD_PATH], 'incidentfield'),
        ([VALID_REPUTATION_PATH], 'reputation'),
        ([VALID_INCIDENT_TYPE_PATH], 'incidenttype'),
        ([VALID_INTEGRATION_TEST_PATH], 'betaintegration')
    ]

    @pytest.mark.parametrize('file_path, file_type', FILE_PATHS)
    def test_is_valid_rn(self, mocker, file_path, file_type):
        mocker.patch.object(OldReleaseNotesValidator, 'get_master_diff', return_value=None)
        mocker.patch.object(StructureValidator, 'is_valid_file', return_value=True)
        mocker.patch.object(IntegrationValidator, 'is_valid_subtype', return_value=True)
        mocker.patch.object(IntegrationValidator, 'is_valid_feed', return_value=True)
        mocker.patch.object(IntegrationValidator, 'is_valid_description', return_value=True)
        mocker.patch.object(IntegrationValidator, 'is_valid_version', return_value=True)
        mocker.patch.object(ImageValidator, 'is_valid', return_value=True)
        mocker.patch.object(DashboardValidator, 'is_id_equals_name', return_value=True)
        mocker.patch.object(ReputationValidator, 'is_id_equals_details', return_value=True)
        mocker.patch.object(IntegrationValidator, 'is_valid_beta', return_value=True)
        mocker.patch.object(IntegrationValidator, 'are_tests_configured', return_value=True)
        mocker.patch.object(PlaybookValidator, 'are_tests_configured', return_value=True)
        file_validator = FilesValidator(skip_conf_json=True)
        file_validator.validate_added_files(set(file_path), file_type)
        assert file_validator._is_valid

    FILES_PATHS_FOR_ALL_VALIDATIONS = [
        (VALID_INTEGRATION_ID_PATH, 'integration'),
        (VALID_TEST_PLAYBOOK_PATH, 'playbook'),
        (VALID_SCRIPT_PATH, 'script'),
        (VALID_DASHBOARD_PATH, 'dashboard'),
        (VALID_INCIDENT_FIELD_PATH, 'incidentfield'),
        (VALID_REPUTATION_PATH, 'reputation'),
        (VALID_INCIDENT_TYPE_PATH, 'incidenttype'),
        (VALID_BETA_INTEGRATION, 'betaintegration'),
        (VALID_INDICATOR_FIELD_PATH, 'indicatorfield'),
        (VALID_LAYOUT_PATH, 'layout'),
        (VALID_MD, '')
    ]

    @pytest.mark.parametrize('file_path, file_type', FILES_PATHS_FOR_ALL_VALIDATIONS)
    @patch.object(ImageValidator, 'is_valid', return_value=True)
    def test_run_all_validations_on_file(self, _, file_path, file_type):
        """
        Given
        - A file in packs or beta integration

        When
        - running run_all_validations_on_file on that file

        Then
        -  The file will be validated
        """
        file_validator = FilesValidator(skip_conf_json=True)
        file_validator.run_all_validations_on_file(file_path, file_type)
        assert file_validator._is_valid

    def test_files_validator_validate_pack_unique_files__file_validator(self,):
        files_validator = FilesValidator(skip_conf_json=True)
        files_validator.validate_pack_unique_files({VALID_PACK})
        assert files_validator._is_valid

    def test_files_validator_validate_pack_unique_files__validate_manager(self, ):
        validate_manager = ValidateManager(skip_conf_json=True)
        result = validate_manager.validate_pack_unique_files(VALID_PACK, pack_error_ignore_list={})
        assert result

    FILE_PATH = [
        ([VALID_SCRIPT_PATH], 'script')
    ]

    @staticmethod
    def mock_unifier():
        def get_script_or_integration_package_data_mock(*args, **kwargs):
            return VALID_SCRIPT_PATH, ''
        with patch.object(Unifier, '__init__', lambda a, b: None):
            Unifier.get_script_or_integration_package_data = get_script_or_integration_package_data_mock
            return Unifier('')

    @pytest.mark.parametrize('file_path, file_type', FILE_PATH)
    def test_script_valid_rn(self, mocker, file_path, file_type):
        """
            Given:
                - A valid script path
            When:
                - checking validity of added files
            Then:
                - return a True validation response
        """
        mocker.patch.object(ScriptValidator, 'is_valid_name', return_value=True)
        self.mock_unifier()
        file_validator = FilesValidator(skip_conf_json=True)
        file_validator.validate_added_files(file_path, file_type)
        assert file_validator._is_valid

    def test_pack_validation(self):
        file_validator = FilesValidator(skip_conf_json=True)
        file_validator.file_path = VALID_PACK
        file_validator.is_valid_structure()
        assert file_validator._is_valid is False

    VALID_ADDED_RELEASE_NOTES = {
        'Packs/HelloWorld/ReleaseNotes/1_2_0.md',
        'Packs/ThreatIntelligenceManagement/ReleaseNotes/1_1_0.md'
        'Packs/Tanium/ReleaseNotes/1_1_0.md'
    }
    INVALID_ADDED_RELEASE_NOTES = {
        'Packs/HelloWorld/ReleaseNotes/1_2_0.md',
        'Packs/HelloWorld/ReleaseNotes/1_3_0.md',
        'Packs/ThreatIntelligenceManagement/ReleaseNotes/1_1_0.md'
        'Packs/Tanium/ReleaseNotes/1_1_0.md'
    }
    VERIFY_NO_DUP_RN_INPUT = [
        (VALID_ADDED_RELEASE_NOTES, True),
        (INVALID_ADDED_RELEASE_NOTES, False)
    ]

    @pytest.mark.parametrize('added_files, expected', VERIFY_NO_DUP_RN_INPUT)
    def test_verify_no_dup_rn__validate_manager(self, added_files: set, expected: bool):
        """
            Given:
                - A list of added files
            When:
                - verifying there are no other new release notes.
            Then:
                - return a validation response
            Case 1: Release notes in different packs.
            Case 2: Release notes where one is in the same pack
        """
        validate_manager = ValidateManager(skip_conf_json=True)
        result = validate_manager.validate_no_duplicated_release_notes(added_files)
        assert result is expected

    @pytest.mark.parametrize('added_files, expected', VERIFY_NO_DUP_RN_INPUT)
    def test_verify_no_dup_rn__file_validator(self, added_files: set, expected: bool):
        """
            Given:
                - A list of added files
            When:
                - verifying there are no other new release notes.
            Then:
                - return a validation response
            Case 1: Release notes in different packs.
            Case 2: Release notes where one is in the same pack
        """
        file_validator = FilesValidator(skip_conf_json=True)
        file_validator.verify_no_dup_rn(added_files)
        assert file_validator._is_valid is expected

    ARE_TEST_CONFIGURED_TEST_INPUT = [
        (VALID_INTEGRATION_TEST_PATH, 'integration', True),
        (INVALID_INTEGRATION_NO_TESTS, 'integration', False),
        (INVALID_INTEGRATION_NON_CONFIGURED_TESTS, 'integration', False),
        (TEST_PLAYBOOK, 'testplaybook', False)
    ]

    @pytest.mark.parametrize('file_path, file_type, expected', ARE_TEST_CONFIGURED_TEST_INPUT)
    def test_are_tests_configured(self, file_path: str, file_type: str, expected: bool):
        """
            Given
            - A content item

            When
            - Checking if the item has tests configured

            Then
            -  validator return the correct answer accordingly
        """
        structure_validator = StructureValidator(file_path, predefined_scheme=file_type)
        validator = IntegrationValidator(structure_validator)
        assert validator.are_tests_configured() == expected

    def test_unified_files_ignored(self):
        """
            Given
            - A unified yml file
            When
            - Validating it
            Then
            -  validator should ignore those files
        """
        file_validator = FilesValidator()
        file_validator.validate_modified_files({INVALID_IGNORED_UNIFIED_INTEGRATION})
        assert file_validator._is_valid
        file_validator.validate_added_files({INVALID_IGNORED_UNIFIED_INTEGRATION})
        assert file_validator._is_valid

    def test_get_error_ignore_list__file_validator(self, mocker):
        """
            Given:
                - A file path to pack ignore
            When:
                - running get_error_ignore_list from file validator
            Then:
                - verify that the created ignored_errors list is correct
        """
        files_path = os.path.normpath(
            os.path.join(__file__, f'{git_path()}/demisto_sdk/tests', 'test_files'))
        test_file = os.path.join(files_path, 'fake_pack/.pack-ignore')

        mocker.patch.object(FilesValidator, 'get_pack_ignore_file_path', return_value=test_file)

        file_validator = FilesValidator()
        ignore_errors_list = file_validator.get_error_ignore_list("fake")
        assert ignore_errors_list['file_name'] == ['BA101', 'IF107']
        assert 'SC100' not in ignore_errors_list['file_name']

    def test_create_ignored_errors_list__file_validator(self):
        """
            Given:
                - A list of errors that should be checked
            When:
                - Running create_ignored_errors_list from file validator
            Then:
                - verify that the ignored error list that comes out is correct
        """
        file_validator = FilesValidator()
        errors_to_check = ["IN", "SC", "CJ", "DA", "DB", "DO", "ID", "DS", "IM", "IF", "IT", "RN", "RM", "PA", "PB",
                           "WD", "RP", "BA100", "BC100", "ST", "CL", "MP"]
        ignored_list = file_validator.create_ignored_errors_list(errors_to_check)
        assert ignored_list == ["BA101", "BA102", "BA103", "BA104", "BC101", "BC102", "BC103", "BC104"]

    def test_get_error_ignore_list__validate_manager(self, mocker):
        """
            Given:
                - A file path to pack ignore
            When:
                - running get_error_ignore_list from validate manager
            Then:
                - verify that the created ignored_errors list is correct
        """
        files_path = os.path.normpath(
            os.path.join(__file__, f'{git_path()}/demisto_sdk/tests', 'test_files'))
        test_file = os.path.join(files_path, 'fake_pack/.pack-ignore')

        mocker.patch.object(ValidateManager, 'get_pack_ignore_file_path', return_value=test_file)

        validate_manager = ValidateManager()
        ignore_errors_list = validate_manager.get_error_ignore_list("fake")
        assert ignore_errors_list['file_name'] == ['BA101', 'IF107']
        assert 'SC100' not in ignore_errors_list['file_name']

    def test_create_ignored_errors_list__validate_manager(self):
        validate_manager = ValidateManager()
        errors_to_check = ["IN", "SC", "CJ", "DA", "DB", "DO", "ID", "DS", "IM", "IF", "IT", "RN", "RM", "PA", "PB",
                           "WD", "RP", "BA100", "BC100", "ST", "CL", "MP"]
        ignored_list = validate_manager.create_ignored_errors_list(errors_to_check)
        assert ignored_list == ["BA101", "BA102", "BA103", "BA104", "BC101", "BC102", "BC103", "BC104"]

    def test_added_files_type_using_function(self, repo, mocker):
        """
            Given:
                - A list of errors that should be checked
            When:
                - Running create_ignored_errors_list from validate manager
            Then:
                - verify that the ignored error list that comes out is correct
        """

        mocker.patch.object(BaseValidator, 'check_file_flags', return_value='')
        saved_stdout = sys.stdout
        pack = repo.create_pack('pack')
        pack.create_test_script()
        with ChangeCWD(pack.repo_path):
            os.mkdir('Packs/pack/TestPlaybooks/')
            os.system('mv Packs/pack/Scripts/sample_script/sample_script.yml Packs/pack/TestPlaybooks/')
            x = FilesValidator()
            try:
                out = StringIO()
                sys.stdout = out

                x.validate_added_files({'Packs/pack/TestPlaybooks/sample_script.yml'})
                assert 'Missing id in root' not in out.getvalue()
            except Exception:
                assert False
            finally:
                sys.stdout = saved_stdout

    def test_is_py_or_yml__validate_manager(self):
        """
            Given:
                - A file path which contains a python script
            When:
                - validating the associated yml file
            Then:
                - return a False validation response
        """
        files_path = os.path.normpath(
            os.path.join(__file__, f'{git_path()}/demisto_sdk/tests', 'test_files'))
        test_file = os.path.join(files_path, 'CortexXDR',
                                 'Integrations/PaloAltoNetworks_XDR/PaloAltoNetworks_XDR.yml')
        validate_manager = ValidateManager()
        res = validate_manager._is_py_script_or_integration(test_file)
        assert res is False

    def test_is_py_or_yml_invalid__validate_manager(self):
        """
            Given:
                - A file path which contains a python script in a legacy yml schema
            When:
                - verifying the yml is valid using validate manager
            Then:
                - return a False validation response
        """
        files_path = os.path.normpath(
            os.path.join(__file__, f'{git_path()}/demisto_sdk/tests', 'test_files'))
        test_file = os.path.join(files_path,
                                 'UnifiedIntegrations/Integrations/integration-Symantec_Messaging_Gateway.yml')
        validate_manager = ValidateManager()
        res = validate_manager._is_py_script_or_integration(test_file)
        assert res is False

    def test_is_py_or_yml__file_validator(self):
        """
            Given:
                - A file path which contains a python script
            When:
                - verifying the yml is valid using file validator
            Then:
                - return a False validation response
        """
        files_path = os.path.normpath(
            os.path.join(__file__, f'{git_path()}/demisto_sdk/tests', 'test_files'))
        test_file = os.path.join(files_path, 'CortexXDR',
                                 'Integrations/PaloAltoNetworks_XDR/PaloAltoNetworks_XDR.yml')
        file_validator = FilesValidator()
        res = file_validator._is_py_script_or_integration(test_file)
        assert res is False

    def test_is_py_or_yml_invalid__file_validator(self):
        """
            Given:
                - A file path which contains a python script in a legacy yml schema
            When:
                - verifying the yml is valid using file validator
            Then:
                - return a False validation response
        """
        files_path = os.path.normpath(
            os.path.join(__file__, f'{git_path()}/demisto_sdk/tests', 'test_files'))
        test_file = os.path.join(files_path,
                                 'UnifiedIntegrations/Integrations/integration-Symantec_Messaging_Gateway.yml')
        file_validator = FilesValidator()
        res = file_validator._is_py_script_or_integration(test_file)
        assert res is False

    def test_validate_no_missing_release_notes__no_missing_rn(self, repo):
        """
            Given:
                - packs with modified files and release notes
            When:
                - running validate_no_missing_release_notes on the files
            Then:
                - return a True as no release notes are missing
        """
        pack1 = repo.create_pack('PackName1')
        incident_field1 = pack1.create_incident_field('incident-field', content=INCIDENT_FIELD)
        pack2 = repo.create_pack('PackName2')
        incident_field2 = pack2.create_incident_field('incident-field', content=INCIDENT_FIELD)
        validate_manager = ValidateManager()
        modified_files = {incident_field1.get_path_from_pack(),
                          incident_field2.get_path_from_pack()}
        added_files = {'Packs/PackName1/ReleaseNotes/1_0_0.md',
                       'Packs/PackName2/ReleaseNotes/1_1_1.md'}
        with ChangeCWD(repo.path):
            assert validate_manager.validate_no_missing_release_notes(modified_files, added_files) is True

    def test_validate_no_missing_release_notes__missing_rn(self, repo):
        """
            Given:
                - 2 packs with modified files and release notes for only one
            When:
                - running validate_no_missing_release_notes on the files
            Then:
                - return a False as there are release notes missing
        """
        pack1 = repo.create_pack('PackName1')
        incident_field1 = pack1.create_incident_field('incident-field', content=INCIDENT_FIELD)
        pack2 = repo.create_pack('PackName2')
        incident_field2 = pack2.create_incident_field('incident-field', content=INCIDENT_FIELD)
        validate_manager = ValidateManager()
        modified_files = {incident_field1.get_path_from_pack(),
                          incident_field2.get_path_from_pack()}
        added_files = {'Packs/PackName1/ReleaseNotes/1_0_0.md'}
        with ChangeCWD(repo.path):
            assert validate_manager.validate_no_missing_release_notes(modified_files, added_files) is False

    def test_validate_no_old_format__with_toversion(self):
        """
            Given:
                - an old format_file with toversion
            When:
                - running validate_no_old_format on the file
            Then:
                - return a True as the file is valid
        """
        validate_manager = ValidateManager()
        old_format_files = {"demisto_sdk/tests/test_files/Unifier/SampleScriptPackage/"
                            "script-SampleScriptPackageSanityDocker45_45.yml"}
        assert validate_manager.validate_no_old_format(old_format_files)

    def test_validate_no_old_format__without_toversion(self, mocker):
        """
            Given:
                - an old format_file without toversion
            When:
                - running validate_no_old_format on the file
            Then:
                - return a False as the file is invalid
        """
        mocker.patch.object(BaseValidator, "handle_error", return_value="not-a-non-string")
        validate_manager = ValidateManager()
        old_format_files = {"demisto_sdk/tests/test_files/script-valid.yml"}
        assert not validate_manager.validate_no_old_format(old_format_files)

    def test_filter_changed_files(self, mocker):
        """
            Given:
                - A string of git diff results
            When:
                - running filter_changed_files on the string
            Then:
                - Ensure the modified files are recognized correctly.
                - Ensure the added files are recognized correctly.
                - Ensure the renamed file is in a tup;e in the modified files.
                - Ensure modified metadata files are in the changed_meta_files and that the added one is not.
                - Ensure the added code and meta files are not in added files.
                - Ensure old format file is recognized correctly.
                - Ensure deleted file is recognized correctly.
                - Ensure ignored files are set correctly.
        """
        mocker.patch.object(os.path, 'isfile', return_value=True)
        mocker.patch.object(ValidateManager, '_is_py_script_or_integration', return_value=True)
        diff_string = "M	Packs/CommonTypes/IncidentFields/incidentfield-Detection_URL.json\n" \
                      "M	Packs/EWS/Classifiers/classifier-EWS_v2.json\n" \
                      "M	Packs/Elasticsearch/Integrations/Elasticsearch_v2/Elasticsearch_v2.py\n" \
                      "M	Packs/Elasticsearch/Integrations/integration-Elasticsearch.yml\n" \
                      "M	Packs/F5/pack_metadata.json\n"\
                      "R100	Packs/EclecticIQ/Integrations/EclecticIQ/EclecticIQ.yml	" \
                      "Packs/EclecticIQ/Integrations/EclecticIQ_new/EclecticIQ_new.yml\n" \
                      "A	Packs/MyNewPack/.pack-ignore\n" \
                      "A	Packs/MyNewPack/.secrets-ignore\n" \
                      "A	Packs/MyNewPack/Integrations/MyNewIntegration/MyNewIntegration.py\n" \
                      "A	Packs/MyNewPack/Integrations/MyNewIntegration/MyNewIntegration.yml\n" \
                      "A	Packs/MyNewPack/Integrations/MyNewIntegration/MyNewIntegration_description.md\n" \
                      "A	Packs/MyNewPack/Integrations/MyNewIntegration/MyNewIntegration_image.png\n" \
                      "A	Packs/MyNewPack/Integrations/MyNewIntegration/MyNewIntegration_test.py\n" \
                      "A	Packs/MyNewPack/Integrations/MyNewIntegration/Pipfile\n" \
                      "A	Packs/MyNewPack/Integrations/MyNewIntegration/Pipfile.lock\n" \
                      "A	Packs/MyNewPack/Integrations/MyNewIntegration/README.md\n" \
                      "A	Packs/MyNewPack/README.md\n" \
                      "A	Packs/MyNewPack/pack_metadata.json\n" \
                      "D	Packs/DeprecatedContent/Scripts/script-ExtractURL.yml"

        validate_manager = ValidateManager()
        modified_files, added_files, deleted_files, old_format_files, changed_meta_files = validate_manager.\
            filter_changed_files(files_string=diff_string, print_ignored_files=True)

        # checking that modified files are recognized correctly
        assert 'Packs/CommonTypes/IncidentFields/incidentfield-Detection_URL.json' in modified_files
        assert 'Packs/EWS/Classifiers/classifier-EWS_v2.json' in modified_files
        assert ('Packs/EclecticIQ/Integrations/EclecticIQ/EclecticIQ.yml',
                'Packs/EclecticIQ/Integrations/EclecticIQ_new/EclecticIQ_new.yml') in modified_files

        # check that the modified code file is not there but the yml file is
        assert 'Packs/Elasticsearch/Integrations/Elasticsearch_v2/Elasticsearch_v2.yml' in modified_files
        assert 'Packs/Elasticsearch/Integrations/Elasticsearch_v2/Elasticsearch_v2.py' not in modified_files

        # check that the modified metadata file is in the changed_meta_files but the added one is not
        assert 'Packs/F5/pack_metadata.json' in changed_meta_files
        assert 'Packs/MyNewPack/pack_metadata.json' not in changed_meta_files

        # check that the added files are recognized correctly
        assert 'Packs/MyNewPack/Integrations/MyNewIntegration/README.md' in added_files
        assert 'Packs/MyNewPack/Integrations/MyNewIntegration/MyNewIntegration.yml' in added_files

        # check that the added code files and meta file are not in the added_files
        assert 'Packs/MyNewPack/Integrations/MyNewIntegration/MyNewIntegration.py' not in added_files
        assert 'Packs/MyNewPack/Integrations/MyNewIntegration/MyNewIntegration_test.py' not in added_files
        assert 'Packs/MyNewPack/pack_metadata.json' not in added_files

        # check that non-image, pipfile, description or schema are in the ignored files and the rest are
        assert 'Packs/MyNewPack/Integrations/MyNewIntegration/Pipfile' not in validate_manager.ignored_files
        assert 'Packs/MyNewPack/Integrations/MyNewIntegration/Pipfile.lock' not in validate_manager.ignored_files
        assert 'Packs/MyNewPack/Integrations/MyNewIntegration/MyNewIntegration_description.md' not \
               in validate_manager.ignored_files
        assert 'Packs/MyNewPack/Integrations/MyNewIntegration/MyNewIntegration_image.png' not \
               in validate_manager.ignored_files
        assert 'Packs/MyNewPack/.secrets-ignore' in validate_manager.ignored_files
        assert 'Packs/MyNewPack/Integrations/MyNewIntegration/MyNewIntegration_test.py' in \
               validate_manager.ignored_files
        assert 'Packs/MyNewPack/.pack-ignore' in validate_manager.ignored_files

        # check recognized old-format file
        assert 'Packs/Elasticsearch/Integrations/integration-Elasticsearch.yml' in old_format_files

        # check recognized deleted file
        assert 'Packs/DeprecatedContent/Scripts/script-ExtractURL.yml' in deleted_files


def test_content_release_identifier_exists():
    """
    When running validate file, it should get a git sha1 from content repo.
    This test assures that if someone changes the .circle/config.yml scheme, it'll fail.
    """
    fv = FilesValidator()
<<<<<<< HEAD
    fv.branch_name = 'master'
=======
    fv.branch_name = '20.7.0'
>>>>>>> cd74754e
    sha1 = fv.get_content_release_identifier()
    assert sha1, 'GIT_SHA1 path in config.yml has been chaged. Fix the demisto-sdk or revert changes in content repo.'<|MERGE_RESOLUTION|>--- conflicted
+++ resolved
@@ -853,10 +853,6 @@
     This test assures that if someone changes the .circle/config.yml scheme, it'll fail.
     """
     fv = FilesValidator()
-<<<<<<< HEAD
     fv.branch_name = 'master'
-=======
-    fv.branch_name = '20.7.0'
->>>>>>> cd74754e
     sha1 = fv.get_content_release_identifier()
     assert sha1, 'GIT_SHA1 path in config.yml has been chaged. Fix the demisto-sdk or revert changes in content repo.'