import json
import os
from shutil import copyfile
from typing import Any, Type

import pytest
from demisto_sdk.commands.common.constants import CONF_PATH, DIR_LIST
from demisto_sdk.commands.common.hook_validations.base_validator import \
    BaseValidator
from demisto_sdk.commands.common.hook_validations.dashboard import \
    DashboardValidator
from demisto_sdk.commands.common.hook_validations.image import ImageValidator
from demisto_sdk.commands.common.hook_validations.incident_field import \
    IncidentFieldValidator
from demisto_sdk.commands.common.hook_validations.integration import \
    IntegrationValidator
from demisto_sdk.commands.common.hook_validations.layout import LayoutValidator
from demisto_sdk.commands.common.hook_validations.old_release_notes import \
    OldReleaseNotesValidator
from demisto_sdk.commands.common.hook_validations.playbook import \
    PlaybookValidator
from demisto_sdk.commands.common.hook_validations.release_notes import \
    ReleaseNotesValidator
from demisto_sdk.commands.common.hook_validations.reputation import \
    ReputationValidator
from demisto_sdk.commands.common.hook_validations.script import ScriptValidator
from demisto_sdk.commands.common.hook_validations.structure import \
    StructureValidator
from demisto_sdk.commands.common.hook_validations.widget import WidgetValidator
from demisto_sdk.commands.unify.unifier import Unifier
from demisto_sdk.commands.validate.file_validator import FilesValidator
from demisto_sdk.tests.constants_test import (
    BETA_INTEGRATION_TARGET, CONF_JSON_MOCK_PATH, DASHBOARD_TARGET,
    GIT_HAVE_MODIFIED_AND_NEW_FILES, INCIDENT_FIELD_TARGET,
    INCIDENT_TYPE_TARGET, INDICATOR_TYPE_TARGET,
    INTEGRATION_RELEASE_NOTES_TARGET, INTEGRATION_TARGET,
    INVALID_DASHBOARD_PATH, INVALID_IGNORED_UNIFIED_INTEGRATION,
    INVALID_INCIDENT_FIELD_PATH, INVALID_INTEGRATION_ID_PATH,
    INVALID_INTEGRATION_NO_TESTS, INVALID_INTEGRATION_NON_CONFIGURED_TESTS,
    INVALID_LAYOUT_PATH, INVALID_MULTI_LINE_1_CHANGELOG_PATH,
    INVALID_MULTI_LINE_2_CHANGELOG_PATH, INVALID_NO_HIDDEN_PARAMS,
    INVALID_ONE_LINE_1_CHANGELOG_PATH, INVALID_ONE_LINE_2_CHANGELOG_PATH,
    INVALID_ONE_LINE_LIST_1_CHANGELOG_PATH,
    INVALID_ONE_LINE_LIST_2_CHANGELOG_PATH, INVALID_PLAYBOOK_CONDITION_1,
    INVALID_PLAYBOOK_CONDITION_2, INVALID_PLAYBOOK_ID_PATH,
    INVALID_PLAYBOOK_PATH, INVALID_PLAYBOOK_PATH_FROM_ROOT,
    INVALID_REPUTATION_PATH, INVALID_SCRIPT_PATH, INVALID_WIDGET_PATH,
    LAYOUT_TARGET, PLAYBOOK_TARGET, SCRIPT_RELEASE_NOTES_TARGET, SCRIPT_TARGET,
    TEST_PLAYBOOK, VALID_BETA_INTEGRATION, VALID_BETA_PLAYBOOK_PATH,
    VALID_DASHBOARD_PATH, VALID_INCIDENT_FIELD_PATH, VALID_INCIDENT_TYPE_PATH,
    VALID_INDICATOR_FIELD_PATH, VALID_INTEGRATION_ID_PATH,
    VALID_INTEGRATION_TEST_PATH, VALID_LAYOUT_PATH, VALID_MD,
    VALID_MULTI_LINE_CHANGELOG_PATH, VALID_MULTI_LINE_LIST_CHANGELOG_PATH,
    VALID_NO_HIDDEN_PARAMS, VALID_ONE_LINE_CHANGELOG_PATH,
    VALID_ONE_LINE_LIST_CHANGELOG_PATH, VALID_PACK, VALID_PLAYBOOK_CONDITION,
    VALID_REPUTATION_PATH, VALID_SCRIPT_PATH, VALID_TEST_PLAYBOOK_PATH,
    VALID_WIDGET_PATH, WIDGET_TARGET)
from mock import patch


class TestValidators:
    CREATED_DIRS = list()

    @classmethod
    def setup_class(cls):
        print("Setups class")
        for dir_to_create in DIR_LIST:
            if not os.path.exists(dir_to_create):
                cls.CREATED_DIRS.append(dir_to_create)
                os.mkdir(dir_to_create)
        copyfile(CONF_JSON_MOCK_PATH, CONF_PATH)

    @classmethod
    def teardown_class(cls):
        print("Tearing down class")
        os.remove(CONF_PATH)
        for dir_to_delete in cls.CREATED_DIRS:
            if os.path.exists(dir_to_delete):
                os.rmdir(dir_to_delete)

    INPUTS_IS_VALID_VERSION = [
        (VALID_LAYOUT_PATH, LAYOUT_TARGET, True, LayoutValidator),
        (INVALID_LAYOUT_PATH, LAYOUT_TARGET, False, LayoutValidator),
        (VALID_WIDGET_PATH, WIDGET_TARGET, True, WidgetValidator),
        (INVALID_WIDGET_PATH, WIDGET_TARGET, False, WidgetValidator),
        (VALID_DASHBOARD_PATH, DASHBOARD_TARGET, True, DashboardValidator),
        (INVALID_DASHBOARD_PATH, DASHBOARD_TARGET, False, DashboardValidator),
        (VALID_INCIDENT_FIELD_PATH, INCIDENT_FIELD_TARGET, True, IncidentFieldValidator),
        (INVALID_INCIDENT_FIELD_PATH, INCIDENT_FIELD_TARGET, False, IncidentFieldValidator),
        (INVALID_DASHBOARD_PATH, DASHBOARD_TARGET, False, DashboardValidator),
        (VALID_SCRIPT_PATH, SCRIPT_TARGET, True, ScriptValidator),
        (INVALID_SCRIPT_PATH, SCRIPT_TARGET, False, ScriptValidator),
        (VALID_TEST_PLAYBOOK_PATH, PLAYBOOK_TARGET, True, PlaybookValidator),
        (INVALID_PLAYBOOK_PATH, PLAYBOOK_TARGET, False, PlaybookValidator)
    ]

    @patch.object(OldReleaseNotesValidator, 'get_master_diff', return_value='Comment.')
    def test_validation_of_beta_playbooks(self, mocker):
        """
        Given
        - A beta playbook with 'beta: true in it's root

        When
        - Running validation on it with PlaybookValidator

        Then
        -  Ensure it accepts the 'beta' key as valid
        """
        try:
            copyfile(VALID_BETA_PLAYBOOK_PATH, PLAYBOOK_TARGET)
            structure = StructureValidator(VALID_BETA_PLAYBOOK_PATH, predefined_scheme='playbook')
            validator = PlaybookValidator(structure)
            assert validator.is_valid_playbook(validate_rn=False)
        finally:
            os.remove(PLAYBOOK_TARGET)

    @pytest.mark.parametrize('source, target, answer, validator', INPUTS_IS_VALID_VERSION)
    def test_is_valid_version(self, source, target, answer, validator):
        # type: (str, str, Any, Type[BaseValidator]) -> None
        try:
            copyfile(source, target)
            structure = StructureValidator(source)
            validator = validator(structure)
            assert validator.is_valid_version() is answer
        finally:
            os.remove(target)

    INPUTS_is_condition_branches_handled = [
        (INVALID_PLAYBOOK_CONDITION_1, False),
        (INVALID_PLAYBOOK_CONDITION_2, False),
        (VALID_PLAYBOOK_CONDITION, True)
    ]

    @pytest.mark.parametrize('source, answer', INPUTS_is_condition_branches_handled)
    def test_is_condition_branches_handled(self, source, answer):
        # type: (str, str, Any) -> None
        try:
            copyfile(source, PLAYBOOK_TARGET)
            structure = StructureValidator(source)
            validator = PlaybookValidator(structure)
            assert validator.is_condition_branches_handled() is answer
        finally:
            os.remove(PLAYBOOK_TARGET)

    INPUTS_LOCKED_PATHS = [
        (VALID_REPUTATION_PATH, True, ReputationValidator),
        (INVALID_REPUTATION_PATH, False, ReputationValidator),
    ]

    @pytest.mark.parametrize('source, answer, validator', INPUTS_LOCKED_PATHS)
    def test_is_valid_version_locked_paths(self, source, answer, validator):
        """Tests locked path (as reputations.json) so we won't override the file"""
        structure = StructureValidator(source)
        validator = validator(structure)
        assert validator.is_valid_version() is answer

    @pytest.mark.parametrize('source, target, answer, validator', INPUTS_IS_VALID_VERSION)
    def test_is_file_valid(self, source, target, answer, validator):
        # type: (str, str, Any, Type[BaseValidator]) -> None
        try:
            copyfile(source, target)
            structure = StructureValidator(source)
            validator = validator(structure)
            assert validator.is_valid_file(validate_rn=False) is answer
        finally:
            os.remove(target)

    INPUTS_RELEASE_NOTES_EXISTS_VALIDATION = [
        (VALID_SCRIPT_PATH, SCRIPT_TARGET, VALID_ONE_LINE_CHANGELOG_PATH, SCRIPT_RELEASE_NOTES_TARGET,
         OldReleaseNotesValidator, True),
        (VALID_SCRIPT_PATH, SCRIPT_TARGET, VALID_ONE_LINE_CHANGELOG_PATH, INTEGRATION_RELEASE_NOTES_TARGET,
         OldReleaseNotesValidator, False),
        (VALID_INTEGRATION_TEST_PATH, INTEGRATION_TARGET, VALID_ONE_LINE_CHANGELOG_PATH,
         INTEGRATION_RELEASE_NOTES_TARGET, OldReleaseNotesValidator, True),
        (VALID_INTEGRATION_TEST_PATH, INTEGRATION_TARGET, VALID_ONE_LINE_CHANGELOG_PATH,
         SCRIPT_RELEASE_NOTES_TARGET, OldReleaseNotesValidator, False)
    ]

    @pytest.mark.parametrize('source_dummy, target_dummy, source_release_notes, target_release_notes, '
                             'validator, answer',
                             INPUTS_RELEASE_NOTES_EXISTS_VALIDATION)
    def test_is_release_notes_exists(self, source_dummy, target_dummy,
                                     source_release_notes, target_release_notes, validator, answer, mocker):
        # type: (str, str, str, str, Type[BaseValidator], Any) -> None
        try:
            copyfile(source_dummy, target_dummy)
            copyfile(source_release_notes, target_release_notes)
            mocker.patch.object(OldReleaseNotesValidator, 'get_master_diff', side_effect=self.mock_get_master_diff)
            validator = OldReleaseNotesValidator(target_dummy)
            assert validator.validate_file_release_notes_exists() is answer
        finally:
            os.remove(target_dummy)
            os.remove(target_release_notes)

    @staticmethod
    def create_release_notes_structure_test_package():
        changelog_needed = [
            (VALID_SCRIPT_PATH, 'Script'),
            (VALID_INTEGRATION_TEST_PATH, 'Integration')
        ]

        changelog_files_answer = [
            (VALID_ONE_LINE_CHANGELOG_PATH, True),
            (VALID_ONE_LINE_LIST_CHANGELOG_PATH, True),
            (VALID_MULTI_LINE_CHANGELOG_PATH, True),
            (VALID_MULTI_LINE_LIST_CHANGELOG_PATH, True),
            (INVALID_ONE_LINE_1_CHANGELOG_PATH, False),
            (INVALID_ONE_LINE_2_CHANGELOG_PATH, False),
            (INVALID_ONE_LINE_LIST_1_CHANGELOG_PATH, False),
            (INVALID_ONE_LINE_LIST_2_CHANGELOG_PATH, False),
            (INVALID_MULTI_LINE_1_CHANGELOG_PATH, False),
            (INVALID_MULTI_LINE_2_CHANGELOG_PATH, False)
        ]

        test_package = list()

        for (dummy_file, file_type) in changelog_needed:
            for (release_notes_file, answer) in changelog_files_answer:
                if file_type == 'Script':
                    test_package.append((dummy_file, SCRIPT_TARGET, release_notes_file,
                                         SCRIPT_RELEASE_NOTES_TARGET, OldReleaseNotesValidator, answer))
                elif file_type == 'Integration':
                    test_package.append((dummy_file, INTEGRATION_TARGET, release_notes_file,
                                         INTEGRATION_RELEASE_NOTES_TARGET, OldReleaseNotesValidator, answer))

        return test_package

    test_package = create_release_notes_structure_test_package.__func__()

    @pytest.mark.parametrize('source_dummy, target_dummy, source_release_notes, target_release_notes, '
                             'validator, answer', test_package)
    def test_valid_release_notes_structure(self, source_dummy, target_dummy,
                                           source_release_notes, target_release_notes, validator, answer, mocker):
        # type: (str, str, str, str, Type[BaseValidator], Any) -> None
        try:
            copyfile(source_dummy, target_dummy)
            copyfile(source_release_notes, target_release_notes)
            mocker.patch.object(OldReleaseNotesValidator, 'get_master_diff', side_effect=self.mock_get_master_diff)
            validator = OldReleaseNotesValidator(target_dummy)
            assert validator.is_valid_release_notes_structure() is answer
        finally:
            os.remove(target_dummy)
            os.remove(target_release_notes)

    @staticmethod
    def mock_get_master_diff():
        return 'Comment.'

    INPUTS_IS_ID_EQUALS_NAME = [
        (VALID_SCRIPT_PATH, SCRIPT_TARGET, True, ScriptValidator),
        (INVALID_SCRIPT_PATH, SCRIPT_TARGET, False, ScriptValidator),
        (VALID_TEST_PLAYBOOK_PATH, PLAYBOOK_TARGET, True, PlaybookValidator),
        (INVALID_PLAYBOOK_ID_PATH, PLAYBOOK_TARGET, False, PlaybookValidator),
        (VALID_INTEGRATION_ID_PATH, INTEGRATION_TARGET, True, IntegrationValidator),
        (INVALID_INTEGRATION_ID_PATH, INTEGRATION_TARGET, False, IntegrationValidator)
    ]

    @pytest.mark.parametrize('source, target, answer, validator', INPUTS_IS_ID_EQUALS_NAME)
    def test_is_id_equals_name(self, source, target, answer, validator):
        # type: (str, str, Any, Type[BaseValidator]) -> None
        try:
            copyfile(str(source), target)
            structure = StructureValidator(str(source))
            validator = validator(structure)
            assert validator.is_id_equals_name() is answer
        finally:
            os.remove(target)

    INPUTS_IS_CONNECTED_TO_ROOT = [
        (INVALID_PLAYBOOK_PATH_FROM_ROOT, False),
        (VALID_TEST_PLAYBOOK_PATH, True)
    ]

    @pytest.mark.parametrize('source, answer', INPUTS_IS_CONNECTED_TO_ROOT)
    def test_is_root_connected_to_all_tasks(self, source, answer):
        # type: (str, str, Any) -> None
        try:
            copyfile(source, PLAYBOOK_TARGET)
            structure = StructureValidator(source)
            validator = PlaybookValidator(structure)
            assert validator.is_root_connected_to_all_tasks() is answer
        finally:
            os.remove(PLAYBOOK_TARGET)

    IS_VALID_HIDDEN_PARAMS = [
        (VALID_NO_HIDDEN_PARAMS, True),
        (INVALID_NO_HIDDEN_PARAMS, False),
    ]

    @pytest.mark.parametrize("source, answer", IS_VALID_HIDDEN_PARAMS)
    def test_is_valid_hidden_params(self, source, answer):
        # type: (str, str) -> None
        structure = StructureValidator(source)
        validator = IntegrationValidator(structure)
        assert validator.is_valid_hidden_params() is answer

    with open(GIT_HAVE_MODIFIED_AND_NEW_FILES, "r") as test_params_file:
        tests_params = json.load(test_params_file)
    params = [
        (None, tuple(set(i) for i in tests_params['data']['params_with_data']), '123456', True, True),
        ('origin/master', tuple(set(i) for i in tests_params['data']['params_with_data']), '123456', True, True),
        (None, tuple(set(i) for i in tests_params['data']['params_with_data']), '', True, True),
        (None, tuple(set(i) for i in tests_params['data']['params_without_data']), '123456', True, True),
        (None, tuple(set(i) for i in tests_params['data']['params_with_data']), '123456', False, False),
    ]

    @pytest.mark.parametrize("prev_var, get_modified_and_added_files, release_iden, answer, is_valid", params)
    def test_validate_against_previous_version(self, prev_var, get_modified_and_added_files, release_iden, answer,
                                               is_valid, mocker):
        file_validator = FilesValidator(validate_conf_json=False, prev_ver=prev_var)
        file_validator._is_valid = is_valid
        mocker.patch.object(FilesValidator, 'get_modified_and_added_files', return_value=get_modified_and_added_files)
        mocker.patch.object(FilesValidator, 'get_content_release_identifier', return_value=release_iden)
        mocker.patch.object(FilesValidator, 'validate_modified_files', return_value=None)

        assert file_validator.validate_against_previous_version() is None
        assert file_validator._is_valid is answer

    INPUTS_STRUCTURE_VALIDATION = [
        (VALID_INTEGRATION_TEST_PATH, INTEGRATION_TARGET),
        (VALID_SCRIPT_PATH, SCRIPT_TARGET),
        (VALID_DASHBOARD_PATH, DASHBOARD_TARGET),
        (VALID_INCIDENT_FIELD_PATH, INCIDENT_FIELD_TARGET),
        (VALID_TEST_PLAYBOOK_PATH, PLAYBOOK_TARGET),
        (VALID_REPUTATION_PATH, INDICATOR_TYPE_TARGET),
        (VALID_INCIDENT_TYPE_PATH, INCIDENT_TYPE_TARGET),
        (VALID_INTEGRATION_TEST_PATH, BETA_INTEGRATION_TARGET),
        (VALID_INTEGRATION_TEST_PATH, INTEGRATION_RELEASE_NOTES_TARGET)
    ]

    @pytest.mark.parametrize('source, target', INPUTS_STRUCTURE_VALIDATION)
    def test_is_file_structure(self, source, target):
        # type: (str, str) -> None
        try:
            copyfile(source, target)
            assert FilesValidator(validate_conf_json=False).is_valid_structure()
        finally:
            os.remove(target)

    FILE_PATHS = [
        ([VALID_INTEGRATION_TEST_PATH], 'integration'),
        ([VALID_TEST_PLAYBOOK_PATH], 'playbook'),
        ([VALID_DASHBOARD_PATH], 'dashboard'),
        ([VALID_INCIDENT_FIELD_PATH], 'incidentfield'),
        ([VALID_REPUTATION_PATH], 'reputation'),
        ([VALID_INCIDENT_TYPE_PATH], 'incidenttype'),
        ([VALID_INTEGRATION_TEST_PATH], 'betaintegration')
    ]

    @pytest.mark.parametrize('file_path, file_type', FILE_PATHS)
    def test_is_valid_rn(self, mocker, file_path, file_type):
        mocker.patch.object(OldReleaseNotesValidator, 'get_master_diff', sreturn_value=None)
        mocker.patch.object(StructureValidator, 'is_valid_file', return_value=True)
        mocker.patch.object(IntegrationValidator, 'is_valid_subtype', return_value=True)
        mocker.patch.object(IntegrationValidator, 'is_valid_feed', return_value=True)
        mocker.patch.object(IntegrationValidator, 'is_valid_description', return_value=True)
        mocker.patch.object(IntegrationValidator, 'is_valid_version', return_value=True)
        mocker.patch.object(ImageValidator, 'is_valid', return_value=True)
        mocker.patch.object(DashboardValidator, 'is_id_equals_name', return_value=True)
        mocker.patch.object(ReputationValidator, 'is_id_equals_details', return_value=True)
        mocker.patch.object(IntegrationValidator, 'is_valid_beta', return_value=True)
        mocker.patch.object(IntegrationValidator, 'are_tests_configured', return_value=True)
        mocker.patch.object(PlaybookValidator, 'are_tests_configured', return_value=True)
        file_validator = FilesValidator(validate_conf_json=False)
        file_validator.validate_added_files(file_path, file_type)
        assert file_validator._is_valid

    FILES_PATHS_FOR_ALL_VALIDATIONS = [
        (VALID_INTEGRATION_ID_PATH, 'integration'),
        (VALID_TEST_PLAYBOOK_PATH, 'playbook'),
        (VALID_SCRIPT_PATH, 'script'),
        (VALID_DASHBOARD_PATH, 'dashboard'),
        (VALID_INCIDENT_FIELD_PATH, 'incidentfield'),
        (VALID_REPUTATION_PATH, 'reputation'),
        (VALID_INCIDENT_TYPE_PATH, 'incidenttype'),
        (VALID_BETA_INTEGRATION, 'integration'),
        (VALID_INDICATOR_FIELD_PATH, 'indicatorfield'),
        (VALID_LAYOUT_PATH, 'layout'),
        (VALID_MD, '')
    ]

    @pytest.mark.parametrize('file_path, file_type', FILES_PATHS_FOR_ALL_VALIDATIONS)
    @patch.object(ImageValidator, 'is_valid', return_value=True)
    def test_run_all_validations_on_file(self, _, file_path, file_type):
        """
        Given
        - A file in packs or beta integration

        When
        - running run_all_validations_on_file on that file

        Then
        -  The file will be validated
        """
        file_validator = FilesValidator(validate_conf_json=False)
        file_validator.run_all_validations_on_file(file_path, file_type)
        assert file_validator._is_valid

    def test_files_validator_validate_pack_unique_files(self,):
        files_validator = FilesValidator(validate_conf_json=False)
        files_validator.validate_pack_unique_files({VALID_PACK})
        assert files_validator._is_valid

    FILE_PATH = [
        ([VALID_SCRIPT_PATH], 'script')
    ]

    @staticmethod
    def mock_unifier():
        def get_script_package_data_mock(*args, **kwargs):
            return VALID_SCRIPT_PATH, ''
        with patch.object(Unifier, '__init__', lambda a, b: None):
            Unifier.get_script_package_data = get_script_package_data_mock
            return Unifier('')

    @pytest.mark.parametrize('file_path, file_type', FILE_PATH)
    def test_script_valid_rn(self, mocker, file_path, file_type):
        mocker.patch.object(ScriptValidator, 'is_valid_name', return_value=True)
        self.mock_unifier()
        file_validator = FilesValidator(validate_conf_json=False)
        file_validator.validate_added_files(file_path, file_type)
        assert file_validator._is_valid

    def test_pack_validation(self):
        file_validator = FilesValidator(validate_conf_json=False)
        file_validator.file_path = VALID_PACK
        file_validator.is_valid_structure()
        assert file_validator._is_valid is False

    VALID_ADDED_RELEASE_NOTES = {
        'Packs/HelloWorld/ReleaseNotes/1_2_0.md',
        'Packs/ThreatIntelligenceManagement/ReleaseNotes/1_1_0.md'
        'Packs/Tanium/ReleaseNotes/1_1_0.md'
    }
    INVALID_ADDED_RELEASE_NOTES = {
        'Packs/HelloWorld/ReleaseNotes/1_2_0.md',
        'Packs/HelloWorld/ReleaseNotes/1_3_0.md',
        'Packs/ThreatIntelligenceManagement/ReleaseNotes/1_1_0.md'
        'Packs/Tanium/ReleaseNotes/1_1_0.md'
    }
    VERIFY_NO_DUP_RN_INPUT = [
        (VALID_ADDED_RELEASE_NOTES, True),
        (INVALID_ADDED_RELEASE_NOTES, False)
    ]

    @pytest.mark.parametrize('added_files, expected', VERIFY_NO_DUP_RN_INPUT)
    def test_verify_no_dup_rn(self, added_files: set, expected: bool):
        file_validator = FilesValidator(validate_conf_json=False)
        file_validator.verify_no_dup_rn(added_files)
        assert file_validator._is_valid is expected

    ARE_TEST_CONFIGURED_TEST_INPUT = [
        (VALID_INTEGRATION_TEST_PATH, 'integration', True),
        (INVALID_INTEGRATION_NO_TESTS, 'integration', False),
        (INVALID_INTEGRATION_NON_CONFIGURED_TESTS, 'integration', False),
        (TEST_PLAYBOOK, 'playbook', False)
    ]

    @pytest.mark.parametrize('file_path, file_type, expected', ARE_TEST_CONFIGURED_TEST_INPUT)
    def test_are_tests_configured(self, file_path: str, file_type: str, expected: bool):
        """
            Given
            - A content item

            When
            - Checking if the item has tests configured

            Then
            -  validator return the correct answer accordingly
        """
        structure_validator = StructureValidator(file_path, predefined_scheme=file_type)
        validator = IntegrationValidator(structure_validator)
        assert validator.are_tests_configured() == expected

    def test_unified_files_ignored(self):
        """
            Given
            - A unified yml file
            When
            - Validating it
            Then
            -  validator should ignore those files
        """
        file_validator = FilesValidator()
        file_validator.validate_modified_files({INVALID_IGNORED_UNIFIED_INTEGRATION})
        assert file_validator._is_valid
        file_validator.validate_added_files({INVALID_IGNORED_UNIFIED_INTEGRATION})
<<<<<<< HEAD
        assert file_validator._is_valid
        file_validator.run_all_validations_on_file(INVALID_IGNORED_UNIFIED_INTEGRATION)
        assert file_validator._is_valid


class RNValidatorTest:
    INPUTS_RELEASE_NOTES_EXISTS_VALIDATION = [
        ('Valid Release Notes', ReleaseNotesValidator, True),
        ('%%UPDATE_RN%%', ReleaseNotesValidator, False),
    ]

    @pytest.mark.parametrize('release_notes, validator, answer', INPUTS_RELEASE_NOTES_EXISTS_VALIDATION)
    def test_has_release_notes_been_filled_out(self, release_notes, validator, answer):
        # type: (str, Type[BaseValidator], Any) -> None
        assert validator.has_release_notes_been_filled_out(release_notes) is answer
=======
        assert file_validator._is_valid
>>>>>>> 296ba46c
<|MERGE_RESOLUTION|>--- conflicted
+++ resolved
@@ -485,9 +485,6 @@
         file_validator.validate_modified_files({INVALID_IGNORED_UNIFIED_INTEGRATION})
         assert file_validator._is_valid
         file_validator.validate_added_files({INVALID_IGNORED_UNIFIED_INTEGRATION})
-<<<<<<< HEAD
-        assert file_validator._is_valid
-        file_validator.run_all_validations_on_file(INVALID_IGNORED_UNIFIED_INTEGRATION)
         assert file_validator._is_valid
 
 
@@ -500,7 +497,4 @@
     @pytest.mark.parametrize('release_notes, validator, answer', INPUTS_RELEASE_NOTES_EXISTS_VALIDATION)
     def test_has_release_notes_been_filled_out(self, release_notes, validator, answer):
         # type: (str, Type[BaseValidator], Any) -> None
-        assert validator.has_release_notes_been_filled_out(release_notes) is answer
-=======
-        assert file_validator._is_valid
->>>>>>> 296ba46c
+        assert validator.has_release_notes_been_filled_out(release_notes) is answer