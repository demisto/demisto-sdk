import json
import os
import sys
from io import StringIO
from shutil import copyfile
from typing import Any, Type, Union

import demisto_sdk.commands.validate.validate_manager
import pytest
from demisto_sdk.commands.common.constants import (CONF_PATH, TEST_PLAYBOOK,
                                                   FileType)
from demisto_sdk.commands.common.git_tools import git_path
from demisto_sdk.commands.common.hook_validations.base_validator import \
    BaseValidator
from demisto_sdk.commands.common.hook_validations.content_entity_validator import \
    ContentEntityValidator
from demisto_sdk.commands.common.hook_validations.dashboard import \
    DashboardValidator
from demisto_sdk.commands.common.hook_validations.image import ImageValidator
from demisto_sdk.commands.common.hook_validations.incident_field import \
    IncidentFieldValidator
from demisto_sdk.commands.common.hook_validations.integration import \
    IntegrationValidator
from demisto_sdk.commands.common.hook_validations.layout import (
    LayoutsContainerValidator, LayoutValidator)
from demisto_sdk.commands.common.hook_validations.old_release_notes import \
    OldReleaseNotesValidator
from demisto_sdk.commands.common.hook_validations.playbook import \
    PlaybookValidator
from demisto_sdk.commands.common.hook_validations.release_notes import \
    ReleaseNotesValidator
from demisto_sdk.commands.common.hook_validations.reputation import \
    ReputationValidator
from demisto_sdk.commands.common.hook_validations.script import ScriptValidator
from demisto_sdk.commands.common.hook_validations.structure import \
    StructureValidator
from demisto_sdk.commands.common.hook_validations.widget import WidgetValidator
from demisto_sdk.commands.unify.unifier import Unifier
from demisto_sdk.commands.validate.validate_manager import ValidateManager
from demisto_sdk.tests.constants_test import (
    CONF_JSON_MOCK_PATH, DASHBOARD_TARGET, DIR_LIST, IGNORED_PNG,
    INCIDENT_FIELD_TARGET, INCIDENT_TYPE_TARGET, INDICATOR_TYPE_TARGET,
    INTEGRATION_RELEASE_NOTES_TARGET, INTEGRATION_TARGET,
    INVALID_BETA_INTEGRATION, INVALID_DASHBOARD_PATH,
    INVALID_IGNORED_UNIFIED_INTEGRATION, INVALID_INCIDENT_FIELD_PATH,
    INVALID_INTEGRATION_ID_PATH, INVALID_INTEGRATION_NO_TESTS,
    INVALID_INTEGRATION_NON_CONFIGURED_TESTS, INVALID_LAYOUT_CONTAINER_PATH,
    INVALID_LAYOUT_PATH, INVALID_MULTI_LINE_1_CHANGELOG_PATH,
    INVALID_MULTI_LINE_2_CHANGELOG_PATH, INVALID_ONE_LINE_1_CHANGELOG_PATH,
    INVALID_ONE_LINE_2_CHANGELOG_PATH, INVALID_ONE_LINE_LIST_1_CHANGELOG_PATH,
    INVALID_ONE_LINE_LIST_2_CHANGELOG_PATH, INVALID_PLAYBOOK_CONDITION_1,
    INVALID_PLAYBOOK_CONDITION_2, INVALID_PLAYBOOK_ID_PATH,
    INVALID_PLAYBOOK_PATH, INVALID_PLAYBOOK_PATH_FROM_ROOT,
    INVALID_REPUTATION_PATH, INVALID_SCRIPT_PATH, INVALID_WIDGET_PATH,
    LAYOUT_TARGET, LAYOUTS_CONTAINER_TARGET, PLAYBOOK_TARGET,
    SCRIPT_RELEASE_NOTES_TARGET, SCRIPT_TARGET, VALID_BETA_INTEGRATION,
    VALID_BETA_PLAYBOOK_PATH, VALID_CLASSIFIER_PATH, VALID_DASHBOARD_PATH,
    VALID_DESCRIPTION_PATH, VALID_IMAGE_PATH, VALID_INCIDENT_FIELD_PATH,
    VALID_INCIDENT_TYPE_PATH, VALID_INDICATOR_FIELD_PATH,
    VALID_INTEGRATION_ID_PATH, VALID_INTEGRATION_TEST_PATH,
    VALID_JSON_FILE_FOR_UNIT_TESTING, VALID_LAYOUT_CONTAINER_PATH,
    VALID_LAYOUT_PATH, VALID_MD, VALID_METADATA1_PATH, VALID_METADATA2_PATH,
    VALID_MULTI_LINE_CHANGELOG_PATH, VALID_MULTI_LINE_LIST_CHANGELOG_PATH,
    VALID_ONE_LINE_CHANGELOG_PATH, VALID_ONE_LINE_LIST_CHANGELOG_PATH,
    VALID_PACK, VALID_PACK_IGNORE_PATH, VALID_PIPEFILE_LOCK_PATH,
    VALID_PIPEFILE_PATH, VALID_PLAYBOOK_CONDITION,
    VALID_PYTHON_INTEGRATION_PATH, VALID_PYTHON_INTEGRATION_TEST_PATH,
    VALID_README_PATH, VALID_REPUTATION_PATH, VALID_SCRIPT_PATH,
    VALID_SECRETS_IGNORE_PATH, VALID_TEST_PLAYBOOK_PATH, VALID_WIDGET_PATH,
    WIDGET_TARGET)
from demisto_sdk.tests.test_files.validate_integration_test_valid_types import \
    INCIDENT_FIELD
from mock import patch
from TestSuite.test_tools import ChangeCWD


class TestValidators:
    CREATED_DIRS = list()  # type: list[str]

    @classmethod
    def setup_class(cls):
        for dir_to_create in DIR_LIST:
            if not os.path.exists(dir_to_create):
                cls.CREATED_DIRS.append(dir_to_create)
                os.makedirs(dir_to_create)
        copyfile(CONF_JSON_MOCK_PATH, CONF_PATH)

    @classmethod
    def teardown_class(cls):
        os.remove(CONF_PATH)
        for dir_to_delete in cls.CREATED_DIRS:
            if os.path.exists(dir_to_delete):
                os.rmdir(dir_to_delete)

    INPUTS_IS_VALID_VERSION = [
        (VALID_LAYOUT_PATH, LAYOUT_TARGET, True, LayoutValidator),
        (INVALID_LAYOUT_PATH, LAYOUT_TARGET, False, LayoutValidator),
        (VALID_LAYOUT_CONTAINER_PATH, LAYOUTS_CONTAINER_TARGET, True, LayoutsContainerValidator),
        (INVALID_LAYOUT_CONTAINER_PATH, LAYOUTS_CONTAINER_TARGET, False, LayoutsContainerValidator),
        (VALID_WIDGET_PATH, WIDGET_TARGET, True, WidgetValidator),
        (INVALID_WIDGET_PATH, WIDGET_TARGET, False, WidgetValidator),
        (VALID_DASHBOARD_PATH, DASHBOARD_TARGET, True, DashboardValidator),
        (INVALID_DASHBOARD_PATH, DASHBOARD_TARGET, False, DashboardValidator),
        (VALID_INCIDENT_FIELD_PATH, INCIDENT_FIELD_TARGET, True, IncidentFieldValidator),
        (INVALID_INCIDENT_FIELD_PATH, INCIDENT_FIELD_TARGET, False, IncidentFieldValidator),
        (INVALID_DASHBOARD_PATH, DASHBOARD_TARGET, False, DashboardValidator),
        (VALID_SCRIPT_PATH, SCRIPT_TARGET, True, ScriptValidator),
        (INVALID_SCRIPT_PATH, SCRIPT_TARGET, False, ScriptValidator),
        (VALID_TEST_PLAYBOOK_PATH, PLAYBOOK_TARGET, True, PlaybookValidator),
        (INVALID_PLAYBOOK_PATH, PLAYBOOK_TARGET, False, PlaybookValidator)
    ]

    def test_validation_of_beta_playbooks(self, mocker):
        """
        Given
        - A beta playbook with 'beta: true in it's root

        When
        - Running validation on it with PlaybookValidator

        Then
        -  Ensure it accepts the 'beta' key as valid
        """
        try:
            mocker.patch.object(OldReleaseNotesValidator, 'get_master_diff', return_value='Comment.')
            copyfile(VALID_BETA_PLAYBOOK_PATH, PLAYBOOK_TARGET)
            structure = StructureValidator(VALID_BETA_PLAYBOOK_PATH, predefined_scheme='playbook')
            validator = PlaybookValidator(structure)
            mocker.patch.object(validator, 'is_script_id_valid', return_value=True)
            assert validator.is_valid_playbook(validate_rn=False)
        finally:
            os.remove(PLAYBOOK_TARGET)

    @pytest.mark.parametrize('source, target, answer, validator', INPUTS_IS_VALID_VERSION)
    def test_is_valid_version(self, source, target, answer, validator):
        # type: (str, str, Any, Type[ContentEntityValidator]) -> None
        """
        Given
        - A file with either a valid or invalid version

        When
        - Running is_valid_version

        Then
        -  Ensure returns the expected results
        """
        try:
            copyfile(source, target)
            structure = StructureValidator(source)
            res_validator = validator(structure)
            assert res_validator.is_valid_version() is answer
        finally:
            os.remove(target)

    @pytest.mark.parametrize('source, target, answer, validator', INPUTS_IS_VALID_VERSION)
    def test_is_valid_fromversion(self, source, target, answer, validator):
        # type: (str, str, Any, Type[ContentEntityValidator]) -> None
        """
        Given
        - A file with either a valid or invalid fromversion

        When
        - Running is_valid_fromversion

        Then
        -  Ensure returns the expected results
        """
        try:
            copyfile(source, target)
            structure = StructureValidator(source)
            res_validator = validator(structure)
            assert res_validator.is_valid_fromversion() is answer
        finally:
            os.remove(target)

    INPUTS_is_condition_branches_handled = [
        (INVALID_PLAYBOOK_CONDITION_1, False),
        (INVALID_PLAYBOOK_CONDITION_2, False),
        (VALID_PLAYBOOK_CONDITION, True)
    ]

    @pytest.mark.parametrize('source, answer', INPUTS_is_condition_branches_handled)
    def test_is_condition_branches_handled(self, source, answer):
        # type: (str, str) -> None
        try:
            copyfile(source, PLAYBOOK_TARGET)
            structure = StructureValidator(source)
            validator = PlaybookValidator(structure)
            assert validator.is_condition_branches_handled() is answer
        finally:
            os.remove(PLAYBOOK_TARGET)

    INPUTS_LOCKED_PATHS = [
        (VALID_REPUTATION_PATH, True, ReputationValidator),
        (INVALID_REPUTATION_PATH, False, ReputationValidator),
    ]

    @pytest.mark.parametrize('source, answer, validator', INPUTS_LOCKED_PATHS)
    def test_is_valid_version_locked_paths(self, source, answer, validator):
        """Tests locked path (as reputations.json) so we won't override the file"""
        structure = StructureValidator(source)
        validator = validator(structure)
        assert validator.is_valid_version() is answer

    @pytest.mark.parametrize('source, target, answer, validator', INPUTS_IS_VALID_VERSION)
    def test_is_file_valid(self, source, target, answer, validator):
        # type: (str, str, Any, Type[ContentEntityValidator]) -> None
        try:
            copyfile(source, target)
            structure = StructureValidator(source)
            res_validator = validator(structure)
            assert res_validator.is_valid_file(validate_rn=False) is answer
        finally:
            os.remove(target)

    INPUTS_RELEASE_NOTES_EXISTS_VALIDATION = [
        (VALID_SCRIPT_PATH, SCRIPT_TARGET, VALID_ONE_LINE_CHANGELOG_PATH, SCRIPT_RELEASE_NOTES_TARGET,
         OldReleaseNotesValidator, True),
        (VALID_SCRIPT_PATH, SCRIPT_TARGET, VALID_ONE_LINE_CHANGELOG_PATH, INTEGRATION_RELEASE_NOTES_TARGET,
         OldReleaseNotesValidator, False),
        (VALID_INTEGRATION_TEST_PATH, INTEGRATION_TARGET, VALID_ONE_LINE_CHANGELOG_PATH,
         INTEGRATION_RELEASE_NOTES_TARGET, OldReleaseNotesValidator, True),
        (VALID_INTEGRATION_TEST_PATH, INTEGRATION_TARGET, VALID_ONE_LINE_CHANGELOG_PATH,
         SCRIPT_RELEASE_NOTES_TARGET, OldReleaseNotesValidator, False)
    ]

    @pytest.mark.parametrize('source_dummy, target_dummy, source_release_notes, target_release_notes, '
                             'validator, answer',
                             INPUTS_RELEASE_NOTES_EXISTS_VALIDATION)
    def test_is_release_notes_exists(self, source_dummy, target_dummy,
                                     source_release_notes, target_release_notes, validator, answer, mocker):
        # type: (str, str, str, str, Type[ContentEntityValidator], Any, Any) -> None
        try:
            copyfile(source_dummy, target_dummy)
            copyfile(source_release_notes, target_release_notes)
            mocker.patch.object(BaseValidator, 'check_file_flags', return_value='')
            mocker.patch.object(OldReleaseNotesValidator, 'get_master_diff', side_effect=self.mock_get_master_diff)
            res_validator = OldReleaseNotesValidator(target_dummy)
            assert res_validator.validate_file_release_notes_exists() is answer
        finally:
            os.remove(target_dummy)
            os.remove(target_release_notes)

    @staticmethod
    def create_release_notes_structure_test_package():
        changelog_needed = [
            (VALID_SCRIPT_PATH, 'Script'),
            (VALID_INTEGRATION_TEST_PATH, 'Integration')
        ]

        changelog_files_answer = [
            (VALID_ONE_LINE_CHANGELOG_PATH, True),
            (VALID_ONE_LINE_LIST_CHANGELOG_PATH, True),
            (VALID_MULTI_LINE_CHANGELOG_PATH, True),
            (VALID_MULTI_LINE_LIST_CHANGELOG_PATH, True),
            (INVALID_ONE_LINE_1_CHANGELOG_PATH, False),
            (INVALID_ONE_LINE_2_CHANGELOG_PATH, False),
            (INVALID_ONE_LINE_LIST_1_CHANGELOG_PATH, False),
            (INVALID_ONE_LINE_LIST_2_CHANGELOG_PATH, False),
            (INVALID_MULTI_LINE_1_CHANGELOG_PATH, False),
            (INVALID_MULTI_LINE_2_CHANGELOG_PATH, False)
        ]

        test_package = list()

        for (dummy_file, file_type) in changelog_needed:
            for (release_notes_file, answer) in changelog_files_answer:
                if file_type == 'Script':
                    test_package.append((dummy_file, SCRIPT_TARGET, release_notes_file,
                                         SCRIPT_RELEASE_NOTES_TARGET, OldReleaseNotesValidator, answer))
                elif file_type == 'Integration':
                    test_package.append((dummy_file, INTEGRATION_TARGET, release_notes_file,
                                         INTEGRATION_RELEASE_NOTES_TARGET, OldReleaseNotesValidator, answer))

        return test_package

    test_package = create_release_notes_structure_test_package.__func__()

    @pytest.mark.parametrize('source_dummy, target_dummy, source_release_notes, target_release_notes, '
                             'validator, answer', test_package)
    def test_valid_release_notes_structure(self, source_dummy, target_dummy,
                                           source_release_notes, target_release_notes, validator, answer, mocker):
        # type: (str, str, str, str, Type[ContentEntityValidator], Any, Any) -> None
        try:
            copyfile(source_dummy, target_dummy)
            copyfile(source_release_notes, target_release_notes)
            mocker.patch.object(BaseValidator, 'check_file_flags', return_value='')
            mocker.patch.object(OldReleaseNotesValidator, 'get_master_diff', side_effect=self.mock_get_master_diff)
            res_validator = OldReleaseNotesValidator(target_dummy)
            assert res_validator.is_valid_release_notes_structure() is answer
        finally:
            os.remove(target_dummy)
            os.remove(target_release_notes)

    @staticmethod
    def mock_get_master_diff():
        return 'Comment.'

    INPUTS_IS_ID_EQUALS_NAME = [
        (VALID_SCRIPT_PATH, SCRIPT_TARGET, True, ScriptValidator),
        (INVALID_SCRIPT_PATH, SCRIPT_TARGET, False, ScriptValidator),
        (VALID_TEST_PLAYBOOK_PATH, PLAYBOOK_TARGET, True, PlaybookValidator),
        (INVALID_PLAYBOOK_ID_PATH, PLAYBOOK_TARGET, False, PlaybookValidator),
        (VALID_INTEGRATION_ID_PATH, INTEGRATION_TARGET, True, IntegrationValidator),
        (INVALID_INTEGRATION_ID_PATH, INTEGRATION_TARGET, False, IntegrationValidator)
    ]

    @pytest.mark.parametrize('source, target, answer, validator', INPUTS_IS_ID_EQUALS_NAME)
    def test_is_id_equals_name(self, source, target, answer, validator):
        # type: (str, str, Any, Type[Union[ScriptValidator, PlaybookValidator, IntegrationValidator]]) -> None
        try:
            copyfile(str(source), target)
            structure = StructureValidator(str(source))
            res_validator = validator(structure)
            assert res_validator.is_id_equals_name() is answer
        finally:
            os.remove(target)

    INPUTS_IS_CONNECTED_TO_ROOT = [
        (INVALID_PLAYBOOK_PATH_FROM_ROOT, False),
        (VALID_TEST_PLAYBOOK_PATH, True)
    ]

    @pytest.mark.parametrize('source, answer', INPUTS_IS_CONNECTED_TO_ROOT)
    def test_is_root_connected_to_all_tasks(self, source, answer):
        # type: (str, bool) -> None
        try:
            copyfile(source, PLAYBOOK_TARGET)
            structure = StructureValidator(source)
            validator = PlaybookValidator(structure)
            assert validator.is_root_connected_to_all_tasks() is answer
        finally:
            os.remove(PLAYBOOK_TARGET)

    INPUTS_STRUCTURE_VALIDATION = [
        (VALID_INTEGRATION_TEST_PATH, INTEGRATION_TARGET, 'integration'),
        (VALID_SCRIPT_PATH, SCRIPT_TARGET, 'script'),
        (VALID_DASHBOARD_PATH, DASHBOARD_TARGET, 'dashboard'),
        (VALID_INCIDENT_FIELD_PATH, INCIDENT_FIELD_TARGET, 'incidentfield'),
        (VALID_TEST_PLAYBOOK_PATH, PLAYBOOK_TARGET, 'playbook'),
        (VALID_REPUTATION_PATH, INDICATOR_TYPE_TARGET, 'reputation'),
        (VALID_INCIDENT_TYPE_PATH, INCIDENT_TYPE_TARGET, 'incidenttype'),
        (VALID_INTEGRATION_TEST_PATH, INTEGRATION_RELEASE_NOTES_TARGET, 'integration')
    ]

    @pytest.mark.parametrize('source, target, file_type', INPUTS_STRUCTURE_VALIDATION)
    def test_is_file_structure(self, source, target, file_type):
        # type: (str, str, str) -> None
        try:
            copyfile(source, target)
            assert StructureValidator(file_path=source, predefined_scheme=file_type).is_valid_file()
        finally:
            os.remove(target)

    FILES_PATHS_FOR_ALL_VALIDATIONS = [
        VALID_INTEGRATION_ID_PATH,
        VALID_TEST_PLAYBOOK_PATH,
        VALID_SCRIPT_PATH,
        VALID_DASHBOARD_PATH,
        VALID_INCIDENT_FIELD_PATH,
        VALID_REPUTATION_PATH,
        VALID_INCIDENT_TYPE_PATH,
        VALID_BETA_INTEGRATION,
        VALID_INDICATOR_FIELD_PATH,
        VALID_LAYOUT_PATH,
        VALID_MD
    ]

    @pytest.mark.parametrize('file_path', FILES_PATHS_FOR_ALL_VALIDATIONS)
    def test_run_all_validations_on_file(self, mocker, file_path):
        """
        Given
        - A file in packs or beta integration

        When
        - running run_all_validations_on_file on that file

        Then
        -  The file will be validated
        """
        mocker.patch.object(ImageValidator, 'is_valid', return_value=True)
        mocker.patch.object(PlaybookValidator, 'is_script_id_valid', return_value=True)
        validate_manager = ValidateManager(file_path=file_path, skip_conf_json=True)
        assert validate_manager.run_validation_on_specific_files()

    INVALID_FILES_PATHS_FOR_ALL_VALIDATIONS = [
        INVALID_DASHBOARD_PATH,
        INVALID_INCIDENT_FIELD_PATH,
        INVALID_INTEGRATION_ID_PATH,
        INVALID_INTEGRATION_NO_TESTS,
        INVALID_INTEGRATION_NON_CONFIGURED_TESTS,
        INVALID_LAYOUT_CONTAINER_PATH,
        INVALID_LAYOUT_PATH,
        INVALID_PLAYBOOK_CONDITION_1,
        INVALID_PLAYBOOK_CONDITION_2,
        INVALID_PLAYBOOK_ID_PATH,
        INVALID_PLAYBOOK_PATH,
        INVALID_PLAYBOOK_PATH_FROM_ROOT,
        INVALID_REPUTATION_PATH,
        INVALID_SCRIPT_PATH,
        INVALID_WIDGET_PATH,
        INVALID_BETA_INTEGRATION
    ]

    @pytest.mark.parametrize('file_path', INVALID_FILES_PATHS_FOR_ALL_VALIDATIONS)
    @patch.object(ImageValidator, 'is_valid', return_value=True)
    def test_run_all_validations_on_file_failed(self, _, file_path):
        """
        Given
        - An invalid file inside a pack

        When
        - running run_all_validations_on_file on that file

        Then
        -  The file will be validated and failed
        """
        validate_manager = ValidateManager(file_path=file_path, skip_conf_json=True)
        assert not validate_manager.run_validation_on_specific_files()

    def test_run_all_validations_on_file_with_modified_id(self, mocker, integration):
        """
        Given
        - Integration with a modified ID.

        When
        - running 'run_all_validations_on_file' on that file.

        Then
        -  The file will fail validation because its id changed.
        """
        validator = StructureValidator(file_path=integration.yml.path, predefined_scheme='integration')
        old = validator.load_data_from_file()
        old['commonfields']['id'] = 'old_id'

        mocker.patch.object(ImageValidator, 'is_valid', return_value=True)
        mocker.patch('demisto_sdk.commands.common.hook_validations.structure.is_file_path_in_pack', return_value=True)
        mocker.patch('demisto_sdk.commands.common.hook_validations.structure.get_remote_file', return_value=old)

        validate_manager = ValidateManager(skip_conf_json=True)
        assert not validate_manager.run_validations_on_file(file_path=integration.yml.path,
                                                            pack_error_ignore_list=[], is_modified=True)

    def test_files_validator_validate_pack_unique_files(self):
        validate_manager = ValidateManager(skip_conf_json=True)
        result = validate_manager.validate_pack_unique_files(VALID_PACK, pack_error_ignore_list={})
        assert result

    def test_validate_pack_dependencies(self):
        """
            Given:
                - A file path with valid pack dependencies
            When:
                - checking validity of pack dependencies for added or modified files
            Then:
                - return a True validation response
        """
        validate_manager = ValidateManager(skip_conf_json=True)
        id_set_path = os.path.normpath(
            os.path.join(__file__, git_path(), 'demisto_sdk', 'tests', 'test_files', 'id_set', 'id_set.json'))
        result = validate_manager.validate_pack_unique_files(VALID_PACK, pack_error_ignore_list={},
                                                             id_set_path=id_set_path)
        assert result

    def test_validate_pack_dependencies__invalid(self):
        """
            Given:
                - A file path with invalid pack dependencies
            When:
                - checking validity of pack dependencies for added or modified files
            Then:
                - return a False validation response
        """
        validate_manager = ValidateManager(skip_conf_json=True)
        id_set_path = os.path.normpath(
            os.path.join(__file__, git_path(), 'demisto_sdk', 'tests', 'test_files', 'id_set', 'id_set.json'))
        result = validate_manager.validate_pack_unique_files('QRadar', pack_error_ignore_list={},
                                                             id_set_path=id_set_path)
        assert not result

    @staticmethod
    def mock_unifier():
        def get_script_or_integration_package_data_mock(*args, **kwargs):
            return VALID_SCRIPT_PATH, ''

        with patch.object(Unifier, '__init__', lambda a, b: None):
            Unifier.get_script_or_integration_package_data = get_script_or_integration_package_data_mock
            return Unifier('')

    def test_script_valid_rn(self, mocker):
        """
            Given:
                - A valid script path
            When:
                - checking validity of added files
            Then:
                - return a True validation response
        """
        mocker.patch.object(ScriptValidator, 'is_valid_name', return_value=True)
        self.mock_unifier()
        validate_manager = ValidateManager(skip_conf_json=True)
        is_valid = validate_manager.validate_added_files([VALID_SCRIPT_PATH], None)
        assert is_valid

    def test_pack_validation(self):
        validate_manager = ValidateManager(file_path=VALID_PACK, skip_conf_json=True)
        is_valid = validate_manager.run_validation_on_package(VALID_PACK, None)
        assert is_valid

    VALID_ADDED_RELEASE_NOTES = {
        'Packs/HelloWorld/ReleaseNotes/1_2_0.md',
        'Packs/ThreatIntelligenceManagement/ReleaseNotes/1_1_0.md'
        'Packs/Tanium/ReleaseNotes/1_1_0.md'
    }
    INVALID_ADDED_RELEASE_NOTES = {
        'Packs/HelloWorld/ReleaseNotes/1_2_0.md',
        'Packs/HelloWorld/ReleaseNotes/1_3_0.md',
        'Packs/ThreatIntelligenceManagement/ReleaseNotes/1_1_0.md'
        'Packs/Tanium/ReleaseNotes/1_1_0.md'
    }
    VERIFY_NO_DUP_RN_INPUT = [
        (VALID_ADDED_RELEASE_NOTES, True),
        (INVALID_ADDED_RELEASE_NOTES, False)
    ]

    @pytest.mark.parametrize('added_files, expected', VERIFY_NO_DUP_RN_INPUT)
    def test_verify_no_dup_rn(self, added_files: set, expected: bool):
        """
            Given:
                - A list of added files
            When:
                - verifying there are no other new release notes.
            Then:
                - return a validation response
            Case 1: Release notes in different packs.
            Case 2: Release notes where one is in the same pack
        """
        validate_manager = ValidateManager(skip_conf_json=True)
        result = validate_manager.validate_no_duplicated_release_notes(added_files)
        assert result is expected

    ARE_TEST_CONFIGURED_TEST_INPUT = [
        (VALID_INTEGRATION_TEST_PATH, 'integration', True),
        (INVALID_INTEGRATION_NO_TESTS, 'integration', False),
        (INVALID_INTEGRATION_NON_CONFIGURED_TESTS, 'integration', False),
        (TEST_PLAYBOOK, 'testplaybook', False)
    ]

    @pytest.mark.parametrize('file_path, file_type, expected', ARE_TEST_CONFIGURED_TEST_INPUT)
    def test_are_tests_configured(self, file_path: str, file_type: str, expected: bool):
        """
            Given
            - A content item

            When
            - Checking if the item has tests configured

            Then
            -  validator return the correct answer accordingly
        """
        structure_validator = StructureValidator(file_path, predefined_scheme=file_type)
        validator = IntegrationValidator(structure_validator)
        assert validator.are_tests_configured() == expected

    def test_unified_files_ignored(self):
        """
            Given
            - A unified yml file
            When
            - Validating it
            Then
            -  validator should ignore those files
        """
        validate_manager = ValidateManager()
        assert validate_manager.run_validations_on_file(INVALID_IGNORED_UNIFIED_INTEGRATION, None)

    def test_non_integration_png_files_ignored(self):
        """
            Given
            - A png file
            When
            - Validating it
            Then
            -  validator should ignore those files and return False
        """
        validate_manager = ValidateManager()
        assert validate_manager.run_validations_on_file(IGNORED_PNG, None) is False

    def test_get_error_ignore_list(self, mocker):
        """
            Given:
                - A file path to pack ignore
            When:
                - running get_error_ignore_list from validate manager
            Then:
                - verify that the created ignored_errors list is correct
        """
        files_path = os.path.normpath(
            os.path.join(__file__, f'{git_path()}/demisto_sdk/tests', 'test_files'))
        test_file = os.path.join(files_path, 'fake_pack/.pack-ignore')

        mocker.patch.object(demisto_sdk.commands.validate.validate_manager,
                            'get_pack_ignore_file_path', return_value=test_file)

        validate_manager = ValidateManager()
        ignore_errors_list = validate_manager.get_error_ignore_list("fake")
        assert ignore_errors_list['file_name'] == ['BA101', 'BA106']
        assert 'SC100' not in ignore_errors_list['file_name']

    def test_create_ignored_errors_list(self):
        validate_manager = ValidateManager()
        errors_to_check = ["IN", "SC", "CJ", "DA", "DB", "DO", "ID", "DS", "IM", "IF", "IT", "RN", "RM", "PA", "PB",
                           "WD", "RP", "BA100", "BC100", "ST", "CL", "MP", "LO"]
        ignored_list = validate_manager.create_ignored_errors_list(errors_to_check)
        assert ignored_list == ["BA101", "BA102", "BA103", "BA104", "BA105", "BA106",
                                "BC101", "BC102", "BC103", "BC104"]

    def test_added_files_type_using_function(self, repo, mocker):
        """
            Given:
                - A list of errors that should be checked
            When:
                - Running create_ignored_errors_list from validate manager
            Then:
                - verify that the ignored error list that comes out is correct
        """

        mocker.patch.object(BaseValidator, 'check_file_flags', return_value='')
        saved_stdout = sys.stdout
        pack = repo.create_pack('pack')
        pack.create_test_script()
        with ChangeCWD(pack.repo_path):
            os.system('mv Packs/pack/Scripts/sample_script/sample_script.yml Packs/pack/TestPlaybooks/')
            x = ValidateManager()
            try:
                out = StringIO()
                sys.stdout = out

                x.validate_added_files({'Packs/pack/TestPlaybooks/sample_script.yml'}, None)
                assert 'Missing id in root' not in out.getvalue()
            except Exception:
                assert False
            finally:
                sys.stdout = saved_stdout

    def test_is_py_or_yml(self):
        """
            Given:
                - A file path which contains a python script
            When:
                - validating the associated yml file
            Then:
                - return a False validation response
        """
        files_path = os.path.normpath(
            os.path.join(__file__, f'{git_path()}/demisto_sdk/tests', 'test_files'))
        test_file = os.path.join(files_path, 'CortexXDR',
                                 'Integrations/PaloAltoNetworks_XDR/PaloAltoNetworks_XDR.yml')
        validate_manager = ValidateManager()
        res = validate_manager._is_old_file_format(test_file)
        assert res is False

    def test_is_py_or_yml_invalid(self):
        """
            Given:
                - A file path which contains a python script in a legacy yml schema
            When:
                - verifying the yml is valid using validate manager
            Then:
                - return a False validation response
        """
        files_path = os.path.normpath(
            os.path.join(__file__, f'{git_path()}/demisto_sdk/tests', 'test_files'))
        test_file = os.path.join(files_path,
                                 'UnifiedIntegrations/Integrations/integration-Symantec_Messaging_Gateway.yml')
        validate_manager = ValidateManager()
        res = validate_manager._is_old_file_format(test_file)
        assert res is False

    def test_validate_no_missing_release_notes__no_missing_rn(self, repo):
        """
            Given:
                - packs with modified files, modified old format files and release notes for all of them
            When:
                - running validate_no_missing_release_notes on the files
            Then:
                - return a True as no release notes are missing
        """
        pack1 = repo.create_pack('PackName1')
        incident_field1 = pack1.create_incident_field('incident-field', content=INCIDENT_FIELD)
        pack2 = repo.create_pack('PackName2')
        incident_field2 = pack2.create_incident_field('incident-field', content=INCIDENT_FIELD)
        validate_manager = ValidateManager()
        pack3 = repo.create_pack('PackName3')
        incident_field3 = pack3.create_incident_field('incident-field', content=INCIDENT_FIELD)

        modified_files = {incident_field1.get_path_from_pack(),
                          incident_field2.get_path_from_pack()}
        old_format_files = {incident_field3.get_path_from_pack()}
        added_files = {'Packs/PackName1/ReleaseNotes/1_0_0.md',
                       'Packs/PackName2/ReleaseNotes/1_1_1.md',
                       'Packs/PackName3/ReleaseNotes/1_1_1.md'}

        with ChangeCWD(repo.path):
            assert validate_manager.validate_no_missing_release_notes(modified_files=modified_files,
                                                                      old_format_files=old_format_files,
                                                                      added_files=added_files) is True

    def test_validate_no_missing_release_notes__missing_rn_in_modified_files(self, repo, mocker):
        """
            Given:
                - 2 packs with modified files and release notes for only one and no old format files
            When:
                - running validate_no_missing_release_notes on the files
            Then:
                - return a False as there are release notes missing
        """
        mocker.patch.object(BaseValidator, "update_checked_flags_by_support_level", return_value="")
        pack1 = repo.create_pack('PackName1')
        incident_field1 = pack1.create_incident_field('incident-field', content=INCIDENT_FIELD)
        pack2 = repo.create_pack('PackName2')
        incident_field2 = pack2.create_incident_field('incident-field', content=INCIDENT_FIELD)
        validate_manager = ValidateManager()
        modified_files = {incident_field1.get_path_from_pack(),
                          incident_field2.get_path_from_pack()}
        added_files = {'Packs/PackName1/ReleaseNotes/1_0_0.md'}
        with ChangeCWD(repo.path):
            assert validate_manager.validate_no_missing_release_notes(modified_files=modified_files,
                                                                      old_format_files=set(),
                                                                      added_files=added_files) is False

    def test_validate_no_missing_release_notes__missing_rn_dependent_on_api_module(self, repo, mocker, tmpdir):
        """
            Given:
                - APIModule pack has a change relevant for another pack
                - APIModule modified files and release notes present
                - dependent pack has NO CHANGES
                - dependent pack release notes are missing
            When:
                - running validate_no_missing_release_notes on the file
            Then:
                - return a False as there are release notes missing
        """
        mocker.patch.object(BaseValidator, "update_checked_flags_by_support_level", return_value="")
        pack1 = repo.create_pack('ApiModules')
        api_script1 = pack1.create_script('APIScript')
        pack2_name = 'ApiDependent'
        pack2 = repo.create_pack(pack2_name)
        integration2 = pack2.create_integration(pack2_name)
        id_set_content = {'integrations':
                          [
                              {'ApiDependent':
                               {'name': integration2.name,
                                'file_path': integration2.path,
                                'pack': pack2_name,
                                'api_modules': api_script1.name
                                }
                               }
                          ]}
        id_set_f = tmpdir / "id_set.json"
        id_set_f.write(json.dumps(id_set_content))
        validate_manager = ValidateManager(id_set_path=id_set_f.strpath)
        modified_files = {api_script1.yml.rel_path}
        added_files = {'Packs/ApiModules/ReleaseNotes/1_0_0.md'}
        with ChangeCWD(repo.path):
            assert validate_manager.validate_no_missing_release_notes(modified_files=modified_files,
                                                                      old_format_files=set(),
                                                                      added_files=added_files) is False

    def test_validate_no_missing_release_notes__happy_rn_dependent_on_api_module(self, repo, mocker, tmpdir):
        """
            Given:
                - APIModule pack has a change relevant for another pack
                - APIModule modified files and release notes present
                - dependent pack has NO CHANGES
                - dependent pack has release notes
            When:
                - running validate_no_missing_release_notes on the file
            Then:
                - return a True as there are no release notes missing
        """
        mocker.patch.object(BaseValidator, "update_checked_flags_by_support_level", return_value="")
        pack1 = repo.create_pack('ApiModules')
        api_script1 = pack1.create_script('APIScript')
        pack2_name = 'ApiDependent'
        pack2 = repo.create_pack(pack2_name)
        integration2 = pack2.create_integration(pack2_name)
        id_set_content = {'integrations':
                          [
                              {'ApiDependent':
                               {'name': integration2.name,
                                'file_path': integration2.path,
                                'pack': pack2_name,
                                'api_modules': api_script1.name
                                }
                               }
                          ]}
        id_set_f = tmpdir / "id_set.json"
        id_set_f.write(json.dumps(id_set_content))
        validate_manager = ValidateManager(id_set_path=id_set_f.strpath)
        modified_files = {api_script1.yml.rel_path}
        added_files = {'Packs/ApiModules/ReleaseNotes/1_0_0.md', 'Packs/ApiDependent/ReleaseNotes/1_0_0.md'}
        with ChangeCWD(repo.path):
            assert validate_manager.validate_no_missing_release_notes(modified_files=modified_files,
                                                                      old_format_files=set(),
                                                                      added_files=added_files) is True

    def test_validate_no_missing_release_notes__missing_rn_in_old_format_files(self, repo, mocker):
        """
            Given:
                - 2 packs one modified files the other an old format file and release notes for only one
            When:
                - running validate_no_missing_release_notes on the files
            Then:
                - return a False as there are release notes missing
        """
        mocker.patch.object(BaseValidator, "update_checked_flags_by_support_level", return_value="")
        pack1 = repo.create_pack('PackName1')
        incident_field1 = pack1.create_incident_field('incident-field', content=INCIDENT_FIELD)
        pack2 = repo.create_pack('PackName2')
        incident_field2 = pack2.create_incident_field('incident-field', content=INCIDENT_FIELD)
        validate_manager = ValidateManager()
        modified_files = {incident_field1.get_path_from_pack()}
        added_files = {'Packs/PackName1/ReleaseNotes/1_0_0.md'}
        old_format_files = {incident_field2.get_path_from_pack()}
        with ChangeCWD(repo.path):
            assert validate_manager.validate_no_missing_release_notes(modified_files=modified_files,
                                                                      old_format_files=old_format_files,
                                                                      added_files=added_files) is False

    def test_validate_no_missing_release_notes__missing_rn_for_added_file_in_existing_pack(self, repo, mocker):
        """
            Given:
                - an existing pack with an added file which does not have release notes
            When:
                - running validate_no_missing_release_notes on the files
            Then:
                - return a False as there are release notes missing
        """
        mocker.patch.object(BaseValidator, "update_checked_flags_by_support_level", return_value="")
        pack1 = repo.create_pack('PackName1')
        incident_field1 = pack1.create_incident_field('incident-field', content=INCIDENT_FIELD)
        validate_manager = ValidateManager()
        added_files = {incident_field1.get_path_from_pack()}
        with ChangeCWD(repo.path):
            assert validate_manager.validate_no_missing_release_notes(modified_files=set(), old_format_files=set(),
                                                                      added_files=added_files) is False

    def test_validate_no_missing_release_notes__no_missing_rn_new_pack(self, repo, mocker):
        """
            Given:
                - an added file in a new pack
            When:
                - running validate_no_missing_release_notes on the files
            Then:
                - return a True as there are no release notes missing
        """
        mocker.patch.object(BaseValidator, "update_checked_flags_by_support_level", return_value="")
        pack1 = repo.create_pack('PackName1')
        incident_field1 = pack1.create_incident_field('incident-field', content=INCIDENT_FIELD)
        validate_manager = ValidateManager()
        validate_manager.new_packs = {'PackName1'}
        added_files = {incident_field1.get_path_from_pack()}
        with ChangeCWD(repo.path):
            assert validate_manager.validate_no_missing_release_notes(modified_files=set(),
                                                                      old_format_files=set(),
                                                                      added_files=added_files) is True

    def test_validate_no_old_format__with_toversion(self):
        """
            Given:
                - an old format_file with toversion
            When:
                - running validate_no_old_format on the file
            Then:
                - return a True as the file is valid
        """
        validate_manager = ValidateManager()
        old_format_files = {"demisto_sdk/tests/test_files/Unifier/SampleScriptPackage/"
                            "script-SampleScriptPackageSanityDocker45_45.yml"}
        assert validate_manager.validate_no_old_format(old_format_files)

    def test_validate_no_old_format__without_toversion(self, mocker):
        """
            Given:
                - 2 old format_file without toversion
            When:
                - running validate_no_old_format on the files
            Then:
                - return a False as the files are invalid
                - assert the handle_error function is called for each file
        """
        handle_error_mock = mocker.patch.object(BaseValidator, "handle_error", return_value="not-a-non-string")
        validate_manager = ValidateManager()
        old_format_files = {"demisto_sdk/tests/test_files/script-valid.yml",
                            "demisto_sdk/tests/test_files/integration-test.yml"}
        assert not validate_manager.validate_no_old_format(old_format_files)
        assert handle_error_mock.call_count == 2

    def test_validate_no_old_format_deprecated_content(self, repo):
        """
            Given:
                - a pack with a script in old format_file with deprecated: true
                - a script in old format_file with deprecated: false
                - a script in old format_file without deprecated field
            When:
                - running validate_no_old_format on the file
            Then:
                - return True for the first script as the file is valid
                - return False for script2 and scrupt3 - validate should fail and raise [ST106] error.
        """
        validate_manager = ValidateManager()
        pack1 = repo.create_pack('Pack1')
        script = pack1.create_script('Script1')
        script2 = pack1.create_script('Script2')
        script3 = pack1.create_script('Script3')
        script.yml.write_dict({"script": "\n\n\ndef main():\n    return_error('Not implemented.')\n\u200B\n"
                                         "if __name__\\ in ('builtins', '__builtin__', '__main__'):\n    main()\n",
                               "deprecated": True})
        script2.yml.write_dict({"script": "\n\n\ndef main():\n    return_error('Not implemented.')\n\u200B\n"
                                          "if __name__\\ in ('builtins', '__builtin__', '__main__'):\n    main()\n",
                                "deprecated": False})
        script3.yml.write_dict({"script": "\n\n\ndef main():\n    return_error('Not implemented.')\n\u200B\n"
                                          "if __name__\\ in ('builtins', '__builtin__', '__main__'):\n    main()\n"})
        old_format_file = {script.yml.path}
        deprecated_false_file = {script2.yml.path, script3.yml.path}
        assert validate_manager.validate_no_old_format(old_format_file)
        assert not validate_manager.validate_no_old_format(deprecated_false_file)

    def test_setup_git_params(self, mocker):
        mocker.patch.object(ValidateManager, 'get_content_release_identifier', return_value='')

        mocker.patch.object(ValidateManager, 'get_current_working_branch', return_value='20.0.7')
        validate_manager = ValidateManager()
        validate_manager.setup_git_params()

        assert validate_manager.always_valid

        mocker.patch.object(ValidateManager, 'get_current_working_branch', return_value='master')
        # resetting always_valid flag
        validate_manager.always_valid = False
        validate_manager.setup_git_params()
        assert not validate_manager.always_valid
<<<<<<< HEAD
=======
        assert validate_manager.compare_type == '..'
        assert validate_manager.prev_ver == 'HEAD~1'
>>>>>>> 5077e18d

        mocker.patch.object(ValidateManager, 'get_current_working_branch', return_value='not-master-branch')
        validate_manager.setup_git_params()
        assert not validate_manager.always_valid

    def test_get_packs(self):
        modified_files = {'Packs/CortexXDR/Integrations/XDR_iocs/XDR_iocs.py',
                          'Packs/Claroty/Integrations/Claroty/Claroty.py',
                          'Packs/McAfee_ESM/Integrations/McAfee_ESM_v2/McAfee_ESM_v2.yml',
                          'Packs/Malware/IncidentTypes/incidenttype-Malware.json',
                          'Packs/Claroty/Layouts/layoutscontainer-Claroty_Integrity_Incident.json'}
        packs = {'CortexXDR', 'Claroty', 'McAfee_ESM', 'Malware'}
        validate_manager = ValidateManager(skip_conf_json=True)
        packs_found = validate_manager.get_packs(modified_files)
        assert packs_found == packs

    def test_validate_release_notes(self, mocker):
        """
        Given
            - A valid release note file.
        When
            - Run the validate command.
        Then
            - validate_release_notes returns True
        """
        file_path = 'Packs/CortexXDR/ReleaseNotes/1_1_1.md'
        modified_files = {'Packs/CortexXDR/Integrations/PaloAltoNetworks_XDR/PaloAltoNetworks_XDR.yml'}
        mocker.patch.object(ReleaseNotesValidator, '__init__', return_value=None)
        mocker.patch.object(ReleaseNotesValidator, 'is_file_valid', return_value=True)
        validate_manager = ValidateManager(skip_conf_json=True)
        assert validate_manager.validate_release_notes(file_path, {}, modified_files, None, False)

    def test_validate_release_notes__invalid_rn_for_new_pack(self, mocker):
        """
        Given
            - A release note file for a newly created pack.
        When
            - Run the validate command.
        Then
            - validate_release_notes returns False
        """

        file_path = 'Packs/CortexXDR/ReleaseNotes/1_0_0.md'
        modified_files = {'Packs/CortexXDR/Integrations/PaloAltoNetworks_XDR/PaloAltoNetworks_XDR.yml'}
        mocker.patch.object(ReleaseNotesValidator, '__init__', return_value=None)
        mocker.patch.object(ReleaseNotesValidator, 'is_file_valid', return_value=True)
        mocker.patch.object(BaseValidator, 'handle_error', return_value="ReleaseNotes for newly created pack")
        validate_manager = ValidateManager(skip_conf_json=True)
        validate_manager.new_packs = {'CortexXDR'}
        assert validate_manager.validate_release_notes(file_path, {file_path}, modified_files, None, False) is False

    def test_validate_release_notes__invalid_modified_rn(self, mocker):
        """
        Given
            - A modified release note file.
        When
            - Run the validate command.
        Then
            - validate_release_notes returns False
        """

        file_path = 'Packs/CortexXDR/ReleaseNotes/1_1_1.md'
        modified_files = {'Packs/CortexXDR/ReleaseNotes/1_1_1.md'}
        mocker.patch.object(ReleaseNotesValidator, '__init__', return_value=None)
        mocker.patch.object(ReleaseNotesValidator, 'is_file_valid', return_value=True)
        mocker.patch.object(BaseValidator, 'handle_error', return_value="Modified existing release notes")
        validate_manager = ValidateManager(skip_conf_json=True)
        assert validate_manager.validate_release_notes(file_path, {file_path}, modified_files, None, True) is False


def test_content_release_identifier_exists():
    """
    When running validate file, it should get a git sha1 from content repo.
    This test assures that if someone changes the .circle/config.yml scheme, it'll fail.
    """
    vm = ValidateManager()
    vm.branch_name = 'master'
    sha1 = vm.get_content_release_identifier()
    assert sha1, 'GIT_SHA1 path in config.yml has been changed. Fix the demisto-sdk or revert changes in content repo.'


@pytest.mark.parametrize('pack_name, expected', [
    ('NonSupported', False),
    ('PackName1', True)
])
def test_should_raise_pack_version(pack_name, expected):
    """
    Given
        - NonSupported Pack - Should return False as no need to bump the pack version.
        - Regular pack - should result as True, the pack version should be raised
    When
        - Run should_raise_pack_version command.
    Then
        - validate should_raise_pack_version runs as expected.
    """
    validate_manager = ValidateManager()
    res = validate_manager.should_raise_pack_version(pack_name)
    assert res == expected


def test_run_validation_using_git_on_only_metadata_changed(mocker):
    """
    Given
        - metadata file that was changed.
    When
        - Run all tests on the file.
    Then
        - validate That no error returns.
    """
    mocker.patch.object(ValidateManager, 'setup_git_params')
    mocker.patch.object(ValidateManager, 'get_changed_files_from_git',
                        return_value=(set(), set(), {'Packs/TestPack/pack_metadata.json'}, set()))

    validate_manager = ValidateManager()
    res = validate_manager.run_validation_using_git()
    assert res


def test_is_mapping_fields_command_exist(integration):
    """
        Given
        - Integration yml file with get-mapping-fields command.

        When
        - Checking if get-mapping-fields command exists.

        Then
        -  validator returns the True.
    """
    integration.yml.write_dict({'script': {
        'commands': [{
            'name': 'get-mapping-fields'
        }],
        'ismappable': True
    }})
    structure_validator = StructureValidator(integration.yml.path, predefined_scheme='integration')
    validator = IntegrationValidator(structure_validator)

    assert validator.is_mapping_fields_command_exist()


def test_mapping_fields_command_dont_exist(integration):
    """
        Given
        - Integration yml file with no get-mapping-fields command and ismappable: True.

        When
        - Checking if get-mapping-fields command exists.

        Then
        -  validator returns the False. The field ismappable exists, but the command no.
    """
    integration.yml.write_dict({'script': {
        'commands': [{
            'name': 'not-get-mapping-fields'
        }],
        'ismappable': True
    }})
    structure_validator = StructureValidator(integration.yml.path, predefined_scheme='integration')
    validator = IntegrationValidator(structure_validator)

    assert not validator.is_mapping_fields_command_exist()<|MERGE_RESOLUTION|>--- conflicted
+++ resolved
@@ -7,8 +7,7 @@
 
 import demisto_sdk.commands.validate.validate_manager
 import pytest
-from demisto_sdk.commands.common.constants import (CONF_PATH, TEST_PLAYBOOK,
-                                                   FileType)
+from demisto_sdk.commands.common.constants import CONF_PATH, TEST_PLAYBOOK
 from demisto_sdk.commands.common.git_tools import git_path
 from demisto_sdk.commands.common.hook_validations.base_validator import \
     BaseValidator
@@ -54,19 +53,14 @@
     INVALID_REPUTATION_PATH, INVALID_SCRIPT_PATH, INVALID_WIDGET_PATH,
     LAYOUT_TARGET, LAYOUTS_CONTAINER_TARGET, PLAYBOOK_TARGET,
     SCRIPT_RELEASE_NOTES_TARGET, SCRIPT_TARGET, VALID_BETA_INTEGRATION,
-    VALID_BETA_PLAYBOOK_PATH, VALID_CLASSIFIER_PATH, VALID_DASHBOARD_PATH,
-    VALID_DESCRIPTION_PATH, VALID_IMAGE_PATH, VALID_INCIDENT_FIELD_PATH,
+    VALID_BETA_PLAYBOOK_PATH, VALID_DASHBOARD_PATH, VALID_INCIDENT_FIELD_PATH,
     VALID_INCIDENT_TYPE_PATH, VALID_INDICATOR_FIELD_PATH,
     VALID_INTEGRATION_ID_PATH, VALID_INTEGRATION_TEST_PATH,
-    VALID_JSON_FILE_FOR_UNIT_TESTING, VALID_LAYOUT_CONTAINER_PATH,
-    VALID_LAYOUT_PATH, VALID_MD, VALID_METADATA1_PATH, VALID_METADATA2_PATH,
+    VALID_LAYOUT_CONTAINER_PATH, VALID_LAYOUT_PATH, VALID_MD,
     VALID_MULTI_LINE_CHANGELOG_PATH, VALID_MULTI_LINE_LIST_CHANGELOG_PATH,
     VALID_ONE_LINE_CHANGELOG_PATH, VALID_ONE_LINE_LIST_CHANGELOG_PATH,
-    VALID_PACK, VALID_PACK_IGNORE_PATH, VALID_PIPEFILE_LOCK_PATH,
-    VALID_PIPEFILE_PATH, VALID_PLAYBOOK_CONDITION,
-    VALID_PYTHON_INTEGRATION_PATH, VALID_PYTHON_INTEGRATION_TEST_PATH,
-    VALID_README_PATH, VALID_REPUTATION_PATH, VALID_SCRIPT_PATH,
-    VALID_SECRETS_IGNORE_PATH, VALID_TEST_PLAYBOOK_PATH, VALID_WIDGET_PATH,
+    VALID_PACK, VALID_PLAYBOOK_CONDITION, VALID_REPUTATION_PATH,
+    VALID_SCRIPT_PATH, VALID_TEST_PLAYBOOK_PATH, VALID_WIDGET_PATH,
     WIDGET_TARGET)
 from demisto_sdk.tests.test_files.validate_integration_test_valid_types import \
     INCIDENT_FIELD
@@ -941,11 +935,8 @@
         validate_manager.always_valid = False
         validate_manager.setup_git_params()
         assert not validate_manager.always_valid
-<<<<<<< HEAD
-=======
         assert validate_manager.compare_type == '..'
         assert validate_manager.prev_ver == 'HEAD~1'
->>>>>>> 5077e18d
 
         mocker.patch.object(ValidateManager, 'get_current_working_branch', return_value='not-master-branch')
         validate_manager.setup_git_params()
