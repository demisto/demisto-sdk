import logging
import tempfile
from pathlib import Path
from typing import Set
from unittest.mock import patch

import pytest
import toml
from more_itertools import map_reduce

from demisto_sdk.commands.common.constants import (
    INTEGRATIONS_DIR,
    ExecutionMode,
    GitStatuses,
)
from demisto_sdk.commands.common.content_constant_paths import CONTENT_PATH
from demisto_sdk.commands.common.handlers import DEFAULT_JSON_HANDLER as json
from demisto_sdk.commands.content_graph.common import ContentType
from demisto_sdk.commands.content_graph.tests.test_tools import load_yaml
from demisto_sdk.commands.validate.config_reader import (
    ConfigReader,
    ConfiguredValidations,
)
from demisto_sdk.commands.validate.initializer import Initializer
from demisto_sdk.commands.validate.tests.test_tools import create_integration_object
from demisto_sdk.commands.validate.validate_manager import ValidateManager
from demisto_sdk.commands.validate.validation_results import ResultWriter
from demisto_sdk.commands.validate.validators.BA_validators.BA101_id_should_equal_name import (
    IDNameValidator,
)
from demisto_sdk.commands.validate.validators.BA_validators.BA101_id_should_equal_name_all_statuses import (
    IDNameAllStatusesValidator,
)
from demisto_sdk.commands.validate.validators.base_validator import (
    VALIDATION_CATEGORIES,
    BaseValidator,
    FixResult,
    ValidationResult,
    get_all_validators,
)
from demisto_sdk.commands.validate.validators.BC_validators.BC100_breaking_backwards_subtype import (
    BreakingBackwardsSubtypeValidator,
)
from demisto_sdk.commands.validate.validators.PA_validators.PA108_pack_metadata_name_not_valid import (
    PackMetadataNameValidator,
)
from TestSuite.test_tools import str_in_call_args_list

INTEGRATION = create_integration_object()
INTEGRATION.path = Path(
    f"{CONTENT_PATH}/Packs/pack_0/Integrations/integration_0/integration_0.yml"
)


def get_validate_manager(mocker):
    validation_results = ResultWriter()
    config_reader = ConfigReader(category_to_run="test")
    initializer = Initializer()
    mocker.patch.object(Initializer, "gather_objects_to_run_on", return_value=({}, {}))
    return ValidateManager(
        validation_results=validation_results,
        config_reader=config_reader,
        initializer=initializer,
    )


@pytest.mark.parametrize(
    "validations_to_run, sub_classes, expected_results",
    [
        (
            [],
            [
                IDNameValidator,
                BreakingBackwardsSubtypeValidator,
                PackMetadataNameValidator,
            ],
            [],
        ),
        (
            ["BA101", "BC100"],
            [
                IDNameAllStatusesValidator,
                BreakingBackwardsSubtypeValidator,
                PackMetadataNameValidator,
            ],
            [IDNameAllStatusesValidator(), BreakingBackwardsSubtypeValidator()],
        ),
        (
            ["TE"],
            [
                IDNameValidator,
                BreakingBackwardsSubtypeValidator,
                PackMetadataNameValidator,
            ],
            [],
        ),
        (
            ["BA101", "TE103"],
            [
                IDNameAllStatusesValidator,
                BreakingBackwardsSubtypeValidator,
                PackMetadataNameValidator,
            ],
            [IDNameAllStatusesValidator()],
        ),
    ],
)
def test_filter_validators(mocker, validations_to_run, sub_classes, expected_results):
    """
    Given
    a list of validation_to_run (config file select section mock), and a list of sub_classes (a mock for the BaseValidator sub classes)
        - Case 1: An empty validation_to_run list, and a list of three BaseValidator sub classes.
        - Case 2: A list with 2 validations to run where both validations exist, and a list of three BaseValidator sub classes.
        - Case 3: A list with only 1 item which is a prefix of an existing error code of the validations, and a list of three BaseValidator sub classes.
        - Case 4: A list with two validation to run where only one validation exist, and a list of three BaseValidator sub classes.
    When
    - Calling the filter_validators function.
    Then
        - Case 1: Make sure the retrieved list is empty.
        - Case 2: Make sure the retrieved list contains the two validations co-oping with the two error codes from validation_to_run.
        - Case 3: Make sure the retrieved list is empty.
        - Case 4: Make sure the retrieved list contains only the validation with the error_code that actually co-op with the validation_to_run.
    """
    validate_manager = get_validate_manager(mocker)
    validate_manager.configured_validations.validations_to_run = validations_to_run
    with patch.object(BaseValidator, "__subclasses__", return_value=sub_classes):
        results = validate_manager.filter_validators()
        assert results == expected_results


@pytest.mark.parametrize(
<<<<<<< HEAD
    "category_to_run, execution_mode, config_file_content, expected_results, ignore_support_level",
=======
    "category_to_run, use_git, config_file_content, expected_results, ignore_support_level, specific_validations",
>>>>>>> 41d5527c
    [
        (
            None,
            ExecutionMode.USE_GIT,
            {"use_git": {"select": ["BA101", "BC100", "PA108"]}},
            ConfiguredValidations(["BA101", "BC100", "PA108"], [], [], {}),
            False,
            [],
        ),
        (
            "custom_category",
            ExecutionMode.USE_GIT,
            {
                "ignorable_errors": ["BA101"],
                "custom_category": {
                    "select": ["BA101", "BC100", "PA108"],
                },
                "use_git": {"select": ["TE105", "TE106", "TE107"]},
            },
            ConfiguredValidations(["BA101", "BC100", "PA108"], [], ["BA101"], {}),
            False,
            [],
        ),
        (
            None,
            ExecutionMode.SPECIFIC_FILES,
            {"path_based_validations": {"select": ["BA101", "BC100", "PA108"]}},
            ConfiguredValidations(["BA101", "BC100", "PA108"], [], [], {}),
            False,
            [],
        ),
        (
            None,
            ExecutionMode.USE_GIT,
            {
                "support_level": {"community": {"ignore": ["BA101", "BC100", "PA108"]}},
                "use_git": {"select": ["TE105", "TE106", "TE107"]},
            },
            ConfiguredValidations(
                ["TE105", "TE106", "TE107"],
                [],
                [],
                {"community": {"ignore": ["BA101", "BC100", "PA108"]}},
            ),
            False,
            [],
        ),
        (
            None,
            ExecutionMode.USE_GIT,
            {
                "support_level": {"community": {"ignore": ["BA101", "BC100", "PA108"]}},
                "use_git": {"select": ["TE105", "TE106", "TE107"]},
            },
            ConfiguredValidations(["TE105", "TE106", "TE107"], [], [], {}),
            True,
            [],
        ),
        (
            None,
            True,
            {"use_git": {"select": ["BA101", "BC100", "PA108"]}},
            ConfiguredValidations(["TE100", "TE101"], [], [], {}),
            False,
            ["TE100", "TE101"],
        ),
    ],
)
def test_gather_validations_from_conf(
    mocker,
    category_to_run,
    execution_mode,
    config_file_content,
    expected_results,
    ignore_support_level,
    specific_validations,
):
    """
    Given
    a category_to_run, a use_git flag, a config file content, and a ignore_support_level flag.
<<<<<<< HEAD
        - Case 1: No category to run, execution_mode set to use_git, config file content with only use_git.select section, and ignore_support_level set to False.
        - Case 2: A custom category to run, execution_mode set to use_git, config file content with use_git.select, and custom_category with both ignorable_errors and select sections, and ignore_support_level set to False.
        - Case 3: No category to run, execution_mode not set to use_git, config file content with path_based_validations.select section, and ignore_support_level set to False.
        - Case 4: No category to run, execution_mode set to use_git, config file content with use_git.select, and support_level.community.ignore section, and ignore_support_level set to False.
        - Case 5: No category to run, execution_mode set to use_git, config file content with use_git.select, and support_level.community.ignore section, and ignore_support_level set to True.
=======
        - Case 1: No category to run, use_git flag set to True, config file content with only use_git.select section, ignore_support_level set to False, and an empty specific validations list.
        - Case 2: A custom category to run, use_git flag set to True, config file content with use_git.select, and custom_category with both ignorable_errors and select sections, ignore_support_level set to False, and an empty specific validations list.
        - Case 3: No category to run, use_git flag set to False, config file content with path_based_validations.select section, ignore_support_level set to False, and an empty specific validations list.
        - Case 4: No category to run, use_git flag set to True, config file content with use_git.select, and support_level.community.ignore section, ignore_support_level set to False, and an empty specific validations list.
        - Case 5: No category to run, use_git flag set to True, config file content with use_git.select, and support_level.community.ignore section, ignore_support_level set to True, and an empty specific validations list.
        - Case 6: No category to run, use_git flag set to True, config file content with only use_git.select section, ignore_support_level set to False, and a specific validations list with 2 error codes.
>>>>>>> 41d5527c
    When
    - Calling the gather_validations_from_conf function.
    Then
        - Case 1: Make sure the retrieved results contains only use_git.select results.
        - Case 2: Make sure the retrieved results contains the custom category results and ignored the use_git results.
        - Case 3: Make sure the retrieved results contains the path_based_validations results.
        - Case 4: Make sure the retrieved results contains both the support level and the use_git sections.
        - Case 5: Make sure the retrieved results contains only the use_git section.
        - Case 6: Make sure the retrieved results contains only the specific validations section.
    """
    mocker.patch.object(toml, "load", return_value=config_file_content)
<<<<<<< HEAD
    config_reader = ConfigReader(category_to_run=category_to_run)
    results: ConfiguredValidations = config_reader.gather_validations_from_conf(
        execution_mode=execution_mode, ignore_support_level=ignore_support_level
=======
    config_reader = ConfigReader(
        category_to_run=category_to_run, specific_validations=specific_validations
    )
    results: ConfiguredValidations = config_reader.gather_validations_to_run(
        use_git=use_git,
        ignore_support_level=ignore_support_level,
>>>>>>> 41d5527c
    )
    assert results.validations_to_run == expected_results.validations_to_run
    assert results.ignorable_errors == expected_results.ignorable_errors
    assert results.only_throw_warnings == expected_results.only_throw_warnings
    assert results.support_level_dict == expected_results.support_level_dict


@pytest.mark.parametrize(
    "results, fixing_results, expected_results",
    [
        (
            [
                ValidationResult(
                    validator=IDNameValidator(),
                    message="",
                    content_object=INTEGRATION,
                )
            ],
            [],
            {
                "validations": [
                    {
                        "file path": str(INTEGRATION.path),
                        "error code": "BA101",
                        "message": "",
                    }
                ],
                "fixed validations": [],
                "invalid content items": [],
                "Validations that caught exceptions": [],
            },
        ),
        (
            [],
            [],
            {
                "validations": [],
                "fixed validations": [],
                "invalid content items": [],
                "Validations that caught exceptions": [],
            },
        ),
        (
            [
                ValidationResult(
                    validator=IDNameValidator(),
                    message="",
                    content_object=INTEGRATION,
                )
            ],
            [
                FixResult(
                    validator=IDNameValidator(),
                    message="Fixed this issue",
                    content_object=INTEGRATION,
                )
            ],
            {
                "validations": [
                    {
                        "file path": str(INTEGRATION.path),
                        "error code": "BA101",
                        "message": "",
                    }
                ],
                "fixed validations": [
                    {
                        "file path": str(INTEGRATION.path),
                        "error code": "BA101",
                        "message": "Fixed this issue",
                    }
                ],
                "invalid content items": [],
                "Validations that caught exceptions": [],
            },
        ),
    ],
)
def test_write_results_to_json_file(results, fixing_results, expected_results):
    """
    Given
    results and fixing_results lists.
        - Case 1: One validation result.
        - Case 2: Both lists are empty.
        - Case 3: Both lists has one item.
    When
    - Calling the write_results_to_json_file function.
    Then
        - Case 1: Make sure the results hold both list where the fixing results is empty.
        - Case 2: Make sure the results hold both list where both are empty.
        - Case 3: Make sure the results hold both list where both hold 1 result each.
    """
    with tempfile.NamedTemporaryFile(
        mode="w", delete=False, suffix=".json"
    ) as temp_file:
        temp_file_path = temp_file.name
        validation_results = ResultWriter(json_file_path=temp_file_path)
        validation_results.validation_results = results
        validation_results.fixing_results = fixing_results
        validation_results.write_results_to_json_file()
        with open(temp_file_path, "r") as file:
            loaded_data = json.load(file)
            assert loaded_data == expected_results


@pytest.mark.parametrize(
    "only_throw_warnings, results, expected_exit_code, expected_warnings_call_count, expected_error_call_count, expected_error_code_in_warnings, expected_error_code_in_errors",
    [
        (
            ["BA101"],
            [
                ValidationResult(
                    validator=IDNameValidator(),
                    message="",
                    content_object=INTEGRATION,
                )
            ],
            0,
            1,
            0,
            ["BA101"],
            [],
        ),
        (
            [],
            [
                ValidationResult(
                    validator=IDNameValidator(),
                    message="",
                    content_object=INTEGRATION,
                )
            ],
            1,
            0,
            1,
            [],
            ["BA101"],
        ),
        (
            ["BC100"],
            [
                ValidationResult(
                    validator=IDNameValidator(),
                    message="",
                    content_object=INTEGRATION,
                ),
                ValidationResult(
                    validator=BreakingBackwardsSubtypeValidator(),
                    message="",
                    content_object=INTEGRATION,
                ),
            ],
            1,
            1,
            1,
            ["BC100"],
            ["BA101"],
        ),
    ],
)
def test_post_results(
    mocker,
    only_throw_warnings,
    results,
    expected_exit_code,
    expected_warnings_call_count,
    expected_error_call_count,
    expected_error_code_in_warnings,
    expected_error_code_in_errors,
):
    """
    Given
    an only_throw_warnings list, and a list of results.
        - Case 1: One failed validation with its error_code in the only_throw_warnings list.
        - Case 2: One failed validation with its error_code not in the only_throw_warnings list.
        - Case 3: One failed validation with its error_code in the only_throw_warnings list and one failed validation with its error_code not in the only_throw_warnings list.
    When
    - Calling the post_results function.
    Then
        - Make sure the error and warning loggers was called the correct number of times with the right error codes, and that the exit code was calculated correctly.
        - Case 1: Make sure the exit_code is 0 (success), and that the warning logger was called once with 'BA101' and the error logger wasn't called.
        - Case 2: Make sure the exit_code is 1 (failure), and that the error logger was called once with 'BA101' and the warning logger wasn't called.
        - Case 3: Make sure the exit_code is 1 (failure), and that the error logger was called once with 'BA101' and the warning logger was called once with 'BC100'
    """
    logger_error = mocker.patch.object(logging.getLogger("demisto-sdk"), "error")
    logger_warning = mocker.patch.object(logging.getLogger("demisto-sdk"), "warning")
    validation_results = ResultWriter()
    validation_results.validation_results = results
    exit_code = validation_results.post_results(only_throw_warning=only_throw_warnings)
    assert exit_code == expected_exit_code
    assert logger_warning.call_count == expected_warnings_call_count
    assert logger_error.call_count == expected_error_call_count
    for expected_error_code_in_warning in expected_error_code_in_warnings:
        assert str_in_call_args_list(
            logger_warning.call_args_list, expected_error_code_in_warning
        )
    for expected_error_code_in_error in expected_error_code_in_errors:
        assert str_in_call_args_list(
            logger_error.call_args_list, expected_error_code_in_error
        )


@pytest.mark.parametrize(
    "validator, expected_results",
    [
        (IDNameAllStatusesValidator(), True),
        (PackMetadataNameValidator(), False),
        (BreakingBackwardsSubtypeValidator(), False),
    ],
)
def test_should_run(validator, expected_results):
    """
    Given:
    A validator.
        - Case 1: IDNameAllStatusesValidator which support Integration content type.
        - Case 2: PackMetadataNameValidator which doesn't support Integration content type.
        - Case 3: BreakingBackwardsSubtypeValidator which support Integration content type only for modified and renamed git statuses.
    When:
    - Calling the should_run function on a given integration.
    Then:
    Make sure the right result is returned.
        - Case 1: Should return True.
        - Case 2: Should return False.
        - Case 3: Should return False.
    """
    assert expected_results == validator.should_run(
        INTEGRATION, [], {}, running_execution_mode=ExecutionMode.USE_GIT
    )


def test_object_collection_with_readme_path(repo):
    """
    Given:
    - A path to integration readme
    When:
    - Calling the paths_to_basecontent_set.
    Then:
    - Make sure that an integration was parsed.
    """

    yml_content = load_yaml("integration.yml")
    pack = repo.create_pack("pack_no_1")
    integration = pack.create_integration(yml=yml_content)
    integration.code.write("from MicrosoftApiModule import *")
    integration.readme.write("test")
    readme_path = integration.readme.path
    initializer = Initializer()
    obj_set, _, _ = initializer.paths_to_basecontent_set({Path(readme_path)})
    obj = obj_set.pop()
    assert obj is not None
    assert obj.content_type == ContentType.INTEGRATION


def test_object_collection_with_pack_path(repo):
    """
    Given:
    - A path to a pack that contain an integration.
    When:
    - Calling the gather_objects_to_run_on.
    Then:
    - Make sure that both the pack and the integration object were returned.
    """

    yml_content = load_yaml("integration.yml")
    pack = repo.create_pack("pack_no_1")
    integration = pack.create_integration(yml=yml_content)
    integration.code.write("from MicrosoftApiModule import *")
    integration.readme.write("test")
    initializer = Initializer(
        file_path=str(pack.path), execution_mode=ExecutionMode.SPECIFIC_FILES
    )
    obj_set, _ = initializer.gather_objects_to_run_on()
    obj_types = {obj.content_type for obj in obj_set}
    assert obj_types == {ContentType.INTEGRATION, ContentType.PACK}


def test_load_files_with_pack_path(repo):
    """
    Given:
    - A path to a pack that contain an integration.
    When:
    - Calling the load_files.
    Then:
    - Make sure that only the path to the pack was returned in PosixPath form.
    """
    pack = repo.create_pack("pack_no_1")
    pack.create_integration()
    initializer = Initializer()
    loaded_files_set = initializer.load_files([str(pack.path)])
    assert len(loaded_files_set) == 1
    assert loaded_files_set.pop() == pack.path


def test_load_files_with_integration_dir(repo):
    """
    Given:
    - A path to the integration dir of a pack.
    When:
    - Calling the load_files.
    Then:
    - Make sure that all the files from that dir was returned.
    """
    pack = repo.create_pack("pack_no_1")
    integration = pack.create_integration()
    initializer = Initializer()
    integration_dir = f"{pack.path}/{INTEGRATIONS_DIR}"
    loaded_files_set = initializer.load_files([integration_dir])
    assert len(loaded_files_set) != 1
    assert all(
        Path(path) in loaded_files_set
        for path in (
            integration.yml.path,
            integration.readme.path,
            integration.code.path,
            integration.description.path,
        )
    )


def test_collect_related_files_main_items(repo):
    """
    Given:
    - A path to integration code, modeling_rule schema, and pack readme.
    When:
    - Calling the collect_related_files_main_items.
    Then:
    - Make sure that the right main passes were returned:
        - integration code should return the integration yml path.
        - modeling_rule schema should return the modeling_rule yml path.
        - pack readme should return the pack_metadata.json pack..
    """
    pack = repo.create_pack("pack_no_1")
    initializer = Initializer()
    integration = pack.create_integration()
    modeling_rule = pack.create_modeling_rule({})
    results = initializer.collect_related_files_main_items(
        {
            Path(integration.code.path),
            Path(modeling_rule.schema.path),
            Path(pack.readme.path),
        }
    )
    assert results == {
        Path(integration.yml.path),
        Path(modeling_rule.yml.path),
        Path(pack.pack_metadata.path),
    }


def test_get_items_status(repo):
    """
    Given:
    - A dictionary with:
        - A path to integration code with ADDED git status.
        - A path to script code with ADDED git status.
        - A path to integration yml with MODIFIED git status.
        - A path to modeling_rule schema with MODIFIED git status.
        - A path to pack readme with ADDED git status.
        - A path to pack metadata with MODIFIED git status.
    When:
    - Calling the collect_related_files_main_items.
    Then:
    - Make sure that the right amount of paths are returned and that the right statuses were given:
        - The integration code and yml should return the integration yml path with the yml status (MODIFIED).
        - The modeling_rule schema should return the modeling_rule yml path with no status.
        - The pack readme and pack_metadata.json should return the pack_metadata.json path with the pack_metadata.json status (MODIFIED).
        - The script code should return the script yml path with script code status (ADDED).
    """
    pack = repo.create_pack("pack_no_1")
    initializer = Initializer()
    integration = pack.create_integration()
    modeling_rule = pack.create_modeling_rule({})
    script = pack.create_script()
    statuses_dict = {
        Path(integration.code.path): GitStatuses.ADDED,
        Path(script.code.path): GitStatuses.ADDED,
        Path(integration.yml.path): GitStatuses.MODIFIED,
        Path(modeling_rule.schema.path): GitStatuses.MODIFIED,
        Path(pack.readme.path): GitStatuses.ADDED,
        Path(pack.pack_metadata.path): GitStatuses.MODIFIED,
    }
    results = initializer.get_items_status(statuses_dict)
    expected_results = {
        Path(integration.yml.path): GitStatuses.MODIFIED,
        Path(modeling_rule.yml.path): None,
        Path(pack.pack_metadata.path): GitStatuses.MODIFIED,
        Path(script.yml.path): GitStatuses.ADDED,
    }
    assert len(results.keys()) == 4
    assert all(
        expected_results[item_path] == git_status
        for item_path, git_status in results.items()
    )


def test_all_error_codes_configured():
    """
    test that the set of all validation errors that exist in the new format and the set of all the validation errors configured in the sdk_validation_config are equal to ensure all new validations are being tested.
    """
    config_file_path = "demisto_sdk/commands/validate/sdk_validation_config.toml"
    config_file_content: dict = toml.load(config_file_path)
    configured_errors_set: Set[str] = set()
    for section in ("use_git", "path_based_validations"):
        for key in ("select", "warning"):
            configured_errors_set = configured_errors_set.union(
                set(config_file_content[section][key])
            )
    existing_error_codes: Set[str] = set(
        [validator.error_code for validator in BaseValidator.__subclasses__()]
    )
    non_configured_existing_error_codes = existing_error_codes - configured_errors_set
    assert (
        not non_configured_existing_error_codes
    ), f"The following error codes are not configured in the config file at 'demisto_sdk/commands/validate/sdk_validation_config.toml': {non_configured_existing_error_codes}."


def test_validation_prefix():
    """
    Given   All validators
    When    Checking for their prefixes
    Then    Make sure it's from the allowed list of prefixes
    """
    prefix_to_validator = map_reduce(get_all_validators(), lambda v: v.error_category)
    invalid = {
        validation
        for prefix, validation in prefix_to_validator.items()
        if prefix not in VALIDATION_CATEGORIES
    }
    assert not invalid, sorted(invalid)


def test_rationale():
    """
    Tests that all validators have a non-empty rationale.
    If this test failed when you modified a validator, go ahead and add the rationale attribute, explaining *why* the validation exists.
    """
    assert not [
        validator for validator in get_all_validators() if not validator.rationale
    ]


def test_description():
    """
    Tests that all validators have a non-empty description.
    If this test failed when you modified a validator, go ahead and add the description attribute, explaining *what* the validation checks in content.
    """
    assert not [
        validator for validator in get_all_validators() if not validator.description
    ]<|MERGE_RESOLUTION|>--- conflicted
+++ resolved
@@ -129,11 +129,7 @@
 
 
 @pytest.mark.parametrize(
-<<<<<<< HEAD
-    "category_to_run, execution_mode, config_file_content, expected_results, ignore_support_level",
-=======
-    "category_to_run, use_git, config_file_content, expected_results, ignore_support_level, specific_validations",
->>>>>>> 41d5527c
+    "category_to_run, execution_mode, config_file_content, expected_results, ignore_support_level, specific_validations",
     [
         (
             None,
@@ -214,20 +210,13 @@
     """
     Given
     a category_to_run, a use_git flag, a config file content, and a ignore_support_level flag.
-<<<<<<< HEAD
-        - Case 1: No category to run, execution_mode set to use_git, config file content with only use_git.select section, and ignore_support_level set to False.
-        - Case 2: A custom category to run, execution_mode set to use_git, config file content with use_git.select, and custom_category with both ignorable_errors and select sections, and ignore_support_level set to False.
-        - Case 3: No category to run, execution_mode not set to use_git, config file content with path_based_validations.select section, and ignore_support_level set to False.
-        - Case 4: No category to run, execution_mode set to use_git, config file content with use_git.select, and support_level.community.ignore section, and ignore_support_level set to False.
-        - Case 5: No category to run, execution_mode set to use_git, config file content with use_git.select, and support_level.community.ignore section, and ignore_support_level set to True.
-=======
-        - Case 1: No category to run, use_git flag set to True, config file content with only use_git.select section, ignore_support_level set to False, and an empty specific validations list.
-        - Case 2: A custom category to run, use_git flag set to True, config file content with use_git.select, and custom_category with both ignorable_errors and select sections, ignore_support_level set to False, and an empty specific validations list.
-        - Case 3: No category to run, use_git flag set to False, config file content with path_based_validations.select section, ignore_support_level set to False, and an empty specific validations list.
-        - Case 4: No category to run, use_git flag set to True, config file content with use_git.select, and support_level.community.ignore section, ignore_support_level set to False, and an empty specific validations list.
-        - Case 5: No category to run, use_git flag set to True, config file content with use_git.select, and support_level.community.ignore section, ignore_support_level set to True, and an empty specific validations list.
-        - Case 6: No category to run, use_git flag set to True, config file content with only use_git.select section, ignore_support_level set to False, and a specific validations list with 2 error codes.
->>>>>>> 41d5527c
+        - Case 1: No category to run, execution_mode set to use_git, config file content with only use_git.select section, and ignore_support_level set to False, and an empty specific validations list.
+        - Case 2: A custom category to run, execution_mode set to use_git, config file content with use_git.select, and custom_category with both ignorable_errors and select sections, and ignore_support_level set to False, and an empty specific validations list.
+        - Case 3: No category to run, execution_mode not set to use_git, config file content with path_based_validations.select section, and ignore_support_level set to False, and an empty specific validations list.
+        - Case 4: No category to run, execution_mode set to use_git, config file content with use_git.select, and support_level.community.ignore section, and ignore_support_level set to False, and an empty specific validations list.
+        - Case 5: No category to run, execution_mode set to use_git, config file content with use_git.select, and support_level.community.ignore section, and ignore_support_level set to True, and an empty specific validations list.
+        - Case 6: No category to run, execution_mode set to use_git, config file content with only use_git.select section, ignore_support_level set to False, and a specific validations list with 2 error codes.
+
     When
     - Calling the gather_validations_from_conf function.
     Then
@@ -239,18 +228,11 @@
         - Case 6: Make sure the retrieved results contains only the specific validations section.
     """
     mocker.patch.object(toml, "load", return_value=config_file_content)
-<<<<<<< HEAD
-    config_reader = ConfigReader(category_to_run=category_to_run)
+    config_reader = ConfigReader(
+        category_to_run=category_to_run, specific_validations=specific_validations
+    )
     results: ConfiguredValidations = config_reader.gather_validations_from_conf(
         execution_mode=execution_mode, ignore_support_level=ignore_support_level
-=======
-    config_reader = ConfigReader(
-        category_to_run=category_to_run, specific_validations=specific_validations
-    )
-    results: ConfiguredValidations = config_reader.gather_validations_to_run(
-        use_git=use_git,
-        ignore_support_level=ignore_support_level,
->>>>>>> 41d5527c
     )
     assert results.validations_to_run == expected_results.validations_to_run
     assert results.ignorable_errors == expected_results.ignorable_errors
