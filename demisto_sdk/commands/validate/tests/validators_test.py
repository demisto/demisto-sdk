import logging
import os
import tempfile
from pathlib import Path
from typing import Dict, List, Optional, Set
from unittest.mock import patch

import pytest
import toml
from more_itertools import map_reduce
from pytest_mock import MockerFixture

from demisto_sdk.commands.common.constants import (
    INTEGRATIONS_DIR,
    ExecutionMode,
    GitStatuses,
)
from demisto_sdk.commands.common.content_constant_paths import CONTENT_PATH
from demisto_sdk.commands.common.git_util import GitUtil
from demisto_sdk.commands.common.handlers import DEFAULT_JSON_HANDLER as json
from demisto_sdk.commands.content_graph.common import ContentType
from demisto_sdk.commands.content_graph.objects.base_content import BaseContent
from demisto_sdk.commands.content_graph.tests.test_tools import load_yaml
from demisto_sdk.commands.validate.config_reader import (
    ConfigReader,
    ConfiguredValidations,
)
from demisto_sdk.commands.validate.initializer import Initializer
from demisto_sdk.commands.validate.tests.test_tools import (
    create_integration_object,
    create_pack_object,
)
from demisto_sdk.commands.validate.validate_manager import ValidateManager
from demisto_sdk.commands.validate.validation_results import ResultWriter
from demisto_sdk.commands.validate.validators.BA_validators.BA101_id_should_equal_name import (
    IDNameValidator,
)
from demisto_sdk.commands.validate.validators.BA_validators.BA101_id_should_equal_name_all_statuses import (
    IDNameAllStatusesValidator,
)
from demisto_sdk.commands.validate.validators.base_validator import (
    VALIDATION_CATEGORIES,
    BaseValidator,
    FixResult,
    ValidationResult,
    get_all_validators,
)
from demisto_sdk.commands.validate.validators.BC_validators.BC100_breaking_backwards_subtype import (
    BreakingBackwardsSubtypeValidator,
)
from demisto_sdk.commands.validate.validators.PA_validators.PA108_pack_metadata_name_not_valid import (
    PackMetadataNameValidator,
)
from demisto_sdk.commands.validate.validators.PA_validators.PA114_pack_metadata_version_should_be_raised import (
    PackMetadataVersionShouldBeRaisedValidator,
)
from TestSuite.test_tools import str_in_call_args_list

INTEGRATION = create_integration_object()
INTEGRATION.path = Path(
    f"{CONTENT_PATH}/Packs/pack_0/Integrations/integration_0/integration_0.yml"
)


def get_validate_manager(mocker):
    validation_results = ResultWriter()
    config_reader = ConfigReader(category="test")
    initializer = Initializer()
    mocker.patch.object(Initializer, "gather_objects_to_run_on", return_value=({}, {}))
    return ValidateManager(
        validation_results=validation_results,
        config_reader=config_reader,
        initializer=initializer,
    )


@pytest.mark.parametrize(
    "validations_to_run, sub_classes, expected_results",
    [
        (
            [],
            [
                IDNameValidator,
                BreakingBackwardsSubtypeValidator,
                PackMetadataNameValidator,
            ],
            [],
        ),
        (
            ["BA101", "BC100"],
            [
                IDNameAllStatusesValidator,
                BreakingBackwardsSubtypeValidator,
                PackMetadataNameValidator,
            ],
            [IDNameAllStatusesValidator(), BreakingBackwardsSubtypeValidator()],
        ),
        (
            ["TE"],
            [
                IDNameValidator,
                BreakingBackwardsSubtypeValidator,
                PackMetadataNameValidator,
            ],
            [],
        ),
        (
            ["BA101", "TE103"],
            [
                IDNameAllStatusesValidator,
                BreakingBackwardsSubtypeValidator,
                PackMetadataNameValidator,
            ],
            [IDNameAllStatusesValidator()],
        ),
    ],
)
def test_filter_validators(
    mocker: MockerFixture, validations_to_run, sub_classes, expected_results
):
    """
    Given
    a list of validation_to_run (config file select section mock), and a list of sub_classes (a mock for the BaseValidator sub classes)
        - Case 1: An empty validation_to_run list, and a list of three BaseValidator sub classes.
        - Case 2: A list with 2 validations to run where both validations exist, and a list of three BaseValidator sub classes.
        - Case 3: A list with only 1 item which is a prefix of an existing error code of the validations, and a list of three BaseValidator sub classes.
        - Case 4: A list with two validation to run where only one validation exist, and a list of three BaseValidator sub classes.
    When
    - Calling the filter_validators function.
    Then
        - Case 1: Make sure the retrieved list is empty.
        - Case 2: Make sure the retrieved list contains the two validations co-oping with the two error codes from validation_to_run.
        - Case 3: Make sure the retrieved list is empty.
        - Case 4: Make sure the retrieved list contains only the validation with the error_code that actually co-op with the validation_to_run.
    """
    validate_manager = get_validate_manager(mocker)
    mocker.patch.object(ConfiguredValidations, "select", validations_to_run)
    with patch.object(BaseValidator, "__subclasses__", return_value=sub_classes):
        results = validate_manager.filter_validators()
        assert results == expected_results


@pytest.mark.parametrize(
    "category_to_run, execution_mode, config_file_content, expected_results, ignore_support_level, specific_validations, codes_to_ignore",
    [
        pytest.param(
            None,
            ExecutionMode.USE_GIT,
            {
                "use_git": {"select": ["BA101", "BC100", "PA108"]},
                "ignorable_errors": ["E002", "W001"],
            },
            ConfiguredValidations(
                ["BA101", "BC100", "PA108"], [], ["E002", "W001"], {}
            ),
            False,
            [],
            ["E002", "W001"],
            id="Case 1",
        ),
        pytest.param(
            "custom_category",
            ExecutionMode.USE_GIT,
            {
                "ignorable_errors": ["BA101"],
                "custom_category": {
                    "select": ["BA101", "BC100", "PA108"],
                },
                "use_git": {"select": ["TE105", "TE106", "TE107", "BA101"]},
            },
            ConfiguredValidations(["BC100", "PA108"], [], ["BA101"], {}),
            False,
            [],
            ["BA101"],
            id="Case 2",
        ),
        pytest.param(
            None,
            ExecutionMode.SPECIFIC_FILES,
            {"path_based_validations": {"select": ["BA101", "BC100", "PA108"]}},
            ConfiguredValidations(["BA101", "BC100", "PA108"], [], [], {}),
            False,
            [],
            [],
            id="Case 3",
        ),
        pytest.param(
            None,
            ExecutionMode.USE_GIT,
            {
                "support_level": {"community": {"ignore": ["BA101", "BC100", "PA108"]}},
                "use_git": {"select": ["TE105", "TE106", "TE107"]},
            },
            ConfiguredValidations(
                ["TE105", "TE106", "TE107"],
                [],
                [],
                {"community": {"ignore": ["BA101", "BC100", "PA108"]}},
            ),
            False,
            [],
            [],
            id="Case 4",
        ),
        pytest.param(
            None,
            ExecutionMode.USE_GIT,
            {
                "support_level": {"community": {"ignore": ["BA101", "BC100", "PA108"]}},
                "use_git": {"select": ["TE105", "TE106", "TE107"]},
            },
            ConfiguredValidations(["TE105", "TE106", "TE107"], [], [], {}),
            True,
            [],
            [],
            id="Case 5",
        ),
        pytest.param(
            None,
            True,
            {"use_git": {"select": ["BA101", "BC100", "PA108"]}},
            ConfiguredValidations(["TE100", "TE101"], [], [], {}),
            False,
            ["TE100", "TE101"],
            [],
            id="Case 6",
        ),
    ],
)
def test_gather_validations_from_conf(
    mocker: MockerFixture,
    category_to_run: Optional[str],
    execution_mode: ExecutionMode,
    config_file_content: Dict,
    expected_results: ConfiguredValidations,
    ignore_support_level: bool,
    specific_validations: List[str],
    codes_to_ignore: List[str],
):
    """
    Given
    a category_to_run, a use_git flag, a config file content, and a ignore_support_level flag.
        - Case 1: No category to run, execution_mode set to use_git, config file content with only use_git.select section, and ignore_support_level set to False, and an empty specific validations list.
        - Case 2: A custom category to run, execution_mode set to use_git, config file content with use_git.select, and custom_category with both ignorable_errors and select sections, and ignore_support_level set to False, and an empty specific validations list.
        - Case 3: No category to run, execution_mode not set to use_git, config file content with path_based_validations.select section, and ignore_support_level set to False, and an empty specific validations list.
        - Case 4: No category to run, execution_mode set to use_git, config file content with use_git.select, and support_level.community.ignore section, and ignore_support_level set to False, and an empty specific validations list.
        - Case 5: No category to run, execution_mode set to use_git, config file content with use_git.select, and support_level.community.ignore section, and ignore_support_level set to True, and an empty specific validations list.
        - Case 6: No category to run, execution_mode set to use_git, config file content with only use_git.select section, ignore_support_level set to False, and a specific validations list with 2 error codes.

    When
    - Calling the gather_validations_from_conf function.
    Then
        - Case 1: Make sure the retrieved results contains only use_git.select results.
        - Case 2: Make sure the retrieved results contains the custom category results and ignored the use_git results.
        - Case 3: Make sure the retrieved results contains the path_based_validations results.
        - Case 4: Make sure the retrieved results contains both the support level and the use_git sections.
        - Case 5: Make sure the retrieved results contains only the use_git section.
        - Case 6: Make sure the retrieved results contains only the specific validations section.
    """
    mocker.patch.object(toml, "load", return_value=config_file_content)
    config_reader = ConfigReader(
        category=category_to_run, explicitly_selected=specific_validations
    )
    results: ConfiguredValidations = config_reader.read(
        mode=execution_mode,
        ignore_support_level=ignore_support_level,
        codes_to_ignore=codes_to_ignore,
    )
    assert results.select == expected_results.select
    assert results.ignorable_errors == expected_results.ignorable_errors
    assert results.warning == expected_results.warning
    assert results.support_level_dict == expected_results.support_level_dict


@pytest.mark.parametrize(
    "results, fixing_results, expected_results",
    [
        (
            [
                ValidationResult(
                    validator=IDNameValidator(),
                    message="",
                    content_object=INTEGRATION,
                )
            ],
            [],
            {
                "validations": [
                    {
                        "file path": str(INTEGRATION.path),
                        "error code": "BA101",
                        "message": "",
                    }
                ],
                "fixed validations": [],
                "invalid content items": [],
                "Validations that caught exceptions": [],
            },
        ),
        (
            [],
            [],
            {
                "validations": [],
                "fixed validations": [],
                "invalid content items": [],
                "Validations that caught exceptions": [],
            },
        ),
        (
            [
                ValidationResult(
                    validator=IDNameValidator(),
                    message="",
                    content_object=INTEGRATION,
                )
            ],
            [
                FixResult(
                    validator=IDNameValidator(),
                    message="Fixed this issue",
                    content_object=INTEGRATION,
                )
            ],
            {
                "validations": [
                    {
                        "file path": str(INTEGRATION.path),
                        "error code": "BA101",
                        "message": "",
                    }
                ],
                "fixed validations": [
                    {
                        "file path": str(INTEGRATION.path),
                        "error code": "BA101",
                        "message": "Fixed this issue",
                    }
                ],
                "invalid content items": [],
                "Validations that caught exceptions": [],
            },
        ),
    ],
)
def test_write_results_to_json_file(results, fixing_results, expected_results):
    """
    Given
    results and fixing_results lists.
        - Case 1: One validation result.
        - Case 2: Both lists are empty.
        - Case 3: Both lists has one item.
    When
    - Calling the write_results_to_json_file function.
    Then
        - Case 1: Make sure the results hold both list where the fixing results is empty.
        - Case 2: Make sure the results hold both list where both are empty.
        - Case 3: Make sure the results hold both list where both hold 1 result each.
    """
    with tempfile.NamedTemporaryFile(
        mode="w", delete=False, suffix=".json"
    ) as temp_file:
        temp_file_path = temp_file.name
        validation_results = ResultWriter(json_file_path=temp_file_path)
        validation_results.validation_results = results
        validation_results.fixing_results = fixing_results
        validation_results.write_results_to_json_file()
        with open(temp_file_path, "r") as file:
            loaded_data = json.load(file)
            assert loaded_data == expected_results


@pytest.mark.parametrize(
    "only_throw_warnings, results, expected_exit_code, expected_warnings_call_count, expected_error_call_count, expected_error_code_in_warnings, expected_error_code_in_errors",
    [
        (
            ["BA101"],
            [
                ValidationResult(
                    validator=IDNameValidator(),
                    message="",
                    content_object=INTEGRATION,
                )
            ],
            0,
            1,
            0,
            ["BA101"],
            [],
        ),
        (
            [],
            [
                ValidationResult(
                    validator=IDNameValidator(),
                    message="",
                    content_object=INTEGRATION,
                )
            ],
            1,
            0,
            1,
            [],
            ["BA101"],
        ),
        (
            ["BC100"],
            [
                ValidationResult(
                    validator=IDNameValidator(),
                    message="",
                    content_object=INTEGRATION,
                ),
                ValidationResult(
                    validator=BreakingBackwardsSubtypeValidator(),
                    message="",
                    content_object=INTEGRATION,
                ),
            ],
            1,
            1,
            1,
            ["BC100"],
            ["BA101"],
        ),
    ],
)
def test_post_results(
    mocker,
    only_throw_warnings,
    results,
    expected_exit_code,
    expected_warnings_call_count,
    expected_error_call_count,
    expected_error_code_in_warnings,
    expected_error_code_in_errors,
):
    """
    Given
    an only_throw_warnings list, and a list of results.
        - Case 1: One failed validation with its error_code in the only_throw_warnings list.
        - Case 2: One failed validation with its error_code not in the only_throw_warnings list.
        - Case 3: One failed validation with its error_code in the only_throw_warnings list and one failed validation with its error_code not in the only_throw_warnings list.
    When
    - Calling the post_results function.
    Then
        - Make sure the error and warning loggers was called the correct number of times with the right error codes, and that the exit code was calculated correctly.
        - Case 1: Make sure the exit_code is 0 (success), and that the warning logger was called once with 'BA101' and the error logger wasn't called.
        - Case 2: Make sure the exit_code is 1 (failure), and that the error logger was called once with 'BA101' and the warning logger wasn't called.
        - Case 3: Make sure the exit_code is 1 (failure), and that the error logger was called once with 'BA101' and the warning logger was called once with 'BC100'
    """
    logger_error = mocker.patch.object(logging.getLogger("demisto-sdk"), "error")
    logger_warning = mocker.patch.object(logging.getLogger("demisto-sdk"), "warning")
    validation_results = ResultWriter()
    validation_results.validation_results = results
    exit_code = validation_results.post_results(only_throw_warning=only_throw_warnings)
    assert exit_code == expected_exit_code
    assert logger_warning.call_count == expected_warnings_call_count
    assert logger_error.call_count == expected_error_call_count
    for expected_error_code_in_warning in expected_error_code_in_warnings:
        assert str_in_call_args_list(
            logger_warning.call_args_list, expected_error_code_in_warning
        )
    for expected_error_code_in_error in expected_error_code_in_errors:
        assert str_in_call_args_list(
            logger_error.call_args_list, expected_error_code_in_error
        )


@pytest.mark.parametrize(
    "validator, expected_results",
    [
        (IDNameAllStatusesValidator(), True),
        (PackMetadataNameValidator(), False),
        (BreakingBackwardsSubtypeValidator(), False),
    ],
)
def test_should_run(validator, expected_results):
    """
    Given:
    A validator.
        - Case 1: IDNameAllStatusesValidator which support Integration content type.
        - Case 2: PackMetadataNameValidator which doesn't support Integration content type.
        - Case 3: BreakingBackwardsSubtypeValidator which support Integration content type only for modified and renamed git statuses.
    When:
    - Calling the should_run function on a given integration.
    Then:
    Make sure the right result is returned.
        - Case 1: Should return True.
        - Case 2: Should return False.
        - Case 3: Should return False.
    """
    assert expected_results == validator.should_run(
        INTEGRATION, [], {}, running_execution_mode=ExecutionMode.USE_GIT
    )


def test_object_collection_with_readme_path(repo):
    """
    Given:
    - A path to integration readme
    When:
    - Calling the paths_to_basecontent_set.
    Then:
    - Make sure that an integration was parsed.
    """

    yml_content = load_yaml("integration.yml")
    pack = repo.create_pack("pack_no_1")
    integration = pack.create_integration(yml=yml_content)
    integration.code.write("from MicrosoftApiModule import *")
    integration.readme.write("test")
    readme_path = integration.readme.path
    initializer = Initializer()
    obj_set, _, _ = initializer.paths_to_basecontent_set({Path(readme_path)})
    obj = obj_set.pop()
    assert obj is not None
    assert obj.content_type == ContentType.INTEGRATION


def test_object_collection_with_pack_path(repo):
    """
    Given:
    - A path to a pack that contain an integration.
    When:
    - Calling the gather_objects_to_run_on.
    Then:
    - Make sure that both the pack and the integration object were returned.
    """

    yml_content = load_yaml("integration.yml")
    pack = repo.create_pack("pack_no_1")
    integration = pack.create_integration(yml=yml_content)
    integration.code.write("from MicrosoftApiModule import *")
    integration.readme.write("test")
    initializer = Initializer(
        file_path=str(pack.path), execution_mode=ExecutionMode.SPECIFIC_FILES
    )
    obj_set, _ = initializer.gather_objects_to_run_on()
    obj_types = {obj.content_type for obj in obj_set}
    assert obj_types == {ContentType.INTEGRATION, ContentType.PACK}


def test_load_files_with_pack_path(repo):
    """
    Given:
    - A path to a pack that contain an integration.
    When:
    - Calling the load_files.
    Then:
    - Make sure that only the path to the pack was returned in PosixPath form.
    """
    pack = repo.create_pack("pack_no_1")
    pack.create_integration()
    initializer = Initializer()
    loaded_files_set = initializer.load_files([str(pack.path)])
    assert len(loaded_files_set) == 1
    assert loaded_files_set.pop() == pack.path


def test_load_files_with_integration_dir(repo):
    """
    Given:
    - A path to the integration dir of a pack.
    When:
    - Calling the load_files.
    Then:
    - Make sure that all the files from that dir was returned.
    """
    pack = repo.create_pack("pack_no_1")
    integration = pack.create_integration()
    initializer = Initializer()
    integration_dir = f"{pack.path}/{INTEGRATIONS_DIR}"
    loaded_files_set = initializer.load_files([integration_dir])
    assert len(loaded_files_set) != 1
    assert all(
        Path(path) in loaded_files_set
        for path in (
            integration.yml.path,
            integration.readme.path,
            integration.code.path,
            integration.description.path,
        )
    )


def test_collect_related_files_main_items(repo):
    """
    Given:
    - A path to integration code, modeling_rule schema, and pack readme.
    When:
    - Calling the collect_related_files_main_items.
    Then:
    - Make sure that the right main passes were returned:
        - integration code should return the integration yml path.
        - modeling_rule schema should return the modeling_rule yml path.
        - pack readme should return the pack_metadata.json pack..
    """
    pack = repo.create_pack("pack_no_1")
    initializer = Initializer()
    integration = pack.create_integration()
    modeling_rule = pack.create_modeling_rule({})
    results = initializer.collect_related_files_main_items(
        {
            Path(integration.code.path),
            Path(modeling_rule.schema.path),
            Path(pack.readme.path),
        }
    )
    assert results == {
        Path(integration.yml.path),
        Path(modeling_rule.yml.path),
        Path(pack.pack_metadata.path),
    }


def test_get_items_status(repo):
    """
    Given:
    - A dictionary with:
        - A path to integration code with ADDED git status.
        - A path to script code with ADDED git status.
        - A path to integration yml with MODIFIED git status.
        - A path to modeling_rule schema with MODIFIED git status.
        - A path to pack readme with ADDED git status.
        - A path to pack metadata with MODIFIED git status.
    When:
    - Calling the collect_related_files_main_items.
    Then:
    - Make sure that the right amount of paths are returned and that the right statuses were given:
        - The integration code and yml should return the integration yml path with the yml status (MODIFIED).
        - The modeling_rule schema should return the modeling_rule yml path with no status.
        - The pack readme and pack_metadata.json should return the pack_metadata.json path with the pack_metadata.json status (MODIFIED).
        - The script code should return the script yml path with script code status (ADDED).
    """
    pack = repo.create_pack("pack_no_1")
    initializer = Initializer()
    integration = pack.create_integration()
    modeling_rule = pack.create_modeling_rule({})
    script = pack.create_script()
    statuses_dict = {
        Path(integration.code.path): GitStatuses.ADDED,
        Path(script.code.path): GitStatuses.ADDED,
        Path(integration.yml.path): GitStatuses.MODIFIED,
        Path(modeling_rule.schema.path): GitStatuses.MODIFIED,
        Path(pack.readme.path): GitStatuses.ADDED,
        Path(pack.pack_metadata.path): GitStatuses.MODIFIED,
    }
    results = initializer.get_items_status(statuses_dict)
    expected_results = {
        Path(integration.yml.path): GitStatuses.MODIFIED,
        Path(modeling_rule.yml.path): None,
        Path(pack.pack_metadata.path): GitStatuses.MODIFIED,
        Path(script.yml.path): GitStatuses.ADDED,
    }
    assert len(results.keys()) == 4
    assert all(
        expected_results[item_path] == git_status
        for item_path, git_status in results.items()
    )


def test_all_error_codes_configured():
    """
    test that the set of all validation errors that exist in the new format and the set of all the validation errors configured in the sdk_validation_config are equal to ensure all new validations are being tested.
    """
    config_file_path = "demisto_sdk/commands/validate/sdk_validation_config.toml"
    config_file_content: dict = toml.load(config_file_path)
    configured_errors_set: Set[str] = set()
    for section in ("use_git", "path_based_validations"):
        for key in ("select", "warning"):
            configured_errors_set = configured_errors_set.union(
                set(config_file_content[section][key])
            )
    existing_error_codes: Set[str] = set(
        [validator.error_code for validator in BaseValidator.__subclasses__()]
    )
    non_configured_existing_error_codes = existing_error_codes - configured_errors_set
    assert not non_configured_existing_error_codes, f"The following error codes are not configured in the config file at 'demisto_sdk/commands/validate/sdk_validation_config.toml': {non_configured_existing_error_codes}."


def test_validation_prefix():
    """
    Given   All validators
    When    Checking for their prefixes
    Then    Make sure it's from the allowed list of prefixes
    """
    prefix_to_validator = map_reduce(get_all_validators(), lambda v: v.error_category)
    invalid = {
        validation
        for prefix, validation in prefix_to_validator.items()
        if prefix not in VALIDATION_CATEGORIES
    }
    assert not invalid, sorted(invalid)


def test_rationale():
    """
    Tests that all validators have a non-empty rationale.
    If this test failed when you modified a validator, go ahead and add the rationale attribute, explaining *why* the validation exists.
    """
    assert not [
        validator for validator in get_all_validators() if not validator.rationale
    ]


def test_description():
    """
    Tests that all validators have a non-empty description.
    If this test failed when you modified a validator, go ahead and add the description attribute, explaining *what* the validation checks in content.
    """
    assert not [
        validator for validator in get_all_validators() if not validator.description
    ]


@pytest.mark.parametrize(
    "untracked_files, modified_files, untracked_files_in_content, list_of_file_paths ,expected_output",
    [
        (
            ["Packs/untracked.txt"],
            set([Path("Packs/modified.txt")]),
            set([Path("Packs/untracked.txt")]),
            ["Packs/modified.txt", "Packs/untracked.txt"],
            set([Path("Packs/modified.txt"), Path("Packs/untracked.txt")]),
        ),
        (
            [
                "Packs/untracked_1.txt",
                "Packs/untracked_2.txt",
                "invalid/path/untracked.txt",
                "another/invalid/path/untracked.txt",
            ],
            set([Path("Packs/modified.txt")]),
            set(
                [
                    Path("Packs/untracked_1.txt"),
                    Path("Packs/untracked_2.txt"),
                ]
            ),
            ["Packs/modified.txt", "Packs/untracked_1.txt", "Packs/untracked_2.txt"],
            set(
                [
                    Path("Packs/modified.txt"),
                    Path("Packs/untracked_1.txt"),
                    Path("Packs/untracked_2.txt"),
                ]
            ),
        ),
        (
            [
                "Packs/untracked_1.txt",
                "Packs/untracked_2.txt",
                "invalid/path/untracked.txt",
                "another/invalid/path/untracked.txt",
            ],
            set(),
            set(
                [
                    Path("Packs/untracked_1.txt"),
                    Path("Packs/untracked_2.txt"),
                ]
            ),
            ["Packs/untracked_1.txt", "Packs/untracked_2.txt"],
            set(
                [
                    Path("Packs/untracked_1.txt"),
                    Path("Packs/untracked_2.txt"),
                ]
            ),
        ),
    ],
    ids=[
        "Valid untracked and modified files",
        "Invalid untracked, valid untracked and modified files",
        "No modified files, invalid and valid untracked files only",
    ],
)
def test_get_unfiltered_changed_files_from_git_in_external_pr_use_case(
    mocker,
    untracked_files,
    modified_files,
    untracked_files_in_content,
    list_of_file_paths,
    expected_output,
):
    """
    This UT verifies changes made to validate command to support collection of
    untracked files when running the build on an external contribution PR.
    The UT mocks reading form the contribution_files_relative_paths.txt created
    in Utils/update_contribution_pack_in_base_branch.py (Infra) as part of this flow.

    Given:
        - A content build is running on external contribution PR, meaning:
            - `CONTRIB_BRANCH` environment variable exists.
            - validate command is running in context of an external contribution PR
    When:
        Case 1: All untracked files have a "Pack/..." path, regular modified files are also exist.
        Case 2: Not all untracked files have a "Pack/..." path, irrelevant untracked files exist which validate shouldn't run on.
                Regular modified files are also exist.
        Case 3: Not all untracked files have a "Pack/..." path, irrelevant untracked files also exist, regular modified files are also exist, No modified files.

    Then:
        - Collect all files within "Packs/" path and run the pre commit on them along with regular modified files if exist.
    """
    initializer = Initializer()
    initializer.validate_git_installed()
    mocker.patch.object(GitUtil, "modified_files", return_value=modified_files)
    mocker.patch.dict(os.environ, {"CONTRIB_BRANCH": "true"})
    mocker.patch.object(GitUtil, "added_files", return_value={})
    mocker.patch.object(GitUtil, "renamed_files", return_value={})
    mocker.patch(
        "git.repo.base.Repo._get_untracked_files", return_value=untracked_files
    )

    with open("contribution_files_relative_paths.txt", "w") as file:
        temp_file = Path("contribution_files_relative_paths.txt")
        for line in list_of_file_paths:
            file.write(f"{line}\n")

    output = initializer.get_unfiltered_changed_files_from_git()
    assert output[1] == expected_output

    if Path.exists(temp_file):
        Path.unlink(temp_file)


def test_ignoring_not_ignorable(mocker):
    """
    Given an unignorable code
    When reading a toml
    Then make sure we exit(1)
    """
    mocker.patch.object(
        toml,
        "load",
        return_value={"ignorable_errors": [], "use_git": {"select": ["E001"]}},
    )
<<<<<<< HEAD
    output = initializer.get_unfiltered_changed_files_from_git()
    assert output[0] == expected_output


def test_check_metadata_version_bump_on_content_changes(mocker, repo):
    """
    Given: pack with newly added integration.
    When: Initializing ValidateManager using git.
    Then: Ensure PackMetadataVersionShouldBeRaisedValidator is initialized and the external args are properly passed.
    """
    pack = create_pack_object(["currentVersion"], ["1.1.1"])
    integration = create_integration_object()
    pack.content_items.integration.extend(integration)
    validation_results = ResultWriter()
    config_reader = ConfigReader(specific_validations="PA114")
    mocker.patch.object(
        Initializer,
        "get_files_using_git",
        return_value=({BaseContent.from_path(Path(integration.path))}, {}, {}),
    )
    mocker.patch.object(
        BaseContent,
        "from_path",
        return_value=BaseContent.from_path(Path(pack.path), metadata_only=True),
    )
    initializer = Initializer(
        prev_ver="some_prev_ver", execution_mode=ExecutionMode.USE_GIT
    )

    validate_manager = ValidateManager(
        validation_results=validation_results,
        config_reader=config_reader,
        initializer=initializer,
    )

    version_bump_validator = None
    for validator in validate_manager.validators:
        if isinstance(validator, PackMetadataVersionShouldBeRaisedValidator):
            version_bump_validator = validator

    # Assert the PA114 validation will run
    assert version_bump_validator
=======
    with pytest.raises(SystemExit) as e:
        ConfigReader().read(mode=ExecutionMode.USE_GIT, codes_to_ignore=["E001"])
    assert e.value.args == (1,)
>>>>>>> 0e5a5598
<|MERGE_RESOLUTION|>--- conflicted
+++ resolved
@@ -836,9 +836,9 @@
         "load",
         return_value={"ignorable_errors": [], "use_git": {"select": ["E001"]}},
     )
-<<<<<<< HEAD
-    output = initializer.get_unfiltered_changed_files_from_git()
-    assert output[0] == expected_output
+    with pytest.raises(SystemExit) as e:
+        ConfigReader().read(mode=ExecutionMode.USE_GIT, codes_to_ignore=["E001"])
+    assert e.value.args == (1,)
 
 
 def test_check_metadata_version_bump_on_content_changes(mocker, repo):
@@ -878,9 +878,4 @@
             version_bump_validator = validator
 
     # Assert the PA114 validation will run
-    assert version_bump_validator
-=======
-    with pytest.raises(SystemExit) as e:
-        ConfigReader().read(mode=ExecutionMode.USE_GIT, codes_to_ignore=["E001"])
-    assert e.value.args == (1,)
->>>>>>> 0e5a5598
+    assert version_bump_validator