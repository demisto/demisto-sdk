import contextlib
import logging
import os
import sys
from configparser import ConfigParser
from io import StringIO
from pathlib import Path
from shutil import copyfile
from typing import Any, List, Optional, Union
from unittest.mock import patch

import pytest

import demisto_sdk.commands.validate.validate_manager
from demisto_sdk.commands.common import tools
from demisto_sdk.commands.common.constants import (
    CONTENT_ENTITIES_DIRS,
    FILETYPE_TO_DEFAULT_FROMVERSION,
    FIRST_LEVEL_FOLDERS,
    FIRST_LEVEL_FOLDERS_ALLOWED_TO_CONTAIN_FILES,
    PACKS_PACK_META_FILE_NAME,
    TEST_PLAYBOOK,
    FileType,
)
from demisto_sdk.commands.common.content.content import Content
from demisto_sdk.commands.common.content_constant_paths import CONF_PATH
from demisto_sdk.commands.common.errors import Errors
from demisto_sdk.commands.common.git_util import GitUtil
from demisto_sdk.commands.common.hook_validations.base_validator import BaseValidator
from demisto_sdk.commands.common.hook_validations.content_entity_validator import (
    ContentEntityValidator,
)
from demisto_sdk.commands.common.hook_validations.correlation_rule import (
    CorrelationRuleValidator,
)
from demisto_sdk.commands.common.hook_validations.dashboard import DashboardValidator
from demisto_sdk.commands.common.hook_validations.description import (
    DescriptionValidator,
)
from demisto_sdk.commands.common.hook_validations.generic_field import (
    GenericFieldValidator,
)
from demisto_sdk.commands.common.hook_validations.image import ImageValidator
from demisto_sdk.commands.common.hook_validations.incident_field import (
    IncidentFieldValidator,
)
from demisto_sdk.commands.common.hook_validations.integration import (
    IntegrationValidator,
)
from demisto_sdk.commands.common.hook_validations.layout import (
    LayoutsContainerValidator,
    LayoutValidator,
)
from demisto_sdk.commands.common.hook_validations.old_release_notes import (
    OldReleaseNotesValidator,
)
from demisto_sdk.commands.common.hook_validations.pack_unique_files import (
    PackUniqueFilesValidator,
)
from demisto_sdk.commands.common.hook_validations.playbook import PlaybookValidator
from demisto_sdk.commands.common.hook_validations.readme import (
    ReadMeValidator,
)
from demisto_sdk.commands.common.hook_validations.release_notes import (
    ReleaseNotesValidator,
)
from demisto_sdk.commands.common.hook_validations.reputation import ReputationValidator
from demisto_sdk.commands.common.hook_validations.script import ScriptValidator
from demisto_sdk.commands.common.hook_validations.structure import StructureValidator
from demisto_sdk.commands.common.hook_validations.widget import WidgetValidator
from demisto_sdk.commands.common.hook_validations.xsiam_dashboard import (
    XSIAMDashboardValidator,
)
from demisto_sdk.commands.common.legacy_git_tools import git_path
from demisto_sdk.commands.content_graph.tests.create_content_graph_test import (
    mock_integration,
)
from demisto_sdk.commands.prepare_content.integration_script_unifier import (
    IntegrationScriptUnifier,
)
from demisto_sdk.commands.validate.validate_manager import ValidateManager
from demisto_sdk.tests.constants_test import (
    CONF_JSON_MOCK_PATH,
    DASHBOARD_TARGET,
    DIR_LIST,
    IGNORED_PNG,
    INCIDENT_FIELD_TARGET,
    INCIDENT_TYPE_TARGET,
    INDICATOR_TYPE_TARGET,
    INTEGRATION_RELEASE_NOTES_TARGET,
    INTEGRATION_TARGET,
    INVALID_BETA_INTEGRATION,
    INVALID_DASHBOARD_PATH,
    INVALID_IGNORED_UNIFIED_INTEGRATION,
    INVALID_INCIDENT_FIELD_PATH,
    INVALID_INTEGRATION_ID_PATH,
    INVALID_INTEGRATION_NO_TESTS,
    INVALID_INTEGRATION_NON_CONFIGURED_TESTS,
    INVALID_LAYOUT_CONTAINER_PATH,
    INVALID_LAYOUT_PATH,
    INVALID_MULTI_LINE_1_CHANGELOG_PATH,
    INVALID_MULTI_LINE_2_CHANGELOG_PATH,
    INVALID_ONE_LINE_1_CHANGELOG_PATH,
    INVALID_ONE_LINE_2_CHANGELOG_PATH,
    INVALID_ONE_LINE_LIST_1_CHANGELOG_PATH,
    INVALID_ONE_LINE_LIST_2_CHANGELOG_PATH,
    INVALID_PLAYBOOK_CONDITION_1,
    INVALID_PLAYBOOK_CONDITION_2,
    INVALID_PLAYBOOK_ID_PATH,
    INVALID_PLAYBOOK_PATH,
    INVALID_PLAYBOOK_PATH_FROM_ROOT,
    INVALID_REPUTATION_PATH,
    INVALID_SCRIPT_PATH,
    INVALID_WIDGET_PATH,
    INVALID_XSIAM_CORRELATION_PATH,
    INVALID_XSIAM_DASHBOARD_PATH,
    LAYOUT_TARGET,
    LAYOUTS_CONTAINER_TARGET,
    MODELING_RULES_SCHEMA_FILE,
    MODELING_RULES_TESTDATA_FILE,
    MODELING_RULES_XIF_FILE,
    MODELING_RULES_YML_FILE,
    PLAYBOOK_TARGET,
    SCRIPT_RELEASE_NOTES_TARGET,
    SCRIPT_TARGET,
    VALID_BETA_INTEGRATION,
    VALID_BETA_PLAYBOOK_PATH,
    VALID_DASHBOARD_PATH,
    VALID_INCIDENT_FIELD_PATH,
    VALID_INCIDENT_TYPE_PATH,
    VALID_INDICATOR_FIELD_PATH,
    VALID_INTEGRATION_ID_PATH,
    VALID_INTEGRATION_TEST_PATH,
    VALID_LAYOUT_CONTAINER_PATH,
    VALID_LAYOUT_PATH,
    VALID_MD,
    VALID_MULTI_LINE_CHANGELOG_PATH,
    VALID_MULTI_LINE_LIST_CHANGELOG_PATH,
    VALID_ONE_LINE_CHANGELOG_PATH,
    VALID_ONE_LINE_LIST_CHANGELOG_PATH,
    VALID_PACK,
    VALID_PLAYBOOK_CONDITION,
    VALID_REPUTATION_PATH,
    VALID_SCRIPT_PATH,
    VALID_TEST_PLAYBOOK_PATH,
    VALID_WIDGET_PATH,
    WIDGET_TARGET,
    XSIAM_CORRELATION_TARGET,
    XSIAM_DASHBOARD_TARGET,
)
from demisto_sdk.tests.test_files.validate_integration_test_valid_types import (
    INCIDENT_FIELD,
)
from TestSuite.pack import Pack
<<<<<<< HEAD
from TestSuite.test_tools import ChangeCWD, flatten_call_args, str_in_call_args_list
=======
from TestSuite.test_tools import (
    ChangeCWD,
    count_str_in_call_args_list,
    str_in_call_args_list,
)
>>>>>>> 294851b4


class MyRepo:
    active_branch = "not-master"

    def remote(self):
        return "remote_path"


@pytest.fixture(autouse=False)
def set_git_test_env(mocker):
    mocker.patch.object(ValidateManager, "setup_git_params", return_value=True)
    mocker.patch.object(Content, "git", return_value=MyRepo())
    mocker.patch.object(ValidateManager, "setup_prev_ver", return_value="origin/master")
    mocker.patch.object(GitUtil, "_is_file_git_ignored", return_value=False)


class TestValidators:
    CREATED_DIRS: List[str] = list()

    @classmethod
    def setup_class(cls):
        for dir_to_create in DIR_LIST:
            if not os.path.exists(dir_to_create):
                cls.CREATED_DIRS.append(dir_to_create)
                os.makedirs(dir_to_create)
        copyfile(CONF_JSON_MOCK_PATH, CONF_PATH)

    @classmethod
    def teardown_class(cls):
        Path(CONF_PATH).unlink()
        for dir_to_delete in cls.CREATED_DIRS:
            if os.path.exists(dir_to_delete):
                os.rmdir(dir_to_delete)

    INPUTS_IS_VALID_VERSION = [
        (VALID_LAYOUT_PATH, LAYOUT_TARGET, True, LayoutValidator),
        (INVALID_LAYOUT_PATH, LAYOUT_TARGET, False, LayoutValidator),
        (
            VALID_LAYOUT_CONTAINER_PATH,
            LAYOUTS_CONTAINER_TARGET,
            True,
            LayoutsContainerValidator,
        ),
        (
            INVALID_LAYOUT_CONTAINER_PATH,
            LAYOUTS_CONTAINER_TARGET,
            False,
            LayoutsContainerValidator,
        ),
        (VALID_WIDGET_PATH, WIDGET_TARGET, True, WidgetValidator),
        (INVALID_WIDGET_PATH, WIDGET_TARGET, False, WidgetValidator),
        (VALID_DASHBOARD_PATH, DASHBOARD_TARGET, True, DashboardValidator),
        (INVALID_DASHBOARD_PATH, DASHBOARD_TARGET, False, DashboardValidator),
        (
            VALID_INCIDENT_FIELD_PATH,
            INCIDENT_FIELD_TARGET,
            True,
            IncidentFieldValidator,
        ),
        (
            INVALID_INCIDENT_FIELD_PATH,
            INCIDENT_FIELD_TARGET,
            False,
            IncidentFieldValidator,
        ),
        (INVALID_DASHBOARD_PATH, DASHBOARD_TARGET, False, DashboardValidator),
        (VALID_SCRIPT_PATH, SCRIPT_TARGET, True, ScriptValidator),
        (INVALID_SCRIPT_PATH, SCRIPT_TARGET, False, ScriptValidator),
        (VALID_TEST_PLAYBOOK_PATH, PLAYBOOK_TARGET, True, PlaybookValidator),
        (INVALID_PLAYBOOK_PATH, PLAYBOOK_TARGET, False, PlaybookValidator),
    ]

    XSIAM_IS_VALID_FROM_VERSION = [
        (
            INVALID_XSIAM_DASHBOARD_PATH,
            XSIAM_DASHBOARD_TARGET,
            False,
            XSIAMDashboardValidator,
        ),
        (
            INVALID_XSIAM_CORRELATION_PATH,
            XSIAM_CORRELATION_TARGET,
            False,
            CorrelationRuleValidator,
        ),
    ]

    def test_validation_of_beta_playbooks(self, mocker):
        """
        Given
        - A beta playbook with 'beta: true in it's root

        When
        - Running validation on it with PlaybookValidator

        Then
        -  Ensure it accepts the 'beta' key as valid
        """
        try:
            mocker.patch.object(
                OldReleaseNotesValidator, "get_master_diff", return_value="Comment."
            )
            copyfile(VALID_BETA_PLAYBOOK_PATH, PLAYBOOK_TARGET)
            structure = StructureValidator(
                VALID_BETA_PLAYBOOK_PATH, predefined_scheme="playbook"
            )
            validator = PlaybookValidator(structure)
            mocker.patch.object(validator, "is_script_id_valid", return_value=True)
            assert validator.is_valid_playbook(validate_rn=False)
        finally:
            Path(PLAYBOOK_TARGET).unlink()

    @pytest.mark.parametrize(
        "source, target, answer, validator", (INPUTS_IS_VALID_VERSION)
    )
    def test_is_valid_version(
        self, source: str, target: str, answer: Any, validator: ContentEntityValidator
    ) -> None:
        """
        Given
        - A file with either a valid or invalid version

        When
        - Running is_valid_version

        Then
        -  Ensure returns the expected results
        """
        try:
            copyfile(source, target)
            structure = StructureValidator(source)
            res_validator = validator(structure)
            assert res_validator.is_valid_version() is answer
        finally:
            Path(target).unlink()

    @pytest.mark.parametrize(
        "source, target, answer, validator",
        (XSIAM_IS_VALID_FROM_VERSION + INPUTS_IS_VALID_VERSION),
    )
    def test_is_valid_fromversion(
        self, source: str, target: str, answer: Any, validator: ContentEntityValidator
    ) -> None:
        """
        Given
        - A file with either a valid or invalid fromversion

        When
        - Running is_valid_fromversion

        Then
        -  Ensure returns the expected results
        """
        try:
            copyfile(source, target)
            structure = StructureValidator(source)
            res_validator = validator(structure)
            assert res_validator.is_valid_fromversion() is answer
        finally:
            Path(target).unlink()

    INPUTS_is_condition_branches_handled = [
        (INVALID_PLAYBOOK_CONDITION_1, False),
        (INVALID_PLAYBOOK_CONDITION_2, False),
        (VALID_PLAYBOOK_CONDITION, True),
    ]

    @pytest.mark.parametrize("source, answer", INPUTS_is_condition_branches_handled)
    def test_is_condition_branches_handled(self, source: str, answer: str) -> None:
        try:
            copyfile(source, PLAYBOOK_TARGET)
            structure = StructureValidator(source)
            validator = PlaybookValidator(structure)
            assert validator.is_condition_branches_handled() is answer
        finally:
            Path(PLAYBOOK_TARGET).unlink()

    INPUTS_is_condition_branches_handled = [
        (INVALID_PLAYBOOK_CONDITION_1, False),
        (INVALID_PLAYBOOK_CONDITION_2, True),
        (VALID_PLAYBOOK_CONDITION, True),
    ]

    @pytest.mark.parametrize("source, answer", INPUTS_is_condition_branches_handled)
    def test_are_default_conditions_valid(self, source: str, answer: str) -> None:
        try:
            copyfile(source, PLAYBOOK_TARGET)
            structure = StructureValidator(source)
            validator = PlaybookValidator(structure)
            assert validator.are_default_conditions_valid() is answer
        finally:
            Path(PLAYBOOK_TARGET).unlink()

    INPUTS_LOCKED_PATHS = [
        (VALID_REPUTATION_PATH, True, ReputationValidator),
        (INVALID_REPUTATION_PATH, False, ReputationValidator),
    ]

    @pytest.mark.parametrize("source, answer, validator", INPUTS_LOCKED_PATHS)
    def test_is_valid_version_locked_paths(self, source, answer, validator):
        """Tests locked path (as reputations.json) so we won't override the file"""
        structure = StructureValidator(source)
        validator = validator(structure)
        assert validator.is_valid_version() is answer

    @pytest.mark.parametrize(
        "source, target, answer, validator",
        (INPUTS_IS_VALID_VERSION + XSIAM_IS_VALID_FROM_VERSION),
    )
    def test_is_file_valid(
        self,
        source: str,
        target: str,
        answer: str,
        validator: Any,
        mocker: ContentEntityValidator,
    ) -> None:
        try:
            copyfile(source, target)
            structure = StructureValidator(source)
            res_validator = validator(structure)
            mocker.patch.object(
                ScriptValidator, "is_valid_script_file_path", return_value=True
            )
            mocker.patch.object(
                ScriptValidator, "is_there_separators_in_names", return_value=True
            )
            mocker.patch.object(
                ScriptValidator, "is_docker_image_valid", return_value=True
            )
            assert res_validator.is_valid_file(validate_rn=False) is answer
        finally:
            Path(target).unlink()

    INPUTS_RELEASE_NOTES_EXISTS_VALIDATION = [
        (
            VALID_SCRIPT_PATH,
            SCRIPT_TARGET,
            VALID_ONE_LINE_CHANGELOG_PATH,
            SCRIPT_RELEASE_NOTES_TARGET,
            OldReleaseNotesValidator,
            True,
        ),
        (
            VALID_SCRIPT_PATH,
            SCRIPT_TARGET,
            VALID_ONE_LINE_CHANGELOG_PATH,
            INTEGRATION_RELEASE_NOTES_TARGET,
            OldReleaseNotesValidator,
            False,
        ),
        (
            VALID_INTEGRATION_TEST_PATH,
            INTEGRATION_TARGET,
            VALID_ONE_LINE_CHANGELOG_PATH,
            INTEGRATION_RELEASE_NOTES_TARGET,
            OldReleaseNotesValidator,
            True,
        ),
        (
            VALID_INTEGRATION_TEST_PATH,
            INTEGRATION_TARGET,
            VALID_ONE_LINE_CHANGELOG_PATH,
            SCRIPT_RELEASE_NOTES_TARGET,
            OldReleaseNotesValidator,
            False,
        ),
    ]

    @pytest.mark.parametrize(
        "source_dummy, target_dummy, source_release_notes, target_release_notes, "
        "validator, answer",
        INPUTS_RELEASE_NOTES_EXISTS_VALIDATION,
    )
    def test_is_release_notes_exists(
        self,
        source_dummy: str,
        target_dummy: str,
        source_release_notes: str,
        target_release_notes: str,
        validator: ContentEntityValidator,
        answer: Any,
        mocker: Any,
    ) -> None:
        try:
            copyfile(source_dummy, target_dummy)
            copyfile(source_release_notes, target_release_notes)
            mocker.patch.object(BaseValidator, "check_file_flags", return_value="")
            mocker.patch.object(
                OldReleaseNotesValidator,
                "get_master_diff",
                side_effect=self.mock_get_master_diff,
            )
            res_validator = OldReleaseNotesValidator(target_dummy)
            assert res_validator.validate_file_release_notes_exists() is answer
        finally:
            Path(target_dummy).unlink()
            Path(target_release_notes).unlink()

    @staticmethod
    def create_release_notes_structure_test_package():
        changelog_needed = [
            (VALID_SCRIPT_PATH, "Script"),
            (VALID_INTEGRATION_TEST_PATH, "Integration"),
        ]

        changelog_files_answer = [
            (VALID_ONE_LINE_CHANGELOG_PATH, True),
            (VALID_ONE_LINE_LIST_CHANGELOG_PATH, True),
            (VALID_MULTI_LINE_CHANGELOG_PATH, True),
            (VALID_MULTI_LINE_LIST_CHANGELOG_PATH, True),
            (INVALID_ONE_LINE_1_CHANGELOG_PATH, False),
            (INVALID_ONE_LINE_2_CHANGELOG_PATH, False),
            (INVALID_ONE_LINE_LIST_1_CHANGELOG_PATH, False),
            (INVALID_ONE_LINE_LIST_2_CHANGELOG_PATH, False),
            (INVALID_MULTI_LINE_1_CHANGELOG_PATH, False),
            (INVALID_MULTI_LINE_2_CHANGELOG_PATH, False),
        ]

        test_package = list()

        for (dummy_file, file_type) in changelog_needed:
            for (release_notes_file, answer) in changelog_files_answer:
                if file_type == "Script":
                    test_package.append(
                        (
                            dummy_file,
                            SCRIPT_TARGET,
                            release_notes_file,
                            SCRIPT_RELEASE_NOTES_TARGET,
                            OldReleaseNotesValidator,
                            answer,
                        )
                    )
                elif file_type == "Integration":
                    test_package.append(
                        (
                            dummy_file,
                            INTEGRATION_TARGET,
                            release_notes_file,
                            INTEGRATION_RELEASE_NOTES_TARGET,
                            OldReleaseNotesValidator,
                            answer,
                        )
                    )

        return test_package

    test_package = create_release_notes_structure_test_package.__func__()

    @pytest.mark.parametrize(
        "source_dummy, target_dummy, source_release_notes, target_release_notes, "
        "validator, answer",
        test_package,
    )
    def test_valid_release_notes_structure(
        self,
        source_dummy: str,
        target_dummy: str,
        source_release_notes: str,
        target_release_notes: str,
        validator: ContentEntityValidator,
        answer: Any,
        mocker: Any,
    ) -> None:
        try:
            copyfile(source_dummy, target_dummy)
            copyfile(source_release_notes, target_release_notes)
            mocker.patch.object(BaseValidator, "check_file_flags", return_value="")
            mocker.patch.object(
                OldReleaseNotesValidator,
                "get_master_diff",
                side_effect=self.mock_get_master_diff,
            )
            res_validator = OldReleaseNotesValidator(target_dummy)
            assert res_validator.is_valid_release_notes_structure() is answer
        finally:
            Path(target_dummy).unlink()
            Path(target_release_notes).unlink()

    @staticmethod
    def mock_get_master_diff():
        return "Comment."

    INPUTS_IS_ID_EQUALS_NAME = [
        (VALID_SCRIPT_PATH, SCRIPT_TARGET, True, ScriptValidator),
        (INVALID_SCRIPT_PATH, SCRIPT_TARGET, False, ScriptValidator),
        (VALID_TEST_PLAYBOOK_PATH, PLAYBOOK_TARGET, True, PlaybookValidator),
        (INVALID_PLAYBOOK_ID_PATH, PLAYBOOK_TARGET, False, PlaybookValidator),
        (VALID_INTEGRATION_ID_PATH, INTEGRATION_TARGET, True, IntegrationValidator),
        (INVALID_INTEGRATION_ID_PATH, INTEGRATION_TARGET, False, IntegrationValidator),
    ]

    @pytest.mark.parametrize(
        "source, target, answer, validator", INPUTS_IS_ID_EQUALS_NAME
    )
    def test_is_id_equals_name(
        self,
        source: str,
        target: str,
        answer: Any,
        validator: Union[ScriptValidator, PlaybookValidator, IntegrationValidator],
    ) -> None:
        try:
            copyfile(str(source), target)
            structure = StructureValidator(str(source))
            res_validator = validator(structure)
            assert res_validator.is_id_equals_name() is answer
        finally:
            Path(target).unlink()

    INPUTS_IS_CONNECTED_TO_ROOT = [
        (INVALID_PLAYBOOK_PATH_FROM_ROOT, False),
        (VALID_TEST_PLAYBOOK_PATH, True),
    ]

    @pytest.mark.parametrize("source, answer", INPUTS_IS_CONNECTED_TO_ROOT)
    def test_is_root_connected_to_all_tasks(self, source: str, answer: bool) -> None:
        try:
            copyfile(source, PLAYBOOK_TARGET)
            structure = StructureValidator(source)
            validator = PlaybookValidator(structure)
            assert validator.is_root_connected_to_all_tasks() is answer
        finally:
            Path(PLAYBOOK_TARGET).unlink()

    INPUTS_STRUCTURE_VALIDATION = [
        (VALID_INTEGRATION_TEST_PATH, INTEGRATION_TARGET, "integration"),
        (VALID_SCRIPT_PATH, SCRIPT_TARGET, "script"),
        (VALID_DASHBOARD_PATH, DASHBOARD_TARGET, "dashboard"),
        (VALID_INCIDENT_FIELD_PATH, INCIDENT_FIELD_TARGET, "incidentfield"),
        (VALID_TEST_PLAYBOOK_PATH, PLAYBOOK_TARGET, "playbook"),
        (VALID_REPUTATION_PATH, INDICATOR_TYPE_TARGET, "reputation"),
        (VALID_INCIDENT_TYPE_PATH, INCIDENT_TYPE_TARGET, "incidenttype"),
        (VALID_INTEGRATION_TEST_PATH, INTEGRATION_RELEASE_NOTES_TARGET, "integration"),
    ]

    @pytest.mark.parametrize("source, target, file_type", INPUTS_STRUCTURE_VALIDATION)
    def test_is_file_structure(self, source: str, target: str, file_type: str) -> None:
        try:
            copyfile(source, target)
            assert StructureValidator(
                file_path=source, predefined_scheme=file_type
            ).is_valid_file()
        finally:
            Path(target).unlink()

    FILES_PATHS_FOR_ALL_VALIDATIONS = [
        VALID_INTEGRATION_ID_PATH,
        VALID_TEST_PLAYBOOK_PATH,
        VALID_SCRIPT_PATH,
        VALID_DASHBOARD_PATH,
        VALID_INCIDENT_FIELD_PATH,
        VALID_REPUTATION_PATH,
        VALID_INCIDENT_TYPE_PATH,
        VALID_BETA_INTEGRATION,
        VALID_INDICATOR_FIELD_PATH,
        VALID_LAYOUT_PATH,
        VALID_MD,
    ]

    @pytest.mark.parametrize("file_path", FILES_PATHS_FOR_ALL_VALIDATIONS)
    def test_run_all_validations_on_file(self, mocker, file_path):
        """
        Given
        - A file in packs or beta integration

        When
        - running run_all_validations_on_file on that file

        Then
        -  The file will be validated
        """
        mocker.patch.object(ImageValidator, "is_valid", return_value=True)
        mocker.patch.object(PlaybookValidator, "is_script_id_valid", return_value=True)
        mocker.patch.object(
            ScriptValidator, "is_valid_script_file_path", return_value=True
        )
        mocker.patch.object(
            ScriptValidator, "is_there_separators_in_names", return_value=True
        )
        mocker.patch.object(ScriptValidator, "is_docker_image_valid", return_value=True)
        mocker.patch.object(
            IntegrationValidator, "is_valid_integration_file_path", return_value=True
        )
        mocker.patch.object(
            IntegrationValidator, "is_valid_py_file_names", return_value=True
        )
        mocker.patch.object(
            IntegrationValidator, "is_there_separators_in_names", return_value=True
        )
        mocker.patch.object(
            IntegrationValidator, "is_docker_image_valid", return_value=True
        )
        mocker.patch.object(
            IntegrationValidator,
            "has_no_fromlicense_key_in_contributions_integration",
            return_value=True,
        )
        mocker.patch.object(
            IntegrationValidator, "is_valid_category", return_value=True
        )
        mocker.patch.object(
            DescriptionValidator, "is_valid_description_name", return_value=True
        )
        mocker.patch.object(
            IntegrationValidator, "is_api_token_in_credential_type", return_value=True
        )
        mocker.patch.object(ReadMeValidator, "verify_image_exist", return_value=True)
        mocker.patch.object(
            ReadMeValidator, "verify_readme_image_paths", return_value=True
        )
        validate_manager = ValidateManager(file_path=file_path, skip_conf_json=True)
        assert validate_manager.run_validation_on_specific_files()

    INVALID_FILES_PATHS_FOR_ALL_VALIDATIONS = [
        INVALID_DASHBOARD_PATH,
        INVALID_INCIDENT_FIELD_PATH,
        INVALID_INTEGRATION_ID_PATH,
        INVALID_INTEGRATION_NO_TESTS,
        INVALID_INTEGRATION_NON_CONFIGURED_TESTS,
        INVALID_LAYOUT_CONTAINER_PATH,
        INVALID_LAYOUT_PATH,
        INVALID_PLAYBOOK_CONDITION_1,
        INVALID_PLAYBOOK_CONDITION_2,
        INVALID_PLAYBOOK_ID_PATH,
        INVALID_PLAYBOOK_PATH,
        INVALID_PLAYBOOK_PATH_FROM_ROOT,
        INVALID_REPUTATION_PATH,
        INVALID_SCRIPT_PATH,
        INVALID_WIDGET_PATH,
        INVALID_BETA_INTEGRATION,
    ]

    @pytest.mark.parametrize("file_path", INVALID_FILES_PATHS_FOR_ALL_VALIDATIONS)
    def test_run_all_validations_on_file_failed(
        self, set_git_test_env, mocker, file_path
    ):
        """
        Given
        - An invalid file inside a pack

        When
        - running run_all_validations_on_file on that file

        Then
        -  The file will be validated and failed
        """
        mocker.patch.object(ImageValidator, "is_valid", return_value=True)
        mocker.patch.object(
            IntegrationValidator,
            "has_no_fromlicense_key_in_contributions_integration",
            return_value=True,
        )

        mocker.patch.object(
            IntegrationValidator, "is_api_token_in_credential_type", return_value=True
        )
        mocker.patch.object(
            IntegrationValidator, "is_valid_category", return_value=True
        )
        validate_manager = ValidateManager(file_path=file_path, skip_conf_json=True)
        assert not validate_manager.run_validation_on_specific_files()

    def test_run_all_validations_on_file_with_modified_id(
        self, set_git_test_env, mocker, integration
    ):
        """
        Given
        - Integration with a modified ID.

        When
        - running 'run_all_validations_on_file' on that file.

        Then
        -  The file will fail validation because its id changed.
        """
        validator = StructureValidator(
            file_path=integration.yml.path, predefined_scheme="integration"
        )
        old = validator.load_data_from_file()
        old["commonfields"]["id"] = "old_id"

        mocker.patch.object(ImageValidator, "is_valid", return_value=True)
        mocker.patch(
            "demisto_sdk.commands.common.hook_validations.structure.is_file_path_in_pack",
            return_value=True,
        )
        mocker.patch(
            "demisto_sdk.commands.common.hook_validations.structure.get_remote_file",
            return_value=old,
        )
        mocker.patch.object(
            IntegrationValidator,
            "has_no_fromlicense_key_in_contributions_integration",
            return_value=True,
        )
        mocker.patch.object(
            IntegrationValidator, "is_api_token_in_credential_type", return_value=True
        )
        mocker.patch.object(
            IntegrationValidator, "is_valid_category", return_value=True
        )
        with ChangeCWD(integration.repo_path):
            validate_manager = ValidateManager(skip_conf_json=True)
            assert not validate_manager.run_validations_on_file(
                file_path=integration.yml.path,
                pack_error_ignore_list=[],
                is_modified=True,
            )

    def test_files_validator_validate_pack_unique_files(self, mocker):
        from demisto_sdk.commands.common.content.objects.pack_objects.pack import Pack

        mocker.patch.object(
            tools, "get_dict_from_file", return_value=({"approved_list": {}}, "json")
        )
        mocker.patch.object(Pack, "should_be_deprecated", return_value=False)
        mocker.patch(
            "demisto_sdk.commands.common.hook_validations.integration.tools.get_current_categories",
            return_value=["Analytics & SIEM"],
        )
        # mocking should_be_deprecated must be done because the get_dict_from_file is being mocked.
        # should_be_deprecated relies on finding the correct file content from get_dict_from_file function.
        validate_manager = ValidateManager(skip_conf_json=True)
        result = validate_manager.validate_pack_unique_files(
            VALID_PACK, pack_error_ignore_list={}
        )
        assert result

    def test_files_validator_missing_meta_file(self, repo, mocker, monkeypatch):
        """
        Given
            A path of a pack folder
        When
            Running  validate_pack_unique_files
        Then
            Ensure required_pack_file_does_not_exist fails if and only if PACKS_PACK_META_FILE_NAME doesn't exist
        """
        logger_error = mocker.patch.object(logging.getLogger("demisto-sdk"), "error")
        monkeypatch.setenv("COLUMNS", "1000")
        pack = repo.create_pack("pack")
        validate_manager = ValidateManager(skip_conf_json=True)
        err_msg, err_code = Errors.required_pack_file_does_not_exist(
            PACKS_PACK_META_FILE_NAME
        )

        validate_manager.validate_pack_unique_files(
            pack.path, pack_error_ignore_list={}
        )
        assert not str_in_call_args_list(logger_error.call_args_list, err_msg)
        assert not str_in_call_args_list(logger_error.call_args_list, err_code)

        Path(pack.pack_metadata.path).unlink()
        validate_manager.validate_pack_unique_files(
            pack.path, pack_error_ignore_list={}
        )
        assert all(
            [
                str_in_call_args_list(logger_error.call_args_list, err_msg),
                str_in_call_args_list(logger_error.call_args_list, err_code),
            ]
        )

    def test_validate_pack_dependencies(self, mocker):
        """
        Given:
            - A file path with valid pack dependencies
        When:
            - checking validity of pack dependencies for added or modified files
        Then:
            - return a True validation response
        """
        from demisto_sdk.commands.common.content.objects.pack_objects.pack import Pack

        id_set_path = os.path.normpath(
            os.path.join(
                __file__,
                git_path(),
                "demisto_sdk",
                "tests",
                "test_files",
                "id_set",
                "id_set.json",
            )
        )
        mocker.patch(
            "demisto_sdk.commands.common.hook_validations.integration.tools.get_current_categories",
            return_value=["Analytics & SIEM"],
        )
        mocker.patch.object(
            tools, "get_dict_from_file", return_value=({"approved_list": {}}, "json")
        )
        mocker.patch.object(Pack, "should_be_deprecated", return_value=False)
        # mocking should_be_deprecated must be done because the get_dict_from_file is being mocked.
        # should_be_deprecated relies on finding the correct file type from get_dict_from_file function.

        validate_manager = ValidateManager(skip_conf_json=True, id_set_path=id_set_path)
        result = validate_manager.validate_pack_unique_files(
            VALID_PACK, pack_error_ignore_list={}
        )
        assert result

    def test_validate_pack_dependencies__invalid(self, mocker):
        """
        Given:
            - A file path with invalid pack dependencies
        When:
            - checking validity of pack dependencies for added or modified files
        Then:
            - return a False validation response
        """
        id_set_path = os.path.normpath(
            os.path.join(
                __file__,
                git_path(),
                "demisto_sdk",
                "tests",
                "test_files",
                "id_set",
                "id_set.json",
            )
        )
        validate_manager = ValidateManager(skip_conf_json=True, id_set_path=id_set_path)
        mocker.patch.object(
            PackUniqueFilesValidator,
            "validate_pack_readme_and_pack_description",
            return_value=True,
        )
        mocker.patch.object(
            PackUniqueFilesValidator, "validate_pack_readme_images", return_value=True
        )
        mocker.patch.object(
            PackUniqueFilesValidator, "_read_metadata_content", return_value=dict()
        )
        result = validate_manager.validate_pack_unique_files(
            "QRadar", pack_error_ignore_list={}
        )
        assert not result

    @staticmethod
    def mock_unifier():
        def get_script_or_integration_package_data_mock(*args, **kwargs):
            return VALID_SCRIPT_PATH, ""

        with patch.object(IntegrationScriptUnifier, "__init__", lambda a, b: None):
            IntegrationScriptUnifier.get_script_or_integration_package_data = (
                get_script_or_integration_package_data_mock
            )
            return IntegrationScriptUnifier("")

    def test_script_valid_rn(self, mocker):
        """
        Given:
            - A valid script path
        When:
            - checking validity of added files
        Then:
            - return a True validation response
        """
        mocker.patch.object(ScriptValidator, "is_valid_name", return_value=True)
        mocker.patch.object(
            ScriptValidator, "is_valid_script_file_path", return_value=True
        )
        mocker.patch.object(
            ScriptValidator, "is_there_separators_in_names", return_value=True
        )
        mocker.patch.object(ScriptValidator, "is_docker_image_valid", return_value=True)
        self.mock_unifier()
        validate_manager = ValidateManager(skip_conf_json=True)
        is_valid = validate_manager.validate_added_files([VALID_SCRIPT_PATH], None)
        assert is_valid

    def test_pack_validation(self):
        validate_manager = ValidateManager(file_path=VALID_PACK, skip_conf_json=True)
        is_valid = validate_manager.run_validation_on_package(VALID_PACK, None)
        assert is_valid

    VALID_ADDED_RELEASE_NOTES = {
        "Packs/HelloWorld/ReleaseNotes/1_2_0.md",
        "Packs/ThreatIntelligenceManagement/ReleaseNotes/1_1_0.md"
        "Packs/Tanium/ReleaseNotes/1_1_0.md",
    }
    INVALID_ADDED_RELEASE_NOTES = {
        "Packs/HelloWorld/ReleaseNotes/1_2_0.md",
        "Packs/HelloWorld/ReleaseNotes/1_3_0.md",
        "Packs/ThreatIntelligenceManagement/ReleaseNotes/1_1_0.md"
        "Packs/Tanium/ReleaseNotes/1_1_0.md",
    }
    VERIFY_NO_DUP_RN_INPUT = [
        (VALID_ADDED_RELEASE_NOTES, True),
        (INVALID_ADDED_RELEASE_NOTES, False),
    ]

    @pytest.mark.parametrize("added_files, expected", VERIFY_NO_DUP_RN_INPUT)
    def test_verify_no_dup_rn(self, added_files: set, expected: bool):
        """
        Given:
            - A list of added files
        When:
            - verifying there are no other new release notes.
        Then:
            - return a validation response
        Case 1: Release notes in different packs.
        Case 2: Release notes where one is in the same pack
        """
        validate_manager = ValidateManager(skip_conf_json=True)
        result = validate_manager.validate_no_duplicated_release_notes(added_files)
        assert result is expected

    @pytest.mark.parametrize(
        "file_path, file_type, expected", [(TEST_PLAYBOOK, "testplaybook", False)]
    )
    def test_are_tests_configured_testplaybook(
        self, file_path: str, file_type: str, expected: bool
    ):
        """
        Given
        - A content item

        When
        - Checking if the item has tests configured

        Then
        -  validator return the correct answer accordingly
        """
        structure_validator = StructureValidator(file_path, predefined_scheme=file_type)
        validator = IntegrationValidator(structure_validator)
        assert validator.are_tests_configured() == expected

    ARE_TEST_CONFIGURED_TEST_INPUT = [
        pytest.param(
            {"tests": ["PagerDuty Test"]}, "PagerDuty v2", True, id="well configured"
        ),
        pytest.param(
            {}, "PagerDuty v3", False, id="tests section missing from yml and conf.json"
        ),
        pytest.param(
            {},
            "PagerDuty v2",
            True,
            id="tests section missing from yml but in conf.json",
        ),
        pytest.param(
            {"tests": ["Non configured test"]},
            "PagerDuty v4",
            False,
            id="integration id is not in conf.json",
        ),
        pytest.param(
            {"tests": ["PagerDuty Test", "Non configured test"]},
            "PagerDuty v2",
            False,
            id="only some of the tests are in conf.json",
        ),
        pytest.param(
            {"tests": ["Non configured test"]},
            "PagerDuty v2",
            False,
            id="yml tests mismatch conf.json tests",
        ),
    ]

    @pytest.mark.parametrize(
        "configured_tests, integration_id, expected", ARE_TEST_CONFIGURED_TEST_INPUT
    )
    def test_are_tests_configured_integration(
        self, repo, integration_id, configured_tests: str, expected: bool
    ):
        """
        Given
        - A content item

        When
        - Checking if the item has tests configured

        Then
        -  validator return the correct answer accordingly
        """

        with ChangeCWD(repo.path):
            pack = repo.create_pack("Pack")
            yml_dict = {"commonfields": {"id": integration_id}}
            yml_dict.update(configured_tests)
            integration = pack.create_integration(name=integration_id, yml=yml_dict)
            repo.conf.write_json(
                tests=[{"integrations": "PagerDuty v2", "playbookID": "PagerDuty Test"}]
            )
            integration_yml_path = os.path.join(
                integration.path, integration.name + ".yml"
            )
            structure_validator = StructureValidator(
                integration_yml_path, predefined_scheme="integration"
            )
            validator = IntegrationValidator(structure_validator)
            assert validator.are_tests_configured() == expected

    def test_unified_files_ignored(self):
        """
        Given
        - A unified yml file
        When
        - Validating it
        Then
        -  validator should ignore those files
        """
        validate_manager = ValidateManager()
        assert validate_manager.run_validations_on_file(
            INVALID_IGNORED_UNIFIED_INTEGRATION, None
        )

    def test_non_integration_png_files_ignored(self, set_git_test_env):
        """
        Given
        - A png file
        When
        - Validating it
        Then
        -  validator should ignore those files and return False
        """
        validate_manager = ValidateManager()
        assert validate_manager.run_validations_on_file(IGNORED_PNG, None) is False

    def test_get_error_ignore_list(self, mocker):
        """
        Given:
            - A file path to pack ignore
        When:
            - running get_error_ignore_list from validate manager
        Then:
            - verify that the created ignored_errors list is being created with all of the
            error codes that is in the .pack-ignore, also the error codes which cannot be ignored.
        """
        files_path = os.path.normpath(
            os.path.join(__file__, f"{git_path()}/demisto_sdk/tests", "test_files")
        )
        test_file = os.path.join(files_path, "fake_pack/.pack-ignore")

        mocker.patch.object(
            demisto_sdk.commands.validate.validate_manager.tools,
            "get_pack_ignore_file_path",
            return_value=test_file,
        )

        validate_manager = ValidateManager()
        ignore_errors_list = validate_manager.get_error_ignore_list("fake")
        assert ignore_errors_list["file_name"] == [
            "BA101",
            "SC101",
            "BA106",
        ]
        assert "SC100" not in ignore_errors_list["file_name"]

    def test_create_ignored_errors_list(self):
        """
        Given:
            - A list of errors we want to exclude from the all errors list.
        When:
            - Running create_ignored_errors_list from validate manager.
        Then:
            - verify that the error list that comes out has a correct sublist.
        """
        validate_manager = ValidateManager()
        errors_to_exclude = [
            "IN",
            "SC",
            "CJ",
            "DA",
            "DB",
            "DO",
            "ID",
            "DS",
            "IM",
            "IF",
            "IT",
            "RN",
            "RM",
            "PA",
            "PB",
            "WD",
            "RP",
            "BA100",
            "BC100",
            "ST",
            "CL",
            "MP",
            "LO",
            "XC",
            "GF",
            "PP",
            "JB",
            "LI100",
            "LI101",
        ]
        error_list = validate_manager.create_ignored_errors_list(errors_to_exclude)
        assert {
            "BA101",
            "BA102",
            "BA103",
            "BA104",
            "BA105",
            "BA106",
            "BA107",
            "BA108",
            "BA109",
            "BA110",
            "BA111",
            "BA112",
            "BA113",
            "BA114",
            "BA115",
            "BC101",
            "BC102",
            "BC103",
            "BC104",
        }.issubset(error_list)

    def test_added_files_type_using_function(self, set_git_test_env, repo, mocker):
        """
        Given:
            - A list of errors that should be checked
        When:
            - Running create_ignored_errors_list from validate manager
        Then:
            - verify that the ignored error list that comes out is correct
        """

        mocker.patch.object(BaseValidator, "check_file_flags", return_value="")
        saved_stdout = sys.stdout
        pack = repo.create_pack("pack")
        pack.create_test_script()
        with ChangeCWD(pack.repo_path):
            os.system(
                "mv Packs/pack/Scripts/sample_script/sample_script.yml Packs/pack/TestPlaybooks/"
            )
            x = ValidateManager()
            try:
                out = StringIO()
                sys.stdout = out

                x.validate_added_files(
                    {"Packs/pack/TestPlaybooks/sample_script.yml"}, None
                )
                assert "Missing id in root" not in out.getvalue()
            except Exception:
                assert False
            finally:
                sys.stdout = saved_stdout

    def test_is_old_file_format_non_unified(self):
        """
        Given:
            - A file path which contains a non unified python script
        When:
            - running is_old_file_format on the file
        Then:
            - return a False
        """
        files_path = os.path.normpath(
            os.path.join(
                __file__, f"{git_path()}/demisto_sdk/tests", "test_files", "Packs"
            )
        )
        test_file = os.path.join(
            files_path,
            "CortexXDR",
            "Integrations/PaloAltoNetworks_XDR/PaloAltoNetworks_XDR.yml",
        )
        validate_manager = ValidateManager()
        res = validate_manager.is_old_file_format(test_file, FileType.INTEGRATION)
        assert res is False

    def test_is_old_file_format_unified(self):
        """
        Given:
            - A file path which contains a python script in a legacy yml schema
        When:
            - running is_old_file_format on the file
        Then:
            - return a True
        """
        files_path = os.path.normpath(
            os.path.join(__file__, f"{git_path()}/demisto_sdk/tests", "test_files")
        )
        test_file = os.path.join(
            files_path,
            "UnifiedIntegrations/Integrations/integration-Symantec_Messaging_Gateway.yml",
        )
        validate_manager = ValidateManager()
        res = validate_manager.is_old_file_format(test_file, FileType.INTEGRATION)
        assert res is True

    def test_validate_no_missing_release_notes__no_missing_rn(self, repo):
        """
        Given:
            - packs with modified files, modified old format files and release notes for all of them
        When:
            - running validate_no_missing_release_notes on the files
        Then:
            - return a True as no release notes are missing
        """
        pack1 = repo.create_pack("PackName1")
        incident_field1 = pack1.create_incident_field(
            "incident-field", content=INCIDENT_FIELD
        )
        pack2 = repo.create_pack("PackName2")
        incident_field2 = pack2.create_incident_field(
            "incident-field", content=INCIDENT_FIELD
        )
        validate_manager = ValidateManager()
        pack3 = repo.create_pack("PackName3")
        incident_field3 = pack3.create_incident_field(
            "incident-field", content=INCIDENT_FIELD
        )

        modified_files = {
            incident_field1.get_path_from_pack(),
            incident_field2.get_path_from_pack(),
        }
        old_format_files = {incident_field3.get_path_from_pack()}
        added_files = {
            "Packs/PackName1/ReleaseNotes/1_0_0.md",
            "Packs/PackName2/ReleaseNotes/1_1_1.md",
            "Packs/PackName3/ReleaseNotes/1_1_1.md",
        }

        with ChangeCWD(repo.path):
            assert (
                validate_manager.validate_no_missing_release_notes(
                    modified_files=modified_files,
                    old_format_files=old_format_files,
                    added_files=added_files,
                    graph_validator=None,
                )
                is True
            )

    def test_validate_no_missing_release_notes__missing_rn_in_modified_files(
        self, repo, mocker
    ):
        """
        Given:
            - 2 packs with modified files and release notes for only one and no old format files
        When:
            - running validate_no_missing_release_notes on the files
        Then:
            - return a False as there are release notes missing
        """
        mocker.patch.object(
            BaseValidator, "update_checked_flags_by_support_level", return_value=""
        )
        pack1 = repo.create_pack("PackName1")
        incident_field1 = pack1.create_incident_field(
            "incident-field", content=INCIDENT_FIELD
        )
        pack2 = repo.create_pack("PackName2")
        incident_field2 = pack2.create_incident_field(
            "incident-field", content=INCIDENT_FIELD
        )
        validate_manager = ValidateManager()
        modified_files = {
            incident_field1.get_path_from_pack(),
            incident_field2.get_path_from_pack(),
        }
        # Mock the graph and the get_api_module_dependencies_from_graph function
        integration_mock = mock_integration("ApiDependent")
        mocker.patch(
            "demisto_sdk.commands.validate.validate_manager.get_api_module_dependencies_from_graph",
            return_value=[integration_mock],
        )
        added_files = {"Packs/PackName1/ReleaseNotes/1_0_0.md"}
        with ChangeCWD(repo.path):
            assert (
                validate_manager.validate_no_missing_release_notes(
                    modified_files=modified_files,
                    old_format_files=set(),
                    added_files=added_files,
                    graph_validator=mocker.MagicMock(),
                )
                is False
            )

    def test_validate_no_missing_release_notes__missing_rn_dependent_on_api_module(
        self, repo, mocker, tmpdir
    ):
        """
        Given:
            - APIModule pack has a change relevant for another pack
            - APIModule modified files and release notes present
            - dependent pack has NO CHANGES
            - dependent pack release notes are missing
        When:
            - running validate_no_missing_release_notes on the file
        Then:
            - return a False as there are release notes missing
        """
        pack1 = repo.create_pack("ApiModules")
        api_script1 = pack1.create_script("APIScript")
        api_script1.create_default_script(name="APIScript")
        integration_mock = mock_integration("ApiDependent", "Packs/ApiDependent/")
        validate_manager = ValidateManager()
        mocker.patch(
            "demisto_sdk.commands.validate.validate_manager.get_api_module_dependencies_from_graph",
            return_value=[integration_mock],
        )
        mocker.patch.object(
            BaseValidator, "update_checked_flags_by_support_level", return_value=""
        )

        validate_manager = ValidateManager()
        modified_files = {api_script1.yml.rel_path}
        added_files = {"Packs/ApiModules/ReleaseNotes/1_0_0.md"}
        with ChangeCWD(repo.path):
            assert (
                validate_manager.validate_no_missing_release_notes(
                    modified_files=modified_files,
                    old_format_files=set(),
                    added_files=added_files,
                    graph_validator=mocker.MagicMock(),
                )
                is False
            )

    def test_validate_no_missing_release_notes__happy_rn_dependent_on_api_module(
        self, repo, mocker, tmpdir
    ):
        """
        Given:
            - APIModule pack has a change relevant for another pack
            - APIModule modified files and release notes present
            - dependent pack has NO CHANGES
            - dependent pack has release notes
        When:
            - running validate_no_missing_release_notes on the file
        Then:
            - return a True as there are no release notes missing
        """
        mocker.patch.object(
            BaseValidator, "update_checked_flags_by_support_level", return_value=""
        )
        pack1 = repo.create_pack("ApiModules")
        api_script1 = pack1.create_script("APIScript")
        validate_manager = ValidateManager()
        modified_files = {api_script1.yml.rel_path}
        added_files = {
            "Packs/ApiModules/ReleaseNotes/1_0_0.md",
            "Packs/ApiDependent/ReleaseNotes/1_0_0.md",
        }
        with ChangeCWD(repo.path):
            assert (
                validate_manager.validate_no_missing_release_notes(
                    modified_files=modified_files,
                    old_format_files=set(),
                    added_files=added_files,
                    graph_validator=mocker.MagicMock(),
                )
                is True
            )

    def test_validate_no_missing_release_notes__missing_rn_in_old_format_files(
        self, repo, mocker
    ):
        """
        Given:
            - 2 packs one modified files the other an old format file and release notes for only one
        When:
            - running validate_no_missing_release_notes on the files
        Then:
            - return a False as there are release notes missing
        """
        mocker.patch.object(
            BaseValidator, "update_checked_flags_by_support_level", return_value=""
        )
        pack1 = repo.create_pack("PackName1")
        incident_field1 = pack1.create_incident_field(
            "incident-field", content=INCIDENT_FIELD
        )
        pack2 = repo.create_pack("PackName2")
        incident_field2 = pack2.create_incident_field(
            "incident-field", content=INCIDENT_FIELD
        )
        validate_manager = ValidateManager()
        modified_files = {incident_field1.get_path_from_pack()}
        added_files = {"Packs/PackName1/ReleaseNotes/1_0_0.md"}
        old_format_files = {incident_field2.get_path_from_pack()}
        with ChangeCWD(repo.path):
            assert (
                validate_manager.validate_no_missing_release_notes(
                    modified_files=modified_files,
                    old_format_files=old_format_files,
                    added_files=added_files,
                    graph_validator=mocker.MagicMock(),
                )
                is False
            )

    def test_validate_no_missing_release_notes__missing_rn_for_added_file_in_existing_pack(
        self, repo, mocker
    ):
        """
        Given:
            - an existing pack with an added file which does not have release notes
        When:
            - running validate_no_missing_release_notes on the files
        Then:
            - return a False as there are release notes missing
        """
        mocker.patch.object(
            BaseValidator, "update_checked_flags_by_support_level", return_value=""
        )
        pack1 = repo.create_pack("PackName1")
        incident_field1 = pack1.create_incident_field(
            "incident-field", content=INCIDENT_FIELD
        )
        validate_manager = ValidateManager()
        added_files = {incident_field1.get_path_from_pack()}
        with ChangeCWD(repo.path):
            assert (
                validate_manager.validate_no_missing_release_notes(
                    modified_files=set(),
                    old_format_files=set(),
                    added_files=added_files,
                    graph_validator=mocker.MagicMock(),
                )
                is False
            )

    def test_validate_no_missing_release_notes__no_missing_rn_new_pack(
        self, repo, mocker
    ):
        """
        Given:
            - an added file in a new pack
        When:
            - running validate_no_missing_release_notes on the files
        Then:
            - return a True as there are no release notes missing
        """
        mocker.patch.object(
            BaseValidator, "update_checked_flags_by_support_level", return_value=""
        )
        pack1 = repo.create_pack("PackName1")
        incident_field1 = pack1.create_incident_field(
            "incident-field", content=INCIDENT_FIELD
        )
        validate_manager = ValidateManager()
        validate_manager.new_packs = {"PackName1"}
        added_files = {incident_field1.get_path_from_pack()}
        with ChangeCWD(repo.path):
            assert (
                validate_manager.validate_no_missing_release_notes(
                    modified_files=set(),
                    old_format_files=set(),
                    added_files=added_files,
                    graph_validator=mocker.MagicMock(),
                )
                is True
            )

    def test_validate_no_old_format__with_toversion(self):
        """
        Given:
            - an old format_file with toversion
        When:
            - running validate_no_old_format on the file
        Then:
            - return a True as the file is valid
        """
        validate_manager = ValidateManager()
        old_format_files = {
            f"{git_path()}/demisto_sdk/tests/test_files/Unifier/SampleScriptPackage/"
            "script-SampleScriptPackageSanityDocker45_45.yml"
        }
        assert validate_manager.validate_no_old_format(old_format_files)

    def test_validate_no_old_format__without_toversion(self, mocker):
        """
        Given:
            - 2 old format_file without toversion
        When:
            - running validate_no_old_format on the files
        Then:
            - return a False as the files are invalid
            - assert the handle_error function is called for each file
        """
        handle_error_mock = mocker.patch.object(
            BaseValidator, "handle_error", return_value="not-a-non-string"
        )
        # silence_init_prints=True to avoid printing the id_set.json not found error
        validate_manager = ValidateManager(silence_init_prints=True)
        old_format_files = {
            f"{git_path()}/demisto_sdk/tests/test_files/script-valid.yml",
            f"{git_path()}/demisto_sdk/tests/test_files/integration-test.yml",
        }
        assert not validate_manager.validate_no_old_format(old_format_files)
        assert handle_error_mock.call_count == 2

    def test_validate_no_old_format_deprecated_content(self, repo):
        """
        Given:
            - a pack with a script in old format_file with deprecated: true
            - a script in old format_file with deprecated: false
            - a script in old format_file without deprecated field
        When:
            - running validate_no_old_format on the file
        Then:
            - return True for the first script as the file is valid
            - return False for script2 and scrupt3 - validate should fail and raise [ST106] error.
        """
        with ChangeCWD(repo.path):
            validate_manager = ValidateManager()
            pack1 = repo.create_pack("Pack1")
            script = pack1.create_script("Script1")
            script2 = pack1.create_script("Script2")
            script3 = pack1.create_script("Script3")
            script.yml.write_dict(
                {
                    "script": "\n\n\ndef main():\n    return_error('Not implemented.')\n\u200B\n"
                    "if __name__\\ in ('builtins', '__builtin__', '__main__'):\n    main()\n",
                    "deprecated": True,
                }
            )
            script2.yml.write_dict(
                {
                    "script": "\n\n\ndef main():\n    return_error('Not implemented.')\n\u200B\n"
                    "if __name__\\ in ('builtins', '__builtin__', '__main__'):\n    main()\n",
                    "deprecated": False,
                }
            )
            script3.yml.write_dict(
                {
                    "script": "\n\n\ndef main():\n    return_error('Not implemented.')\n\u200B\n"
                    "if __name__\\ in ('builtins', '__builtin__', '__main__'):\n    main()\n"
                }
            )
            old_format_file = {script.yml.path}
            deprecated_false_file = {script2.yml.path, script3.yml.path}
            assert validate_manager.validate_no_old_format(old_format_file)
            assert not validate_manager.validate_no_old_format(deprecated_false_file)

    def test_setup_git_params_master_branch(self, mocker):
        mocker.patch.object(
            GitUtil, "get_current_working_branch", return_value="master"
        )
        validate_manager = ValidateManager()
        validate_manager.setup_git_params()

        assert not validate_manager.always_valid
        assert validate_manager.skip_pack_rn_validation

    def test_setup_git_params_non_master_branch(self, mocker):
        mocker.patch.object(
            GitUtil, "get_current_working_branch", return_value="not-master-branch"
        )
        validate_manager = ValidateManager()
        validate_manager.setup_git_params()

        assert not validate_manager.always_valid
        assert not validate_manager.skip_pack_rn_validation

    def test_get_packs(self):
        modified_files = {
            "Packs/CortexXDR/Integrations/XDR_iocs/XDR_iocs.py",
            "Packs/Claroty/Integrations/Claroty/Claroty.py",
            "Packs/McAfee_ESM/Integrations/McAfee_ESM_v2/McAfee_ESM_v2.yml",
            "Packs/Malware/IncidentTypes/incidenttype-Malware.json",
            "Packs/Claroty/Layouts/layoutscontainer-Claroty_Integrity_Incident.json",
        }
        packs = {"CortexXDR", "Claroty", "McAfee_ESM", "Malware"}
        validate_manager = ValidateManager(
            skip_conf_json=True, check_is_unskipped=False
        )
        packs_found = validate_manager.get_packs(modified_files)
        assert packs_found == packs

    def test_validate_release_notes(self, mocker):
        """
        Given
            - A valid release note file.
        When
            - Run the validate command.
        Then
            - validate_release_notes returns True
        """
        file_path = "Packs/CortexXDR/ReleaseNotes/1_1_1.md"
        modified_files = {
            "Packs/CortexXDR/Integrations/PaloAltoNetworks_XDR/PaloAltoNetworks_XDR.yml"
        }
        mocker.patch.object(ReleaseNotesValidator, "__init__", return_value=None)
        mocker.patch.object(ReleaseNotesValidator, "is_file_valid", return_value=True)
        validate_manager = ValidateManager(skip_conf_json=True)
        assert validate_manager.validate_release_notes(
            file_path, {}, modified_files, None
        )

    def test_validate_release_notes__invalid_rn_for_new_pack(self, mocker):
        """
        Given
            - A release note file for a newly created pack.
        When
            - Run the validate command.
        Then
            - validate_release_notes returns False
        """

        file_path = "Packs/CortexXDR/ReleaseNotes/1_0_0.md"
        modified_files = {
            "Packs/CortexXDR/Integrations/PaloAltoNetworks_XDR/PaloAltoNetworks_XDR.yml"
        }
        mocker.patch.object(ReleaseNotesValidator, "__init__", return_value=None)
        mocker.patch.object(ReleaseNotesValidator, "is_file_valid", return_value=True)
        mocker.patch.object(
            BaseValidator,
            "handle_error",
            return_value="ReleaseNotes for newly created pack",
        )
        validate_manager = ValidateManager(skip_conf_json=True)
        validate_manager.new_packs = {"CortexXDR"}
        assert (
            validate_manager.validate_release_notes(
                file_path, {file_path}, modified_files, None
            )
            is False
        )

    def test_run_validations_on_file_release_notes_config(self, pack):
        """
        Sanity test for running validation on RN config file

        Given:
        - Valid RN config file.

        When:
        - Checking if file is valid.

        Then:
        - Ensure true is returned.
        """
        rn = pack.create_release_notes("1_0_1", is_bc=True)
        rn_config_path: str = str(rn.path).replace("md", "json")
        validate_manager: ValidateManager = ValidateManager()
        assert validate_manager.run_validations_on_file(rn_config_path, list())

    @pytest.mark.parametrize(
        "answer, integration_id", [(True, "MyIntegration"), (False, "MyIntegration  ")]
    )
    def test_is_there_spaces_in_the_end_of_id_yml(
        self, pack: Pack, answer, integration_id
    ):
        """
        Given
            - An integration which id doesn't ends with whitespaces
            - An integration which id ends with spaces
        When
            - Run the validate command.
        Then
            - validate that is_there_spaces_in_the_end_of_id returns expected answer
        """
        integration = pack.create_integration("MyIntegration")
        integration.yml.write_dict({"commonfields": {"id": integration_id}})
        structure = StructureValidator(integration.yml.path)
        res_validator = IntegrationValidator(structure)
        assert res_validator.is_there_spaces_in_the_end_of_id() is answer

    @pytest.mark.parametrize(
        "answer, dashboard_id", [(True, "MyDashboard"), (False, "MyDashboard  ")]
    )
    def test_is_there_spaces_in_the_end_of_id_json(
        self, pack: Pack, answer, dashboard_id
    ):
        """
        Given
            - A dashboard which id doesn't ends with whitespaces
            - A dashboard which id ends with spaces
        When
            - Run the validate command.
        Then
            - validate that is_there_spaces_in_the_end_of_id returns expected answer
        """
        dashboard = pack.create_dashboard("MyDashboard")
        dashboard.write_json({"id": dashboard_id})
        structure = StructureValidator(dashboard.path)
        res_validator = DashboardValidator(structure)
        assert res_validator.is_there_spaces_in_the_end_of_id() is answer

    @pytest.mark.parametrize(
        "answer, dashboard_name", [(True, "MyDashboard"), (False, "MyDashboard  ")]
    )
    def test_is_there_spaces_in_the_end_of_name(
        self, pack: Pack, answer, dashboard_name
    ):
        """
        Given
            - A dashboard which name doesn't ends with whitespaces
            - A dashboard which name ends with spaces
        When
            - Run the validate command.
        Then
            - validate that is_there_spaces_in_the_end_of_name returns expected answer
        """
        dashboard = pack.create_dashboard(dashboard_name)
        dashboard.write_json({"name": dashboard_name})
        structure = StructureValidator(dashboard.path)
        res_validator = IntegrationValidator(structure)
        assert res_validator.is_there_spaces_in_the_end_of_name() is answer

    @pytest.mark.parametrize(
        "file_path",
        [
            "Packs/SomeIntegration/IntegrationName/file.py",
            "Packs/pack_id/Integrations/integration_id/file.yml",
        ],
    )
    def test_ignore_files_irrelevant_for_validation_should_not_ignore(
        self, file_path: str
    ):
        """
        Given
            - File path
        When
            - File should not be ignored
        Then
            - File is not ignored and False is returned
        """
        validate_manager = ValidateManager(check_is_unskipped=False)
        assert not validate_manager.ignore_files_irrelevant_for_validation(file_path)

    @pytest.mark.parametrize(
        "file_path",
        [
            "Packs/pack_id/Integrations/integration_id/test_data/file.json",
            "Packs/pack_id/test_data/file.json",
            "Packs/pack_id/Scripts/script_id/test_data/file.json",
            "Packs/pack_id/TestPlaybooks/test_data/file.json",
            "Packs/pack_id/Integrations/integration_id/command_examples",
            "Packs/pack_id/Integrations/integration_id/test.txt",
            "Packs/pack_id/.secrets-ignore",
        ],
    )
    def test_ignore_files_irrelevant_for_validation_test_file(self, file_path: str):
        """
        Given
            - File path
        When
            - File is irrelevant for validation
        Then
            - File is ignored and True is returned
        """
        validate_manager = ValidateManager(check_is_unskipped=False)
        assert validate_manager.ignore_files_irrelevant_for_validation(file_path)

    @pytest.mark.parametrize(
        "file_path",
        [
            "OtherDir/Integration/file.json",
            "TestData/file.json",
            "TestPlaybooks/file.yml",
            "docs/dbot/README.md",
        ],
    )
    def test_ignore_files_irrelevant_for_validation_non_pack(self, file_path: str):
        """
        Given
            - File path
        When
            - File is not part of the Packs directory
        Then
            - File is ignored and True is returned
        """
        validate_manager = ValidateManager(check_is_unskipped=False)
        assert validate_manager.ignore_files_irrelevant_for_validation(file_path)

    @pytest.mark.parametrize(
        "expected_result, unsearchable", [(True, True), (False, False)]
    )
    def test_is_valid_unsearchable_key_incident_field(
        self, pack: Pack, expected_result, unsearchable
    ):
        """
        Given
            - An incident field which unsearchable is true
            - An incident field which unsearchable is false
        When
            - Run the validate command.
        Then
            - validate that is_valid_unsearchable_key expected answer
        """
        incident_field = pack.create_incident_field("MyIncidentField")
        incident_field.update({"unsearchable": unsearchable})
        structure = StructureValidator(incident_field.path)
        res_validator = IncidentFieldValidator(structure)
        assert res_validator.is_valid_unsearchable_key() is expected_result

    @pytest.mark.parametrize(
        "expected_result, unsearchable", [(True, True), (False, False)]
    )
    def test_is_valid_unsearchable_key_generic_field(
        self, pack: Pack, expected_result, unsearchable
    ):
        """
        Given
            - A generic field which unsearchable is true
            - A generic field which unsearchable is false
        When
            - Run the validate command.
        Then
            - validate that is_valid_unsearchable_key expected answer
        """
        generic_field = pack.create_generic_field("MyGenericField")
        generic_field.update({"unsearchable": unsearchable})
        structure = StructureValidator(generic_field.path)
        res_validator = GenericFieldValidator(structure)
        assert res_validator.is_valid_unsearchable_key() is expected_result

    @pytest.mark.parametrize(
        "expected_result, unsearchable, is_added_file",
        [
            (True, True, True),
            (False, False, True),
            (True, True, False),
            (True, False, False),
        ],
    )
    def test_is_valid_file_generic_field(
        self, mocker, pack: Pack, expected_result, unsearchable, is_added_file
    ):
        """
        Given
            - A generic field which unsearchable is true, is_added_file is false
            - A generic field which unsearchable is false, is_added_file is false
            - A generic field which unsearchable is true, is_added_file is true
            - A generic field which unsearchable is false, is_added_file is true
        When
            - Run the validate command.
        Then
            - validate that is_valid_file is expected answer
        """
        incident_field = pack.create_generic_field("MyField")
        incident_field.update({"unsearchable": unsearchable})
        structure = StructureValidator(incident_field.path)
        res_validator = GenericFieldValidator(structure)
        mocker.patch.object(
            ContentEntityValidator, "is_valid_generic_object_file", return_value=True
        )
        mocker.patch.object(GenericFieldValidator, "is_valid_group", return_value=True)
        mocker.patch.object(
            GenericFieldValidator, "is_valid_id_prefix", return_value=True
        )
        assert (
            res_validator.is_valid_file(validate_rn=False, is_added_file=is_added_file)
            is expected_result
        )

    @pytest.mark.parametrize(
        "expected_result, unsearchable, is_added_file",
        [
            (True, True, True),
            (False, False, True),
            (True, True, False),
            (True, False, False),
        ],
    )
    def test_is_valid_file_incident_field(
        self, mocker, pack: Pack, expected_result, unsearchable, is_added_file
    ):
        """
        Given
            - An incident field which unsearchable is true, is_added_file is false
            - An incident field which unsearchable is false, is_added_file is false
            - An incident field which unsearchable is true, is_added_file is true
            - An incident field which unsearchable is false, is_added_file is true
        When
            - Run the validate command.
        Then
            - validate that is_valid_file is expected answer
        """
        incident_field = pack.create_incident_field("MyField")
        incident_field.update({"unsearchable": unsearchable})
        structure = StructureValidator(incident_field.path)
        res_validator = IncidentFieldValidator(structure)
        mocker.patch.object(ContentEntityValidator, "is_valid_file", return_value=True)
        mocker.patch.object(IncidentFieldValidator, "is_valid_type", return_value=True)
        mocker.patch.object(IncidentFieldValidator, "is_valid_group", return_value=True)
        mocker.patch.object(
            IncidentFieldValidator, "is_valid_content_flag", return_value=True
        )
        mocker.patch.object(
            IncidentFieldValidator, "is_valid_system_flag", return_value=True
        )
        mocker.patch.object(
            IncidentFieldValidator, "is_valid_cli_name", return_value=True
        )
        mocker.patch.object(
            IncidentFieldValidator, "is_valid_version", return_value=True
        )
        mocker.patch.object(
            IncidentFieldValidator, "is_valid_required", return_value=True
        )
        assert (
            res_validator.is_valid_file(validate_rn=False, is_added_file=is_added_file)
            is expected_result
        )


def test_skip_conf_json(mocker):
    """ "
    Given
        `skip_conf_json` argument for validate set to `True` or `False`
    When
        - Running validate with `skip_conf_json`
    Then
        -
          - If set to `True`, the `ConfJsonValidator` shouldn't be called.
          - If set to `False`, the `ConfJsonValidator` should be called.

    """
    from demisto_sdk.commands.common.hook_validations.conf_json import ConfJsonValidator

    conf_json_init = mocker.patch.object(ConfJsonValidator, "load_conf_file")
    ValidateManager(skip_conf_json=False)
    conf_json_init.asssert_called()
    conf_json_init = mocker.patch.object(ConfJsonValidator, "load_conf_file")
    ValidateManager(skip_conf_json=True)
    conf_json_init.asssert_not_called()


@pytest.mark.parametrize(
    "pack_name, expected", [("NonSupported", False), ("PackName1", True)]
)
def test_should_raise_pack_version(pack_name, expected):
    """
    Given
        - NonSupported Pack - Should return False as no need to bump the pack version.
        - Regular pack - should result as True, the pack version should be raised
    When
        - Run should_raise_pack_version command.
    Then
        - validate should_raise_pack_version runs as expected.
    """
    validate_manager = ValidateManager(check_is_unskipped=False, skip_conf_json=True)
    res = validate_manager.should_raise_pack_version(pack_name)
    assert res == expected


pack_metadata = {
    "name": "ForTesting",
    "description": "A descriptive description.",
    "support": "xsoar",
    "currentVersion": "1.0.0",
    "author": "Cortex XSOAR",
    "url": "https://www.paloaltonetworks.com/cortex",
    "email": "",
    "categories": ["Data Enrichment & Threat Intelligence"],
    "tags": [],
    "useCases": [],
    "keywords": [],
}


@pytest.mark.parametrize("pack_metadata", [(pack_metadata)])
def test_run_validation_using_git_on_only_metadata_changed(
    mocker, pack: Pack, pack_metadata
):
    """
    Given
        - metadata file that was changed.
    When
        - Run all tests on the file.
    Then
        - validate That no error returns.
    """
    pack.pack_metadata.write_json(pack_metadata)
    mocker.patch.object(ValidateManager, "setup_git_params", return_value=True)
    mocker.patch.object(
        ValidateManager,
        "get_changed_files_from_git",
        return_value=(set(), set(), {pack.pack_metadata.path}, set(), True),
    )
    mocker.patch.object(
        tools, "get_dict_from_file", return_value=({"approved_list": []}, "json")
    )
    mocker.patch.object(GitUtil, "deleted_files", return_value=set())
    mocker.patch(
        "demisto_sdk.commands.common.hook_validations.integration.tools.get_current_categories",
        return_value=["Data Enrichment & Threat Intelligence"],
    )
    validate_manager = ValidateManager(check_is_unskipped=False, skip_conf_json=True)
    with ChangeCWD(pack.repo_path):
        res = validate_manager.run_validation_using_git()
    assert res


def test_validate_using_git_on_changed_marketplaces(mocker, pack):
    """
    Given:
        -   Modified marketplaces in pack_metadata
        -   Other content items in the pack (specifically an integration)

    When:
        -   Running validate -g

    Then:
        -   Ensure the pack's content items are validated.
    """
    logger_error = mocker.patch.object(logging.getLogger("demisto-sdk"), "error")
    old_pack_metadata = pack_metadata.copy()
    old_pack_metadata["marketplaces"] = ["xsoar"]
    new_pack_metadata = pack_metadata.copy()
    new_pack_metadata["marketplaces"] = ["xsoar", "marketplacev2"]

    pack.pack_metadata.write_json(new_pack_metadata)
    some_integration = pack.create_integration("SomeIntegration")
    some_integration.create_default_integration()
    # Integration with invalid version
    some_integration.yml.update(
        {"commonfields": {"id": "some_integration", "version": 2}}
    )
    mocker.patch.object(ValidateManager, "setup_git_params", return_value=True)

    # Integration was not modified, pack_metadata was
    mocker.patch.object(
        ValidateManager,
        "get_changed_files_from_git",
        return_value=(
            set(),
            set(),
            {tools.get_relative_path_from_packs_dir(pack.pack_metadata.path)},
            set(),
            True,
        ),
    )
    mocker.patch.object(GitUtil, "deleted_files", return_value=set())
    mocker.patch(
        "demisto_sdk.commands.common.tools.get_remote_file",
        return_value=old_pack_metadata,
    )
    validate_manager = ValidateManager(check_is_unskipped=False, skip_conf_json=True)

    with ChangeCWD(pack.repo_path):
        result = validate_manager.run_validation_using_git()

    assert not result
    assert len(validate_manager.packs_with_mp_change) == 1

    expected_string, expected_code = Errors.wrong_version()
    assert all(
        [
            str_in_call_args_list(logger_error.call_args_list, expected_string),
            str_in_call_args_list(logger_error.call_args_list, expected_code),
        ]
    )


def test_is_mapping_fields_command_exist(integration):
    """
    Given
    - Integration yml file with get-mapping-fields command.

    When
    - Checking if get-mapping-fields command exists.

    Then
    -  validator returns the True.
    """
    integration.yml.write_dict(
        {"script": {"commands": [{"name": "get-mapping-fields"}], "ismappable": True}}
    )
    structure_validator = StructureValidator(
        integration.yml.path, predefined_scheme="integration"
    )
    validator = IntegrationValidator(structure_validator)

    assert validator.is_mapping_fields_command_exist()


def test_mapping_fields_command_dont_exist(integration):
    """
    Given
    - Integration yml file with no get-mapping-fields command and ismappable: True.

    When
    - Checking if get-mapping-fields command exists.

    Then
    -  validator returns the False. The field ismappable exists, but the command no.
    """
    integration.yml.write_dict(
        {
            "script": {
                "commands": [{"name": "not-get-mapping-fields"}],
                "ismappable": True,
            }
        }
    )

    with ChangeCWD(integration.repo_path):
        structure_validator = StructureValidator(
            integration.yml.path, predefined_scheme="integration"
        )
        validator = IntegrationValidator(structure_validator)

        assert not validator.is_mapping_fields_command_exist()


def test_get_packs_that_should_have_version_raised(repo):
    """
    Given
    - Different files from different packs in several statuses:
      1. Modified integration
      2. Modified test-playbook
      3. Added script to new pack
      4. Added script to existing pack
      5. Modified old format script

    When
    - Running get_packs_that_should_have_version_raised.

    Then
    -  The returning set includes the packs for 1, 4 & 5 and does not include the packs for 2 & 3.
    """
    existing_pack1 = repo.create_pack("PackWithModifiedIntegration")
    moodified_integration = existing_pack1.create_integration("MyIn")
    moodified_integration.create_default_integration()

    existing_pack2 = repo.create_pack("ExistingPackWithAddedScript")
    added_script_existing_pack = existing_pack2.create_script("MyScript")
    added_script_existing_pack.create_default_script()

    new_pack = repo.create_pack("NewPack")
    added_script_new_pack = new_pack.create_script("MyNewScript")
    added_script_new_pack.create_default_script()

    existing_pack3 = repo.create_pack("PackWithModifiedOldFile")
    modified_old_format_script = existing_pack3.create_script("OldScript")
    modified_old_format_script.create_default_script()

    existing_pack4 = repo.create_pack("PackWithModifiedTestPlaybook")
    moodified_test_playbook = existing_pack4.create_test_playbook("TestBook")
    moodified_test_playbook.create_default_test_playbook()

    validate_manager = ValidateManager(check_is_unskipped=False)
    validate_manager.new_packs = {"NewPack"}

    modified_files = {
        moodified_integration.yml.rel_path,
        moodified_test_playbook.yml.rel_path,
    }
    added_files = {
        added_script_existing_pack.yml.rel_path,
        added_script_new_pack.yml.rel_path,
    }
    old_files = {modified_old_format_script.yml.rel_path}

    with ChangeCWD(repo.path):
        packs_that_should_have_version_raised = (
            validate_manager.get_packs_that_should_have_version_raised(
                modified_files=modified_files,
                added_files=added_files,
                old_format_files=old_files,
            )
        )

        assert "PackWithModifiedIntegration" in packs_that_should_have_version_raised
        assert "ExistingPackWithAddedScript" in packs_that_should_have_version_raised
        assert "PackWithModifiedOldFile" in packs_that_should_have_version_raised
        assert (
            "PackWithModifiedTestPlaybook" not in packs_that_should_have_version_raised
        )
        assert "NewPack" not in packs_that_should_have_version_raised


def test_quiet_bc_flag(repo):
    existing_pack1 = repo.create_pack("PackWithModifiedIntegration")
    moodified_integration = existing_pack1.create_integration("MyIn")
    moodified_integration.create_default_integration()


def test_check_file_relevance_and_format_path_non_formatted_relevant_file(mocker):
    """
    Given
    - file path to validate

    When
    - file is relevant for validation and should not be formatted

    Then
    - return the file path
    """
    validator_obj = ValidateManager(is_external_repo=True, check_is_unskipped=False)
    mocker.patch(
        "demisto_sdk.commands.validate.validate_manager.find_type",
        return_value=FileType.INTEGRATION,
    )
    mocker.patch.object(validator_obj, "is_old_file_format", return_value=False)
    input_file_path = "Packs/PackName/Integrations/IntegrationName/IntegrationName.yml"
    assert validator_obj.check_file_relevance_and_format_path(
        input_file_path, None, set()
    ) == (input_file_path, "", True)


@pytest.mark.parametrize(
    "input_file_path",
    [
        "Packs/pack_id/Integrations/integration_id/test_data/file.json",
        "Packs/pack_id/test_data/file.json",
        "Packs/pack_id/Scripts/script_id/test_data/file.json",
        "Packs/pack_id/TestPlaybooks/test_data/file.json",
        "Packs/pack_id/Integrations/integration_id/command_examples",
    ],
)
def test_check_file_relevance_and_format_path_ignored_files(input_file_path):
    """
    Given
    - file path to validate

    When
    - file path is of a file that should be ignored

    Then
    - return None, file is ignored
    """
    validator_obj = ValidateManager(is_external_repo=True, check_is_unskipped=False)
    assert validator_obj.check_file_relevance_and_format_path(
        input_file_path, None, set()
    ) == ("", "", True)


@pytest.mark.parametrize(
    "input_file_path",
    [
        "OtherDir/Integration/file.json",
        "TestData/file.json",
        "TestPlaybooks/file.yml",
        "docs/dbot/README.md",
    ],
)
def test_check_file_relevance_and_format_path_ignored_non_pack_files(input_file_path):
    """
    Given
    - file path to validate

    When
    - file is not in Packs directory

    Then
    - return None, file is ignored
    """
    validator_obj = ValidateManager(is_external_repo=True, check_is_unskipped=False)
    assert validator_obj.check_file_relevance_and_format_path(
        input_file_path, None, set()
    ) == ("", "", True)


@pytest.mark.parametrize(
    "input_file_path",
    [".gitlab/ci/check.yml", ".github/ci/check.yml", ".circleci/ci/check.yml"],
)
def test_check_file_relevance_and_format_path_ignored_git_and_circle_files(
    input_file_path,
):
    """
    Given
    - file path to validate

    When
    - file path is a gitlab/circleci/github file

    Then
    - return None, file is ignored
    """
    validator_obj = ValidateManager(is_external_repo=True, check_is_unskipped=False)
    assert validator_obj.check_file_relevance_and_format_path(
        input_file_path, None, set()
    ) == ("", "", True)


def test_check_file_relevance_and_format_path_type_missing_file(mocker):
    """
    Given
    - file path to validate

    When
    - file type is not supported

    Then
    - return None, call error handler
    """
    validator_obj = ValidateManager(is_external_repo=True, check_is_unskipped=False)
    mocked_handler = mocker.patch.object(
        validator_obj, "handle_error", return_value=False
    )
    mocker.patch(
        "demisto_sdk.commands.validate.validate_manager.find_type", return_value=None
    )
    assert validator_obj.check_file_relevance_and_format_path(
        "Packs/type_missing_filename", None, set()
    ) == ("", "", False)
    mocked_handler.assert_called()


@pytest.mark.parametrize(
    "input_file_path, file_type",
    [
        ("Packs/some_test.py", FileType.PYTHON_FILE),
        ("Packs/some_file.Tests.ps1", FileType.POWERSHELL_FILE),
        ("Packs/some_test.js", FileType.JAVASCRIPT_FILE),
    ],
)
def test_check_file_relevance_and_format_path_ignore_test_file(
    mocker, input_file_path, file_type
):
    """
    Given
    - file path to validate

    When
    - file is a test file

    Then
    - return None, file is ignored
    """
    validator_obj = ValidateManager(is_external_repo=True, check_is_unskipped=False)
    mocker.patch(
        "demisto_sdk.commands.validate.validate_manager.find_type",
        return_value=file_type,
    )
    assert validator_obj.check_file_relevance_and_format_path(
        input_file_path, None, set()
    ) == ("", "", True)


@pytest.mark.parametrize(
    "input_file_path, file_type",
    [
        ("Packs/some_file.py", FileType.PYTHON_FILE),
        ("Packs/some_file.ps1", FileType.POWERSHELL_FILE),
        ("Packs/some_file.js", FileType.JAVASCRIPT_FILE),
        ("Packs/some_file.xif", FileType.XIF_FILE),
    ],
)
def test_check_file_relevance_and_format_path_file_to_format(
    mocker, input_file_path, file_type
):
    """
    Given
    - file path to validate

    When
    - file should be formatted

    Then
    - return the formatted file path
    """
    validator_obj = ValidateManager(is_external_repo=True, check_is_unskipped=False)
    mocker.patch(
        "demisto_sdk.commands.validate.validate_manager.find_type",
        return_value=file_type,
    )
    mocker.patch.object(validator_obj, "is_old_file_format", return_value=False)
    assert validator_obj.check_file_relevance_and_format_path(
        input_file_path, None, set()
    ) == ("Packs/some_file.yml", "", True)


@pytest.mark.parametrize(
    "input_file_path, file_type",
    [
        ("Packs/PackName/ParsingRules/Name/some_file.xif", FileType.MODELING_RULE_XIF),
    ],
)
def test_check_file_relevance_and_format_path_file_to_format_parsing_rules(
    mocker, input_file_path, file_type
):
    """
    Given
    - parsing rule (xif) file path to validate

    When
    - file should be formatted when checking file relevancy for new release notes

    Then
    - return the formatted file path
    """
    validator_obj = ValidateManager(is_external_repo=True, check_is_unskipped=False)
    mocker.patch(
        "demisto_sdk.commands.validate.validate_manager.find_type",
        return_value=file_type,
    )
    mocker.patch.object(validator_obj, "is_old_file_format", return_value=False)
    assert validator_obj.check_file_relevance_and_format_path(
        input_file_path, None, set()
    ) == ("Packs/PackName/ParsingRules/Name/some_file.yml", "", True)


@pytest.mark.parametrize(
    "input_file_path, old_file_path, file_type",
    [
        ("Packs/some_file.py", "Packs/old_file_path.py", FileType.PYTHON_FILE),
        ("Packs/some_file.ps1", "Packs/old_file_path.ps1", FileType.POWERSHELL_FILE),
        ("Packs/some_file.js", "Packs/old_file_path.js", FileType.JAVASCRIPT_FILE),
    ],
)
def test_check_file_relevance_and_format_path_file_to_format_with_old_path(
    mocker, input_file_path, old_file_path, file_type
):
    """
    Given
    - file path to validate and it's old path

    When
    - file should be formatted and it has been renamed

    Then
    - return tuple of the formatted path and it's original path
    """
    validator_obj = ValidateManager(is_external_repo=True, check_is_unskipped=False)
    mocker.patch(
        "demisto_sdk.commands.validate.validate_manager.find_type",
        return_value=file_type,
    )
    mocker.patch.object(validator_obj, "is_old_file_format", return_value=False)
    assert validator_obj.check_file_relevance_and_format_path(
        input_file_path, old_file_path, set()
    ) == ("Packs/some_file.yml", "Packs/old_file_path.yml", True)


def test_check_file_relevance_and_format_path_old_format_file(mocker):
    """
    Given
    - file path to validate

    When
    - file is of an old format

    Then
    - return None, add the file path to the old_format_files argument
    """
    validator_obj = ValidateManager(is_external_repo=True, check_is_unskipped=False)
    mocker.patch(
        "demisto_sdk.commands.validate.validate_manager.find_type",
        return_value=FileType.INTEGRATION,
    )
    mocker.patch.object(validator_obj, "is_old_file_format", return_value=True)
    old_format_files: set = set()
    assert validator_obj.check_file_relevance_and_format_path(
        "Packs/some_test.yml", None, old_format_files
    ) == ("", "", True)
    assert old_format_files == {"Packs/some_test.yml"}


@pytest.mark.parametrize("is_feed", (True, False))
def test_job_sanity(repo, is_feed: bool):
    """
    Given
            A Job object in a repo
    When
            Validating the file
    Then
            Ensure the autogenerated Job files pass
    """
    pack = repo.create_pack()
    job = pack.create_job(is_feed=is_feed, name="job_name")
    validate_manager = ValidateManager(
        check_is_unskipped=False, file_path=job.path, skip_conf_json=True
    )

    with ChangeCWD(repo.path):
        assert validate_manager.validate_job(
            StructureValidator(job.path, is_new_file=True),
            pack_error_ignore_list=list(),
        )


@pytest.mark.parametrize("is_feed", (True, False))
@pytest.mark.parametrize("version", ("6.4.9", ""))
def test_job_from_version(
    repo, mocker, monkeypatch, is_feed: bool, version: Optional[str]
):
    """
    Given
            A valid Job object in a repo
    When
            Validating the file
    Then
            Ensure the autogenerated Job files pass
    """
    logger_info = mocker.patch.object(logging.getLogger("demisto-sdk"), "info")
    monkeypatch.setenv("COLUMNS", "1000")
    pack = repo.create_pack()
    job = pack.create_job(is_feed, "job_name")
    job.update({"fromVersion": version})
    validate_manager = ValidateManager(
        check_is_unskipped=False, file_path=job.path, skip_conf_json=True
    )

    with ChangeCWD(repo.path):
        assert not validate_manager.validate_job(
            StructureValidator(job.path, is_new_file=True),
            pack_error_ignore_list=list(),
        )
    assert str_in_call_args_list(
        logger_info.call_args_list,
        f"fromVersion field in Job needs to be at least {FILETYPE_TO_DEFAULT_FROMVERSION.get(FileType.JOB)} (found {version})",
    )


def test_job_non_feed_with_selected_feeds(repo, mocker, monkeypatch):
    """
    Given
            A Job object in a repo, with non-empty selectedFeeds when isFeed is set to false
    When
            Validating the file
    Then
            Ensure an error is raised, and validation fails
    """
    logger_info = mocker.patch.object(logging.getLogger("demisto-sdk"), "info")
    monkeypatch.setenv("COLUMNS", "1000")
    pack = repo.create_pack()
    job = pack.create_job(is_feed=False, name="job_name", selected_feeds=["feed_name"])
    validate_manager = ValidateManager(
        check_is_unskipped=False, file_path=job.path, skip_conf_json=True
    )

    with ChangeCWD(repo.path):
        assert not validate_manager.validate_job(
            StructureValidator(job.path, is_new_file=True),
            pack_error_ignore_list=list(),
        )
    assert str_in_call_args_list(
        logger_info.call_args_list,
        "Job objects cannot have non-empty selectedFeeds when isFeed is set to false",
    )


def test_job_both_selected_and_all_feeds_in_job(repo, mocker, monkeypatch):
    """
    Given
            A Job object in a repo, with non-empty selectedFeeds values but isAllFields set to true
    When
            Validating the file
    Then
            Ensure an error is raised, and validation fails
    """
    logger_info = mocker.patch.object(logging.getLogger("demisto-sdk"), "info")
    monkeypatch.setenv("COLUMNS", "1000")
    pack = repo.create_pack()
    job = pack.create_job(is_feed=True, name="job_name", selected_feeds=["feed_name"])
    job.update({"isAllFeeds": True})
    validate_manager = ValidateManager(
        check_is_unskipped=False, file_path=job.path, skip_conf_json=True
    )

    with ChangeCWD(repo.path):
        assert not validate_manager.validate_job(
            StructureValidator(job.path, is_new_file=True),
            pack_error_ignore_list=list(),
        )
    assert str_in_call_args_list(
        logger_info.call_args_list,
        "Job cannot have non-empty selectedFeeds values when isAllFields is set to true",
    )


@pytest.mark.parametrize("is_feed", (True, False))
@pytest.mark.parametrize("name", ("", " ", "  ", "\n", "\t"))
def test_job_blank_name(repo, mocker, name: str, is_feed: bool, monkeypatch):
    """
    Given
            A Job object in a repo, with a blank (space/empty) value as its name
    When
            Validating the file
    Then
            Ensure an error is raised, and validation fails
    """
    logger_error = mocker.patch.object(logging.getLogger("demisto-sdk"), "error")
    monkeypatch.setenv("COLUMNS", "1000")
    pack = repo.create_pack()
    job = pack.create_job(is_feed=is_feed, name=name)
    job.update(
        {"name": name}
    )  # name is appended with number in create_job, so it must be explicitly set here

    validate_manager = ValidateManager(
        check_is_unskipped=False, file_path=job.path, skip_conf_json=True
    )

    with ChangeCWD(repo.path):
        assert not validate_manager.validate_job(
            StructureValidator(job.path, is_new_file=True),
            pack_error_ignore_list=list(),
        )
    expected_string, expected_code = Errors.empty_or_missing_job_name()
    assert all(
        [
            str_in_call_args_list(logger_error.call_args_list, expected_string),
            str_in_call_args_list(logger_error.call_args_list, expected_code),
        ]
    )


@pytest.mark.parametrize("is_feed", (True, False))
def test_job_missing_name(repo, mocker, monkeypatch, is_feed: bool):
    """
    Given
            A Job object in a repo, with an empty value as name
    When
            Validating the file
    Then
            Ensure an error is raised, and validation fails
    """
    logger_error = mocker.patch.object(logging.getLogger("demisto-sdk"), "error")
    monkeypatch.setenv("COLUMNS", "1000")
    pack = repo.create_pack()
    job = pack.create_job(is_feed=is_feed)
    job.remove(
        "name"
    )  # some name is appended with number in create_job, so it must be explicitly removed

    validate_manager = ValidateManager(
        check_is_unskipped=False, file_path=job.path, skip_conf_json=True
    )

    with ChangeCWD(repo.path):
        assert not validate_manager.validate_job(
            StructureValidator(job.path, is_new_file=True),
            pack_error_ignore_list=list(),
        )
    expected_string, expected_code = Errors.empty_or_missing_job_name()
    assert all(
        [
            str_in_call_args_list(logger_error.call_args_list, expected_string),
            str_in_call_args_list(logger_error.call_args_list, expected_code),
        ]
    )


@pytest.mark.parametrize(
    "is_all_feeds,selected_feeds",
    ((True, []), (True, None), (False, ["my_field"]), (True, ["my_field"])),
)
def test_job_unexpected_field_values_in_non_feed_job(
    repo, mocker, monkeypatch, is_all_feeds: bool, selected_feeds: Optional[List[str]]
):
    """
    Given
            A Job object in a repo, with non-empty selectedFeeds when isFeed is set to false
    When
            Validating the file
    Then
            Ensure an error is raised, and validation fails
    """
    logger_info = mocker.patch.object(logging.getLogger("demisto-sdk"), "info")
    monkeypatch.setenv("COLUMNS", "1000")
    pack = repo.create_pack()
    job = pack.create_job(is_feed=True, name="job_name")
    job.update({"isAllFeeds": False})
    validate_manager = ValidateManager(
        check_is_unskipped=False, file_path=job.path, skip_conf_json=True
    )

    with ChangeCWD(repo.path):
        assert not validate_manager.validate_job(
            StructureValidator(job.path, is_new_file=True),
            pack_error_ignore_list=list(),
        )
    assert str_in_call_args_list(
        logger_info.call_args_list,
        "Job must either have non-empty selectedFeeds OR have isAllFields set to true when isFeed is set to true",
    )


@pytest.mark.parametrize(
    "file_set,expected_info_output,expected_error_output,expected_result,added_files",
    (
        ({"Packs/Integration/mock_file_description.md"}, "", "[BA115]", False, set()),
        (set(), "", "", True, set()),
        ({"Packs/Integration/doc_files/image.png"}, "", "", True, set()),
        (
            {"Packs/Integration/Playbooks/mock_playbook.yml"},
            "",
            "",
            True,
            {"renamed_mock_playbook.yml"},
        ),
        (
            {Path("Packs/Integration/Playbooks/mock_playbook.yml")},
            "",
            "",
            True,
            {Path("renamed_mock_playbook.yml")},
        ),
        (({"non_content_item.txt"}, "", "[BA115]", False, set())),
    ),
)
def test_validate_deleted_files(
    mocker,
    monkeypatch,
    file_set,
    expected_info_output,
    expected_error_output,
    expected_result,
    added_files,
):
    """
    Given
            A file_path set to validate.
    When
            Validating the files.
    Then
            Assert the expected result (True or False) and the expected output (if there is an expected output).
    """
    logger_info = mocker.patch.object(logging.getLogger("demisto-sdk"), "info")
    logger_error = mocker.patch.object(logging.getLogger("demisto-sdk"), "error")
    monkeypatch.setenv("COLUMNS", "1000")
    validate_manager = ValidateManager(check_is_unskipped=False, skip_conf_json=True)
    if added_files:
        mocker.patch(
            "demisto_sdk.commands.validate.validate_manager._get_file_id",
            return_value="playbook",
        )
        mocker.patch(
            "demisto_sdk.commands.validate.validate_manager.get_remote_file",
            return_value={"id": "id"},
        )

    result = validate_manager.validate_deleted_files(file_set, added_files)

    assert expected_result is result
    if expected_info_output:
        assert str_in_call_args_list(logger_info.call_args_list, expected_info_output)
    if expected_error_output:
        assert str_in_call_args_list(logger_error.call_args_list, expected_error_output)


def test_was_file_renamed_but_labeled_as_deleted(mocker):
    """
    Given
            - `deleted_file_path` - A unified script "ShowCampaignUniqueRecipients" file path
            - The yml path of the splitted script in `added_files`.
    When
            Validating deleted files.
    Then
            Make sure the file is considered as renamed.
    """
    deleted_file_path = "Packs/Campaign/Scripts/script-ShowCampaignUniqueRecipients.yml"
    added_files = [
        "Packs/Campaign/Scripts/ShowCampaignUniqueRecipients/ShowCampaignUniqueRecipients.yml"
    ]
    mocker.patch(
        "demisto_sdk.commands.validate.validate_manager.get_remote_file",
        return_value={"commonfields": {"id": "ShowCampaignUniqueRecipients"}},
    )
    mocker.patch(
        "demisto_sdk.commands.validate.validate_manager.get_file",
        return_value={"commonfields": {"id": "ShowCampaignUniqueRecipients"}},
    )

    result = ValidateManager.was_file_renamed_but_labeled_as_deleted(
        deleted_file_path,
        added_files,
    )
    assert result


def test_validate_contributors_file(repo):
    """
    Given:
        A simple CONTRIBUTORS.js file (see this https://xsoar.pan.dev/docs/packs/packs-format#contributors)
    When:
        Running validation on the new file
    Then:
        Ensure the file is passing validation
    """

    pack = repo.create_pack()
    contributors_file = pack.create_contributors_file('["- Test UserName"]')

    validate_manager = ValidateManager(
        check_is_unskipped=False, file_path=contributors_file.path, skip_conf_json=True
    )
    assert validate_manager.run_validation_on_specific_files()


def test_validate_pack_name(repo):
    """
    Given:
        A file in a pack to validate.
    When:
        Checking if the pack name of the file is valid (the pack name is not changed).
    Then:
        If new file or unchanged pack then `true`, else `false`.

    """
    validator_obj = ValidateManager()
    assert validator_obj.is_valid_pack_name("Packs/original_pack/file", None, None)
    assert validator_obj.is_valid_pack_name(
        "Packs/original_pack/file", "Packs/original_pack/file", None
    )
    assert not validator_obj.is_valid_pack_name(
        "Packs/original_pack/file", "Packs/original_pack_v2/file", None
    )


def test_image_error(set_git_test_env, mocker, monkeypatch):
    """
    Given
            a image that isn't located in the right folder.
    When
            Validating the file
    Then
            Ensure an error is raised, and  the right error is given.
    """
    logger_error = mocker.patch.object(logging.getLogger("demisto-sdk"), "error")
    monkeypatch.setenv("COLUMNS", "1000")
    validate_manager = ValidateManager()
    validate_manager.run_validations_on_file(IGNORED_PNG, None)
    expected_string, expected_code = Errors.invalid_image_name_or_location()
    assert all(
        [
            str_in_call_args_list(logger_error.call_args_list, expected_string),
            str_in_call_args_list(logger_error.call_args_list, expected_code),
        ]
    )


modeling_rule_file_changes = [
    (
        MODELING_RULES_SCHEMA_FILE,
        FileType.MODELING_RULE_SCHEMA,
        MODELING_RULES_YML_FILE,
    ),
    (MODELING_RULES_XIF_FILE, FileType.MODELING_RULE_XIF, MODELING_RULES_YML_FILE),
    (
        MODELING_RULES_TESTDATA_FILE,
        FileType.MODELING_RULE_TEST_DATA,
        MODELING_RULES_YML_FILE,
    ),
]


@pytest.mark.parametrize("f_path, f_type, expected_result", modeling_rule_file_changes)
def test_check_file_relevance_and_format_path(mocker, f_path, f_type, expected_result):
    """

    Given: A modeling rules entity file that was changed.

    When: Validating changed files.

    Then: Update the file path to point the modeling rules yml file.

    """
    mocker.patch.object(
        ValidateManager, "ignore_files_irrelevant_for_validation", return_value=False
    )
    mocker.patch.object(ValidateManager, "is_old_file_format", return_value=False)
    mocker.patch(
        "demisto_sdk.commands.validate.validate_manager.find_type", return_value=f_type
    )
    validate_manager = ValidateManager()
    file_path, old_path, _ = validate_manager.check_file_relevance_and_format_path(
        f_path, f_path, set()
    )
    assert file_path == old_path == expected_result


pack_metadata_invalid_tags = {
    "name": "ForTesting",
    "description": "A descriptive description.",
    "support": "xsoar",
    "currentVersion": "1.0.0",
    "author": "Cortex XSOAR",
    "url": "https://www.paloaltonetworks.com/cortex",
    "email": "",
    "categories": ["Data Enrichment & Threat Intelligence"],
    "tags": ["Use Case"],
    "useCases": [],
    "keywords": [],
}


@pytest.mark.parametrize("pack_metadata_info", [pack_metadata_invalid_tags])
def test_run_validation_using_git_on_metadata_with_invalid_tags(
    mocker, monkeypatch, repo, pack_metadata_info
):
    """
    Given
        - A Pack with a Use Case tags but no PB, incidents Types or Layouts. Considered invalid.
        - A git run.
    When
        - Running validations on pack using git.
    Then
        - Assert validation fails and the right error number is shown.
    """
    logger_error = mocker.patch.object(logging.getLogger("demisto-sdk"), "error")
    monkeypatch.setenv("COLUMNS", "1000")

    pack = repo.create_pack()
    pack.pack_metadata.write_json(pack_metadata_info)
    mocker.patch.object(ValidateManager, "setup_git_params", return_value=True)
    mocker.patch.object(
        PackUniqueFilesValidator,
        "is_categories_field_match_standard",
        return_value=True,
    )
    mocker.patch.object(
        ValidateManager,
        "get_unfiltered_changed_files_from_git",
        return_value=(
            {tools.get_relative_path_from_packs_dir(pack.pack_metadata.path)},
            set(),
            set(),
        ),
    )
    mocker.patch.object(GitUtil, "deleted_files", return_value=set())
    validate_manager = ValidateManager(check_is_unskipped=False, skip_conf_json=True)
    std_output = StringIO()
    with contextlib.redirect_stdout(std_output):
        with ChangeCWD(repo.path):
            res = validate_manager.run_validation_using_git()
    assert str_in_call_args_list(logger_error.call_args_list, "[PA123]")
    assert not res


@pytest.mark.parametrize(
    "modified_files, added_files, changed_meta_files, old_format_files, deleted_files",
    [
        (
            {"modified_files"},
            {"added_files"},
            {"changed_meta_files"},
            {"old_format_files"},
            {"deleted_files"},
        ),
        (set(), {"added_files"}, set(), set(), set()),
        (set(), set(), {"changed_meta_files"}, set(), set()),
        (set(), set(), set(), {"old_format_files"}, set()),
        (set(), set(), set(), set(), {"deleted_files"}),
    ],
)
def test_run_validation_using_git_validation_calls(
    mocker,
    modified_files: set,
    added_files: set,
    changed_meta_files: set,
    old_format_files: set,
    deleted_files: set,
):
    """
    Given: Some changed files were detected.

    When: Running validations on using git.

    Then: Ensure the correct validations are called on the correct files.
    """
    validate_manager = ValidateManager()

    mocker.patch.object(validate_manager, "setup_git_params", return_value=True)
    mocker.patch.object(
        validate_manager,
        "get_changed_files_from_git",
        return_value=(
            modified_files,
            added_files,
            changed_meta_files,
            old_format_files,
            True,
        ),
    )
    mocker.patch.object(GitUtil, "deleted_files", return_value=deleted_files)

    modified_files_validation = mocker.patch.object(
        validate_manager, "validate_modified_files", return_value=True
    )
    added_files_validation = mocker.patch.object(
        validate_manager, "validate_added_files", return_value=True
    )
    no_old_format_validation = mocker.patch.object(
        validate_manager, "validate_no_old_format", return_value=True
    )
    deleted_files_validation = mocker.patch.object(
        validate_manager, "validate_deleted_files", return_value=True
    )

    validate_manager.run_validation_using_git()

    modified_files_validation.assert_called_once_with(modified_files | old_format_files)
    added_files_validation.assert_called_once_with(added_files, modified_files)

    if old_format_files:
        no_old_format_validation.assert_called_once_with(old_format_files)

    else:
        assert not no_old_format_validation.called

    deleted_files_validation.assert_called_once_with(deleted_files, added_files)


<<<<<<< HEAD
def test_content_entities_dir_length():
    """
    This test is here so we don't forget to update FOLDERS_ALLOWED_TO_CONTAIN_FILES when adding/removing content types.
    If this test failed, it's likely you modified either CONTENT_ENTITIES_DIRS or FOLDERS_ALLOWED_TO_CONTAIN_FILES.
    Update the test values accordingly.
    """
    assert len(set(FIRST_LEVEL_FOLDERS_ALLOWED_TO_CONTAIN_FILES)) == 28
    assert len(set(CONTENT_ENTITIES_DIRS)) == 30

    # change this one if you added a content item folder that can't have files directly under it
    assert (
        len(
            FIRST_LEVEL_FOLDERS_ALLOWED_TO_CONTAIN_FILES.intersection(
                CONTENT_ENTITIES_DIRS
            )
        )
        == 26
    )


folders_not_allowed_to_contain_files = tuple(
    (set(CONTENT_ENTITIES_DIRS).union(FIRST_LEVEL_FOLDERS)).difference(
        FIRST_LEVEL_FOLDERS_ALLOWED_TO_CONTAIN_FILES
    )
)


@pytest.mark.parametrize("folder", folders_not_allowed_to_contain_files)
def test_file_not_allowed_contain_folder__fail(repo, mocker, folder: str):
    """
    Given
            A name of a folder, which may not contain files directly
    When
            Running validate on a file created directly under the folder
    Then
            Make sure the validation fails, and a proper message is shown
    """
    logger_info = mocker.patch.object(logging.getLogger("demisto-sdk"), "info")
    validate_manager = ValidateManager(check_is_unskipped=False, skip_conf_json=True)

    pack = repo.create_pack()
    assert not validate_manager.is_valid_path(Path(pack.path, folder, "file"))

    assert str_in_call_args_list(logger_info.call_args_list, "[BA120]")


@pytest.mark.parametrize("nested", (True, False))
def test_is_path_allowed__invalid_first_level(repo, mocker, nested: bool):
    """
    Given
            A name of a folder, which is not allowed as a first-level folder
    When
            Running validate on a file created directly under the folder
    Then
            Make sure the validation fails, and a proper message is shown
    """
    logger_info = mocker.patch.object(logging.getLogger("demisto-sdk"), "info")
    validate_manager = ValidateManager(check_is_unskipped=False, skip_conf_json=True)

    folder_name = "folder_name"
    assert folder_name not in FIRST_LEVEL_FOLDERS

    pack = repo.create_pack()
    mid_path = (folder_name, "foo", "bar") if nested else (folder_name)

    assert not validate_manager.is_valid_path(Path(pack.path, *mid_path, "file"))

    assert str_in_call_args_list(logger_info.call_args_list, "[BA121]")


@pytest.mark.parametrize(
    "path",
    (
        pytest.param(Path("Packs/DeprecatedContent/foo"), id="DeprecatedContent"),
        pytest.param(Path("foo/bar"), id="not under Packs"),
    ),
)
def test_is_path_allowed__excempt(mocker, path):
    """
    Given
            A file under a path excempt
    When
            Running validate
    Then
            Make sure the is_path_allowed is skipped, and the validation passes
    """
    logger_debug = mocker.patch.object(logging.getLogger("demisto-sdk"), "debug")
    validate_manager = ValidateManager(check_is_unskipped=False, skip_conf_json=True)

    assert validate_manager.is_valid_path(path)

    assert "are excempt" in flatten_call_args(logger_debug.call_args)[0]


def test_first_level_folders_subset():
    assert FIRST_LEVEL_FOLDERS_ALLOWED_TO_CONTAIN_FILES.issubset(FIRST_LEVEL_FOLDERS)


@pytest.mark.parametrize("folder", FIRST_LEVEL_FOLDERS_ALLOWED_TO_CONTAIN_FILES)
def test_is_path_allowed__pass(repo, folder: str):
    """
    Given
            A name of a folder, which may contain files directly
    When
            Running validate on a file created directly under the folder
    Then
            Make sure the validation does not fail
    """
    validate_manager = ValidateManager(check_is_unskipped=False, skip_conf_json=True)

    pack = repo.create_pack()
    file = Path(pack.path, folder, "file")

    with ChangeCWD(pack.path):
        assert validate_manager.is_valid_path(file)


def test_is_path_allowed__fail_file_in_pack_root(tmpdir, mocker):
    """
    Given
            A repo-like file structure
    When
            Calling ValidateManager.is_valid_path on a file outside the Packs folder
    Then
            Make sure it fails with an appropriate error
    """
    logger_info = mocker.patch.object(logging.getLogger("demisto-sdk"), "info")
    validate_manager = ValidateManager(check_is_unskipped=False, skip_conf_json=True)

    pack = Path(tmpdir, "Packs", "myPack")
    pack.mkdir(parents=True)

    file_path = Path(pack, "file")
    file_path.touch()

    std_output = StringIO()
    with contextlib.redirect_stdout(std_output):
        with ChangeCWD(tmpdir):
            assert not validate_manager.is_valid_path(file_path)
    assert str_in_call_args_list(logger_info.call_args_list, "[BA122]")


@pytest.mark.parametrize(
    "folder",
    [
        (folders_not_allowed_to_contain_files[0]),
        tuple(FIRST_LEVEL_FOLDERS_ALLOWED_TO_CONTAIN_FILES)[0],
    ],
)
def test_is_path_allowed__second_level(folder: str):
    """
    Given
            A name of a folder, which may OR MAY NOT contain files directly
    When
            Running validate on a file created in a folder under that folder second-level
    Then
            Make sure the validation passes
    """
    file = Path(f"content/Packs/myPack/{folder}/subfolder/file")
    assert ValidateManager(check_is_unskipped=False, skip_conf_json=True).is_valid_path(
        file
    )


def test_is_path_allowed__dir(repo):
    """
    Given
            A repo
    When
            Calling ValidateManager.is_valid_path on a folder
    Then
            Make sure it fails with an appropriate error
    """
    pack = repo.create_pack("myPack")
    integration = pack.create_integration()
    for folder in (pack.path, integration.path):
        with pytest.raises(ValueError) as e:
            ValidateManager(
                check_is_unskipped=False, skip_conf_json=True
            ).is_valid_path(Path(folder))
        assert "should not be run on folders" in e.value.args[0]


def test_is_path_allowed__outside_pack(tmpdir, mocker):
    """
    Given
            A repo-like file structure
    When
            Calling ValidateManager.is_valid_path on a file outside the Packs folder
    Then
            Make sure it fails with an appropriate error
    """
    logger_info = mocker.patch.object(logging.getLogger("demisto-sdk"), "info")
    validate_manager = ValidateManager(check_is_unskipped=False, skip_conf_json=True)

    packs = tmpdir / "Packs"
    packs.mkdir()

    file_path = Path(packs, "file")
    file_path.touch()

    std_output = StringIO()
    with contextlib.redirect_stdout(std_output):
        with ChangeCWD(tmpdir):
            assert not validate_manager.is_valid_path(file_path)
    assert str_in_call_args_list(logger_info.call_args_list, "[BA123]")
=======
def test_validate_no_disallowed_terms_in_customer_facing_docs_success():
    """
    Given:
    - Content of a customer-facing docs file (README, Release Notes, etc.)

    When:
    - Validating the content doesn't contain disallowed terms

    Then:
    - Ensure that if no disallowed terms are found, True is returned
    """
    file_content = "This is an example with no disallowed terms within it."

    base_validator = BaseValidator()
    assert base_validator.validate_no_disallowed_terms_in_customer_facing_docs(
        file_content=file_content, file_path=""
    )


@pytest.mark.parametrize(
    "file_content",
    [
        "This is an example with the 'test-module' term within it.",
        "This is an example with the 'Test-Module' term within it",  # Assure case-insensitivity
    ],
)
def test_validate_no_disallowed_terms_in_customer_facing_docs_failure(
    file_content: str,
):
    """
    Given:
    - Content of a customer-facing docs file (README, Release Notes, etc.)

    When:
    - Validating the content doesn't contain disallowed terms

    Then:
    - Ensure that if a disallowed term is found, False is returned
    """
    base_validator = BaseValidator()
    assert not base_validator.validate_no_disallowed_terms_in_customer_facing_docs(
        file_content=file_content, file_path=""
    )


def test_validate_no_disallowed_terms_in_customer_facing_docs_end_to_end(repo, mocker):
    """
    Given:
    - Content of a customer-facing docs file (README, Release Notes, etc.)

    When:
    - Validating the content doesn't contain disallowed terms

    Then:
    - Ensure that if a disallowed term is found, False is returned, and True otherwise.
    """
    logger_error = mocker.patch.object(logging.getLogger("demisto-sdk"), "error")
    file_content = "This is an example with the 'test-module' term within it."

    pack = repo.create_pack()
    rn_file = pack.create_release_notes(version="1_0_0", content=file_content)
    integration = pack.create_integration(readme=file_content, description=file_content)
    integration_readme_file = integration.readme
    integration_description_file = integration.description
    playbook_readme_file = pack.create_playbook(readme=file_content).readme

    validate_manager = ValidateManager()

    assert not validate_manager.run_validations_on_file(
        file_path=rn_file.path, pack_error_ignore_list=[]
    )
    assert not validate_manager.run_validations_on_file(
        file_path=integration_readme_file.path, pack_error_ignore_list=[]
    )
    assert not validate_manager.run_validations_on_file(
        file_path=integration_description_file.path, pack_error_ignore_list=[]
    )
    assert not validate_manager.run_validations_on_file(
        file_path=playbook_readme_file.path, pack_error_ignore_list=[]
    )

    # Assure errors were logged (1 error per validated file)
    assert count_str_in_call_args_list(logger_error.call_args_list, "BA125") == 4
    pass


@pytest.mark.parametrize(
    "modified_files, new_file_content, remote_file_content, expected_results",
    [
        (
            {"Packs/test/.pack-ignore"},
            "[file:test.yml]\nignore=BA108,BA109\n",
            "[file:test.yml]\nignore=BA108,BA109,DS107\n",
            {"Packs/test/Integrations/test/test.yml"},
        ),
        (
            {"Packs/test/.pack-ignore"},
            "[file:test.yml]\nignore=BA108,BA109,DS107\n",
            "[file:test.yml]\nignore=BA108,BA109,DS107\n",
            set(),
        ),
        (
            {"Packs/test1/.pack-ignore"},
            "[file:test.yml]\nignore=BA108,BA109,DS107\n",
            "[file:test2.yml]\nignore=BA108,BA109,DS107\n",
            {
                "Packs/test1/Integrations/test/test.yml",
                "Packs/test1/Integrations/test2/test2.yml",
            },
        ),
    ],
)
def test_get_all_files_edited_in_pack_ignore(
    mocker, modified_files, new_file_content, remote_file_content, expected_results
):
    """
    Given:
    - modified files set, edited pack-ignore mock, and master's pack-ignore mock.
    - Case 1: pack-ignore mocks which vary by 1 validation.
    - Case 2: pack-ignore mocks which no differences.
    - Case 3: pack-ignore mocks where each file is pointed to a different integration yml.

    When:
    - Running get_all_files_edited_in_pack_ignore.

    Then:
    - Ensure that the right files were returned.
    - Case 1: Should return the file path only from the relevant pack (there's a similar file in a different pack)
    - Case 2: Should return empty set of extra files to test.
    - Case 3: Should return both file names.
    """
    mocker.patch.object(
        GitUtil,
        "get_all_files",
        return_value={
            Path("Packs/test/Integrations/test/test.yml"),
            Path("Packs/test1/Integrations/test/test.yml"),
            Path("Packs/test1/Integrations/test2/test2.yml"),
        },
    )
    mocker.patch(
        "demisto_sdk.commands.validate.validate_manager.get_remote_file",
        return_value=remote_file_content,
    )
    validate_manager = ValidateManager()
    config = ConfigParser(allow_no_value=True)
    config.read_string(new_file_content)

    mocker.patch(
        "demisto_sdk.commands.validate.validate_manager.get_pack_ignore_content",
        return_value=config,
    )
    assert (
        validate_manager.get_all_files_edited_in_pack_ignore(modified_files)
        == expected_results
    )
>>>>>>> 294851b4
<|MERGE_RESOLUTION|>--- conflicted
+++ resolved
@@ -152,15 +152,12 @@
     INCIDENT_FIELD,
 )
 from TestSuite.pack import Pack
-<<<<<<< HEAD
-from TestSuite.test_tools import ChangeCWD, flatten_call_args, str_in_call_args_list
-=======
 from TestSuite.test_tools import (
     ChangeCWD,
     count_str_in_call_args_list,
+    flatten_call_args,
     str_in_call_args_list,
 )
->>>>>>> 294851b4
 
 
 class MyRepo:
@@ -3059,214 +3056,6 @@
     deleted_files_validation.assert_called_once_with(deleted_files, added_files)
 
 
-<<<<<<< HEAD
-def test_content_entities_dir_length():
-    """
-    This test is here so we don't forget to update FOLDERS_ALLOWED_TO_CONTAIN_FILES when adding/removing content types.
-    If this test failed, it's likely you modified either CONTENT_ENTITIES_DIRS or FOLDERS_ALLOWED_TO_CONTAIN_FILES.
-    Update the test values accordingly.
-    """
-    assert len(set(FIRST_LEVEL_FOLDERS_ALLOWED_TO_CONTAIN_FILES)) == 28
-    assert len(set(CONTENT_ENTITIES_DIRS)) == 30
-
-    # change this one if you added a content item folder that can't have files directly under it
-    assert (
-        len(
-            FIRST_LEVEL_FOLDERS_ALLOWED_TO_CONTAIN_FILES.intersection(
-                CONTENT_ENTITIES_DIRS
-            )
-        )
-        == 26
-    )
-
-
-folders_not_allowed_to_contain_files = tuple(
-    (set(CONTENT_ENTITIES_DIRS).union(FIRST_LEVEL_FOLDERS)).difference(
-        FIRST_LEVEL_FOLDERS_ALLOWED_TO_CONTAIN_FILES
-    )
-)
-
-
-@pytest.mark.parametrize("folder", folders_not_allowed_to_contain_files)
-def test_file_not_allowed_contain_folder__fail(repo, mocker, folder: str):
-    """
-    Given
-            A name of a folder, which may not contain files directly
-    When
-            Running validate on a file created directly under the folder
-    Then
-            Make sure the validation fails, and a proper message is shown
-    """
-    logger_info = mocker.patch.object(logging.getLogger("demisto-sdk"), "info")
-    validate_manager = ValidateManager(check_is_unskipped=False, skip_conf_json=True)
-
-    pack = repo.create_pack()
-    assert not validate_manager.is_valid_path(Path(pack.path, folder, "file"))
-
-    assert str_in_call_args_list(logger_info.call_args_list, "[BA120]")
-
-
-@pytest.mark.parametrize("nested", (True, False))
-def test_is_path_allowed__invalid_first_level(repo, mocker, nested: bool):
-    """
-    Given
-            A name of a folder, which is not allowed as a first-level folder
-    When
-            Running validate on a file created directly under the folder
-    Then
-            Make sure the validation fails, and a proper message is shown
-    """
-    logger_info = mocker.patch.object(logging.getLogger("demisto-sdk"), "info")
-    validate_manager = ValidateManager(check_is_unskipped=False, skip_conf_json=True)
-
-    folder_name = "folder_name"
-    assert folder_name not in FIRST_LEVEL_FOLDERS
-
-    pack = repo.create_pack()
-    mid_path = (folder_name, "foo", "bar") if nested else (folder_name)
-
-    assert not validate_manager.is_valid_path(Path(pack.path, *mid_path, "file"))
-
-    assert str_in_call_args_list(logger_info.call_args_list, "[BA121]")
-
-
-@pytest.mark.parametrize(
-    "path",
-    (
-        pytest.param(Path("Packs/DeprecatedContent/foo"), id="DeprecatedContent"),
-        pytest.param(Path("foo/bar"), id="not under Packs"),
-    ),
-)
-def test_is_path_allowed__excempt(mocker, path):
-    """
-    Given
-            A file under a path excempt
-    When
-            Running validate
-    Then
-            Make sure the is_path_allowed is skipped, and the validation passes
-    """
-    logger_debug = mocker.patch.object(logging.getLogger("demisto-sdk"), "debug")
-    validate_manager = ValidateManager(check_is_unskipped=False, skip_conf_json=True)
-
-    assert validate_manager.is_valid_path(path)
-
-    assert "are excempt" in flatten_call_args(logger_debug.call_args)[0]
-
-
-def test_first_level_folders_subset():
-    assert FIRST_LEVEL_FOLDERS_ALLOWED_TO_CONTAIN_FILES.issubset(FIRST_LEVEL_FOLDERS)
-
-
-@pytest.mark.parametrize("folder", FIRST_LEVEL_FOLDERS_ALLOWED_TO_CONTAIN_FILES)
-def test_is_path_allowed__pass(repo, folder: str):
-    """
-    Given
-            A name of a folder, which may contain files directly
-    When
-            Running validate on a file created directly under the folder
-    Then
-            Make sure the validation does not fail
-    """
-    validate_manager = ValidateManager(check_is_unskipped=False, skip_conf_json=True)
-
-    pack = repo.create_pack()
-    file = Path(pack.path, folder, "file")
-
-    with ChangeCWD(pack.path):
-        assert validate_manager.is_valid_path(file)
-
-
-def test_is_path_allowed__fail_file_in_pack_root(tmpdir, mocker):
-    """
-    Given
-            A repo-like file structure
-    When
-            Calling ValidateManager.is_valid_path on a file outside the Packs folder
-    Then
-            Make sure it fails with an appropriate error
-    """
-    logger_info = mocker.patch.object(logging.getLogger("demisto-sdk"), "info")
-    validate_manager = ValidateManager(check_is_unskipped=False, skip_conf_json=True)
-
-    pack = Path(tmpdir, "Packs", "myPack")
-    pack.mkdir(parents=True)
-
-    file_path = Path(pack, "file")
-    file_path.touch()
-
-    std_output = StringIO()
-    with contextlib.redirect_stdout(std_output):
-        with ChangeCWD(tmpdir):
-            assert not validate_manager.is_valid_path(file_path)
-    assert str_in_call_args_list(logger_info.call_args_list, "[BA122]")
-
-
-@pytest.mark.parametrize(
-    "folder",
-    [
-        (folders_not_allowed_to_contain_files[0]),
-        tuple(FIRST_LEVEL_FOLDERS_ALLOWED_TO_CONTAIN_FILES)[0],
-    ],
-)
-def test_is_path_allowed__second_level(folder: str):
-    """
-    Given
-            A name of a folder, which may OR MAY NOT contain files directly
-    When
-            Running validate on a file created in a folder under that folder second-level
-    Then
-            Make sure the validation passes
-    """
-    file = Path(f"content/Packs/myPack/{folder}/subfolder/file")
-    assert ValidateManager(check_is_unskipped=False, skip_conf_json=True).is_valid_path(
-        file
-    )
-
-
-def test_is_path_allowed__dir(repo):
-    """
-    Given
-            A repo
-    When
-            Calling ValidateManager.is_valid_path on a folder
-    Then
-            Make sure it fails with an appropriate error
-    """
-    pack = repo.create_pack("myPack")
-    integration = pack.create_integration()
-    for folder in (pack.path, integration.path):
-        with pytest.raises(ValueError) as e:
-            ValidateManager(
-                check_is_unskipped=False, skip_conf_json=True
-            ).is_valid_path(Path(folder))
-        assert "should not be run on folders" in e.value.args[0]
-
-
-def test_is_path_allowed__outside_pack(tmpdir, mocker):
-    """
-    Given
-            A repo-like file structure
-    When
-            Calling ValidateManager.is_valid_path on a file outside the Packs folder
-    Then
-            Make sure it fails with an appropriate error
-    """
-    logger_info = mocker.patch.object(logging.getLogger("demisto-sdk"), "info")
-    validate_manager = ValidateManager(check_is_unskipped=False, skip_conf_json=True)
-
-    packs = tmpdir / "Packs"
-    packs.mkdir()
-
-    file_path = Path(packs, "file")
-    file_path.touch()
-
-    std_output = StringIO()
-    with contextlib.redirect_stdout(std_output):
-        with ChangeCWD(tmpdir):
-            assert not validate_manager.is_valid_path(file_path)
-    assert str_in_call_args_list(logger_info.call_args_list, "[BA123]")
-=======
 def test_validate_no_disallowed_terms_in_customer_facing_docs_success():
     """
     Given:
@@ -3423,4 +3212,211 @@
         validate_manager.get_all_files_edited_in_pack_ignore(modified_files)
         == expected_results
     )
->>>>>>> 294851b4
+
+
+def test_content_entities_dir_length():
+    """
+    This test is here so we don't forget to update FOLDERS_ALLOWED_TO_CONTAIN_FILES when adding/removing content types.
+    If this test failed, it's likely you modified either CONTENT_ENTITIES_DIRS or FOLDERS_ALLOWED_TO_CONTAIN_FILES.
+    Update the test values accordingly.
+    """
+    assert len(set(FIRST_LEVEL_FOLDERS_ALLOWED_TO_CONTAIN_FILES)) == 28
+    assert len(set(CONTENT_ENTITIES_DIRS)) == 30
+
+    # change this one if you added a content item folder that can't have files directly under it
+    assert (
+        len(
+            FIRST_LEVEL_FOLDERS_ALLOWED_TO_CONTAIN_FILES.intersection(
+                CONTENT_ENTITIES_DIRS
+            )
+        )
+        == 26
+    )
+
+
+folders_not_allowed_to_contain_files = tuple(
+    (set(CONTENT_ENTITIES_DIRS).union(FIRST_LEVEL_FOLDERS)).difference(
+        FIRST_LEVEL_FOLDERS_ALLOWED_TO_CONTAIN_FILES
+    )
+)
+
+
+@pytest.mark.parametrize("folder", folders_not_allowed_to_contain_files)
+def test_file_not_allowed_contain_folder__fail(repo, mocker, folder: str):
+    """
+    Given
+            A name of a folder, which may not contain files directly
+    When
+            Running validate on a file created directly under the folder
+    Then
+            Make sure the validation fails, and a proper message is shown
+    """
+    logger_info = mocker.patch.object(logging.getLogger("demisto-sdk"), "info")
+    validate_manager = ValidateManager(check_is_unskipped=False, skip_conf_json=True)
+
+    pack = repo.create_pack()
+    assert not validate_manager.is_valid_path(Path(pack.path, folder, "file"))
+
+    assert str_in_call_args_list(logger_info.call_args_list, "[BA120]")
+
+
+@pytest.mark.parametrize("nested", (True, False))
+def test_is_path_allowed__invalid_first_level(repo, mocker, nested: bool):
+    """
+    Given
+            A name of a folder, which is not allowed as a first-level folder
+    When
+            Running validate on a file created directly under the folder
+    Then
+            Make sure the validation fails, and a proper message is shown
+    """
+    logger_info = mocker.patch.object(logging.getLogger("demisto-sdk"), "info")
+    validate_manager = ValidateManager(check_is_unskipped=False, skip_conf_json=True)
+
+    folder_name = "folder_name"
+    assert folder_name not in FIRST_LEVEL_FOLDERS
+
+    pack = repo.create_pack()
+    mid_path = (folder_name, "foo", "bar") if nested else (folder_name)
+
+    assert not validate_manager.is_valid_path(Path(pack.path, *mid_path, "file"))
+
+    assert str_in_call_args_list(logger_info.call_args_list, "[BA121]")
+
+
+@pytest.mark.parametrize(
+    "path",
+    (
+        pytest.param(Path("Packs/DeprecatedContent/foo"), id="DeprecatedContent"),
+        pytest.param(Path("foo/bar"), id="not under Packs"),
+    ),
+)
+def test_is_path_allowed__excempt(mocker, path):
+    """
+    Given
+            A file under a path excempt
+    When
+            Running validate
+    Then
+            Make sure the is_path_allowed is skipped, and the validation passes
+    """
+    logger_debug = mocker.patch.object(logging.getLogger("demisto-sdk"), "debug")
+    validate_manager = ValidateManager(check_is_unskipped=False, skip_conf_json=True)
+
+    assert validate_manager.is_valid_path(path)
+
+    assert "are excempt" in flatten_call_args(logger_debug.call_args)[0]
+
+
+def test_first_level_folders_subset():
+    assert FIRST_LEVEL_FOLDERS_ALLOWED_TO_CONTAIN_FILES.issubset(FIRST_LEVEL_FOLDERS)
+
+
+@pytest.mark.parametrize("folder", FIRST_LEVEL_FOLDERS_ALLOWED_TO_CONTAIN_FILES)
+def test_is_path_allowed__pass(repo, folder: str):
+    """
+    Given
+            A name of a folder, which may contain files directly
+    When
+            Running validate on a file created directly under the folder
+    Then
+            Make sure the validation does not fail
+    """
+    validate_manager = ValidateManager(check_is_unskipped=False, skip_conf_json=True)
+
+    pack = repo.create_pack()
+    file = Path(pack.path, folder, "file")
+
+    with ChangeCWD(pack.path):
+        assert validate_manager.is_valid_path(file)
+
+
+def test_is_path_allowed__fail_file_in_pack_root(tmpdir, mocker):
+    """
+    Given
+            A repo-like file structure
+    When
+            Calling ValidateManager.is_valid_path on a file outside the Packs folder
+    Then
+            Make sure it fails with an appropriate error
+    """
+    logger_info = mocker.patch.object(logging.getLogger("demisto-sdk"), "info")
+    validate_manager = ValidateManager(check_is_unskipped=False, skip_conf_json=True)
+
+    pack = Path(tmpdir, "Packs", "myPack")
+    pack.mkdir(parents=True)
+
+    file_path = Path(pack, "file")
+    file_path.touch()
+
+    std_output = StringIO()
+    with contextlib.redirect_stdout(std_output):
+        with ChangeCWD(tmpdir):
+            assert not validate_manager.is_valid_path(file_path)
+    assert str_in_call_args_list(logger_info.call_args_list, "[BA122]")
+
+
+@pytest.mark.parametrize(
+    "folder",
+    [
+        (folders_not_allowed_to_contain_files[0]),
+        tuple(FIRST_LEVEL_FOLDERS_ALLOWED_TO_CONTAIN_FILES)[0],
+    ],
+)
+def test_is_path_allowed__second_level(folder: str):
+    """
+    Given
+            A name of a folder, which may OR MAY NOT contain files directly
+    When
+            Running validate on a file created in a folder under that folder second-level
+    Then
+            Make sure the validation passes
+    """
+    file = Path(f"content/Packs/myPack/{folder}/subfolder/file")
+    assert ValidateManager(check_is_unskipped=False, skip_conf_json=True).is_valid_path(
+        file
+    )
+
+
+def test_is_path_allowed__dir(repo):
+    """
+    Given
+            A repo
+    When
+            Calling ValidateManager.is_valid_path on a folder
+    Then
+            Make sure it fails with an appropriate error
+    """
+    pack = repo.create_pack("myPack")
+    integration = pack.create_integration()
+    for folder in (pack.path, integration.path):
+        with pytest.raises(ValueError) as e:
+            ValidateManager(
+                check_is_unskipped=False, skip_conf_json=True
+            ).is_valid_path(Path(folder))
+        assert "should not be run on folders" in e.value.args[0]
+
+
+def test_is_path_allowed__outside_pack(tmpdir, mocker):
+    """
+    Given
+            A repo-like file structure
+    When
+            Calling ValidateManager.is_valid_path on a file outside the Packs folder
+    Then
+            Make sure it fails with an appropriate error
+    """
+    logger_info = mocker.patch.object(logging.getLogger("demisto-sdk"), "info")
+    validate_manager = ValidateManager(check_is_unskipped=False, skip_conf_json=True)
+
+    packs = tmpdir / "Packs"
+    packs.mkdir()
+
+    file_path = Path(packs, "file")
+    file_path.touch()
+
+    std_output = StringIO()
+    with contextlib.redirect_stdout(std_output):
+        with ChangeCWD(tmpdir):
+            assert not validate_manager.is_valid_path(file_path)
+    assert str_in_call_args_list(logger_info.call_args_list, "[BA123]")