import json
import os
import sys
from io import StringIO
from shutil import copyfile
from typing import Any, Type

import pytest
from demisto_sdk.commands.common.constants import CONF_PATH, TEST_PLAYBOOK
from demisto_sdk.commands.common.git_tools import git_path
from demisto_sdk.commands.common.hook_validations.base_validator import \
    BaseValidator
from demisto_sdk.commands.common.hook_validations.content_entity_validator import \
    ContentEntityValidator
from demisto_sdk.commands.common.hook_validations.dashboard import \
    DashboardValidator
from demisto_sdk.commands.common.hook_validations.image import ImageValidator
from demisto_sdk.commands.common.hook_validations.incident_field import \
    IncidentFieldValidator
from demisto_sdk.commands.common.hook_validations.integration import \
    IntegrationValidator
from demisto_sdk.commands.common.hook_validations.layout import LayoutValidator
from demisto_sdk.commands.common.hook_validations.old_release_notes import \
    OldReleaseNotesValidator
from demisto_sdk.commands.common.hook_validations.playbook import \
    PlaybookValidator
from demisto_sdk.commands.common.hook_validations.reputation import \
    ReputationValidator
from demisto_sdk.commands.common.hook_validations.script import ScriptValidator
from demisto_sdk.commands.common.hook_validations.structure import \
    StructureValidator
from demisto_sdk.commands.common.hook_validations.widget import WidgetValidator
from demisto_sdk.commands.unify.unifier import Unifier
from demisto_sdk.commands.validate.file_validator import FilesValidator
from demisto_sdk.commands.validate.validate_manager import ValidateManager
from demisto_sdk.tests.constants_test import (
    CONF_JSON_MOCK_PATH, DASHBOARD_TARGET, DIR_LIST,
    GIT_HAVE_MODIFIED_AND_NEW_FILES, INCIDENT_FIELD_TARGET,
    INCIDENT_TYPE_TARGET, INDICATOR_TYPE_TARGET,
    INTEGRATION_RELEASE_NOTES_TARGET, INTEGRATION_TARGET,
    INVALID_DASHBOARD_PATH, INVALID_IGNORED_UNIFIED_INTEGRATION,
    INVALID_INCIDENT_FIELD_PATH, INVALID_INTEGRATION_ID_PATH,
    INVALID_INTEGRATION_NO_TESTS, INVALID_INTEGRATION_NON_CONFIGURED_TESTS,
    INVALID_LAYOUT_PATH, INVALID_MULTI_LINE_1_CHANGELOG_PATH,
    INVALID_MULTI_LINE_2_CHANGELOG_PATH, INVALID_NO_HIDDEN_PARAMS,
    INVALID_ONE_LINE_1_CHANGELOG_PATH, INVALID_ONE_LINE_2_CHANGELOG_PATH,
    INVALID_ONE_LINE_LIST_1_CHANGELOG_PATH,
    INVALID_ONE_LINE_LIST_2_CHANGELOG_PATH, INVALID_PLAYBOOK_CONDITION_1,
    INVALID_PLAYBOOK_CONDITION_2, INVALID_PLAYBOOK_ID_PATH,
    INVALID_PLAYBOOK_PATH, INVALID_PLAYBOOK_PATH_FROM_ROOT,
    INVALID_REPUTATION_PATH, INVALID_SCRIPT_PATH, INVALID_WIDGET_PATH,
    LAYOUT_TARGET, PLAYBOOK_TARGET, SCRIPT_RELEASE_NOTES_TARGET, SCRIPT_TARGET,
    VALID_BETA_INTEGRATION, VALID_BETA_PLAYBOOK_PATH, VALID_DASHBOARD_PATH,
    VALID_INCIDENT_FIELD_PATH, VALID_INCIDENT_TYPE_PATH,
    VALID_INDICATOR_FIELD_PATH, VALID_INTEGRATION_ID_PATH,
    VALID_INTEGRATION_TEST_PATH, VALID_LAYOUT_PATH, VALID_MD,
    VALID_MULTI_LINE_CHANGELOG_PATH, VALID_MULTI_LINE_LIST_CHANGELOG_PATH,
    VALID_NO_HIDDEN_PARAMS, VALID_ONE_LINE_CHANGELOG_PATH,
    VALID_ONE_LINE_LIST_CHANGELOG_PATH, VALID_PACK, VALID_PLAYBOOK_CONDITION,
    VALID_REPUTATION_PATH, VALID_SCRIPT_PATH, VALID_TEST_PLAYBOOK_PATH,
    VALID_WIDGET_PATH, WIDGET_TARGET)
from demisto_sdk.tests.test_files.validate_integration_test_valid_types import \
    INCIDENT_FIELD
from mock import patch
from TestSuite.test_tools import ChangeCWD


class TestValidators:
    CREATED_DIRS = list()

    @classmethod
    def setup_class(cls):
        print("Setups class")
        for dir_to_create in DIR_LIST:
            if not os.path.exists(dir_to_create):
                cls.CREATED_DIRS.append(dir_to_create)
                os.makedirs(dir_to_create)
        copyfile(CONF_JSON_MOCK_PATH, CONF_PATH)

    @classmethod
    def teardown_class(cls):
        print("Tearing down class")
        os.remove(CONF_PATH)
        for dir_to_delete in cls.CREATED_DIRS:
            if os.path.exists(dir_to_delete):
                os.rmdir(dir_to_delete)

    INPUTS_IS_VALID_VERSION = [
        (VALID_LAYOUT_PATH, LAYOUT_TARGET, True, LayoutValidator),
        (INVALID_LAYOUT_PATH, LAYOUT_TARGET, False, LayoutValidator),
        (VALID_WIDGET_PATH, WIDGET_TARGET, True, WidgetValidator),
        (INVALID_WIDGET_PATH, WIDGET_TARGET, False, WidgetValidator),
        (VALID_DASHBOARD_PATH, DASHBOARD_TARGET, True, DashboardValidator),
        (INVALID_DASHBOARD_PATH, DASHBOARD_TARGET, False, DashboardValidator),
        (VALID_INCIDENT_FIELD_PATH, INCIDENT_FIELD_TARGET, True, IncidentFieldValidator),
        (INVALID_INCIDENT_FIELD_PATH, INCIDENT_FIELD_TARGET, False, IncidentFieldValidator),
        (INVALID_DASHBOARD_PATH, DASHBOARD_TARGET, False, DashboardValidator),
        (VALID_SCRIPT_PATH, SCRIPT_TARGET, True, ScriptValidator),
        (INVALID_SCRIPT_PATH, SCRIPT_TARGET, False, ScriptValidator),
        (VALID_TEST_PLAYBOOK_PATH, PLAYBOOK_TARGET, True, PlaybookValidator),
        (INVALID_PLAYBOOK_PATH, PLAYBOOK_TARGET, False, PlaybookValidator)
    ]

    @patch.object(OldReleaseNotesValidator, 'get_master_diff', return_value='Comment.')
    def test_validation_of_beta_playbooks(self, mocker):
        """
        Given
        - A beta playbook with 'beta: true in it's root

        When
        - Running validation on it with PlaybookValidator

        Then
        -  Ensure it accepts the 'beta' key as valid
        """
        try:
            copyfile(VALID_BETA_PLAYBOOK_PATH, PLAYBOOK_TARGET)
            structure = StructureValidator(VALID_BETA_PLAYBOOK_PATH, predefined_scheme='playbook')
            validator = PlaybookValidator(structure)
            assert validator.is_valid_playbook(validate_rn=False)
        finally:
            os.remove(PLAYBOOK_TARGET)

    @pytest.mark.parametrize('source, target, answer, validator', INPUTS_IS_VALID_VERSION)
    def test_is_valid_version(self, source, target, answer, validator):
        # type: (str, str, Any, Type[ContentEntityValidator]) -> None
        try:
            copyfile(source, target)
            structure = StructureValidator(source)
            validator = validator(structure)
            assert validator.is_valid_version() is answer
        finally:
            os.remove(target)

    INPUTS_is_condition_branches_handled = [
        (INVALID_PLAYBOOK_CONDITION_1, False),
        (INVALID_PLAYBOOK_CONDITION_2, False),
        (VALID_PLAYBOOK_CONDITION, True)
    ]

    @pytest.mark.parametrize('source, answer', INPUTS_is_condition_branches_handled)
    def test_is_condition_branches_handled(self, source, answer):
        # type: (str, str, Any) -> None
        try:
            copyfile(source, PLAYBOOK_TARGET)
            structure = StructureValidator(source)
            validator = PlaybookValidator(structure)
            assert validator.is_condition_branches_handled() is answer
        finally:
            os.remove(PLAYBOOK_TARGET)

    INPUTS_LOCKED_PATHS = [
        (VALID_REPUTATION_PATH, True, ReputationValidator),
        (INVALID_REPUTATION_PATH, False, ReputationValidator),
    ]

    @pytest.mark.parametrize('source, answer, validator', INPUTS_LOCKED_PATHS)
    def test_is_valid_version_locked_paths(self, source, answer, validator):
        """Tests locked path (as reputations.json) so we won't override the file"""
        structure = StructureValidator(source)
        validator = validator(structure)
        assert validator.is_valid_version() is answer

    @pytest.mark.parametrize('source, target, answer, validator', INPUTS_IS_VALID_VERSION)
    def test_is_file_valid(self, source, target, answer, validator):
        # type: (str, str, Any, Type[ContentEntityValidator]) -> None
        try:
            copyfile(source, target)
            structure = StructureValidator(source)
            validator = validator(structure)
            assert validator.is_valid_file(validate_rn=False) is answer
        finally:
            os.remove(target)

    INPUTS_RELEASE_NOTES_EXISTS_VALIDATION = [
        (VALID_SCRIPT_PATH, SCRIPT_TARGET, VALID_ONE_LINE_CHANGELOG_PATH, SCRIPT_RELEASE_NOTES_TARGET,
         OldReleaseNotesValidator, True),
        (VALID_SCRIPT_PATH, SCRIPT_TARGET, VALID_ONE_LINE_CHANGELOG_PATH, INTEGRATION_RELEASE_NOTES_TARGET,
         OldReleaseNotesValidator, False),
        (VALID_INTEGRATION_TEST_PATH, INTEGRATION_TARGET, VALID_ONE_LINE_CHANGELOG_PATH,
         INTEGRATION_RELEASE_NOTES_TARGET, OldReleaseNotesValidator, True),
        (VALID_INTEGRATION_TEST_PATH, INTEGRATION_TARGET, VALID_ONE_LINE_CHANGELOG_PATH,
         SCRIPT_RELEASE_NOTES_TARGET, OldReleaseNotesValidator, False)
    ]

    @pytest.mark.parametrize('source_dummy, target_dummy, source_release_notes, target_release_notes, '
                             'validator, answer',
                             INPUTS_RELEASE_NOTES_EXISTS_VALIDATION)
    def test_is_release_notes_exists(self, source_dummy, target_dummy,
                                     source_release_notes, target_release_notes, validator, answer, mocker):
        # type: (str, str, str, str, Type[ContentEntityValidator], Any) -> None
        try:
            copyfile(source_dummy, target_dummy)
            copyfile(source_release_notes, target_release_notes)
            mocker.patch.object(BaseValidator, 'check_file_flags', return_value='')
            mocker.patch.object(OldReleaseNotesValidator, 'get_master_diff', side_effect=self.mock_get_master_diff)
            validator = OldReleaseNotesValidator(target_dummy)
            assert validator.validate_file_release_notes_exists() is answer
        finally:
            os.remove(target_dummy)
            os.remove(target_release_notes)

    @staticmethod
    def create_release_notes_structure_test_package():
        changelog_needed = [
            (VALID_SCRIPT_PATH, 'Script'),
            (VALID_INTEGRATION_TEST_PATH, 'Integration')
        ]

        changelog_files_answer = [
            (VALID_ONE_LINE_CHANGELOG_PATH, True),
            (VALID_ONE_LINE_LIST_CHANGELOG_PATH, True),
            (VALID_MULTI_LINE_CHANGELOG_PATH, True),
            (VALID_MULTI_LINE_LIST_CHANGELOG_PATH, True),
            (INVALID_ONE_LINE_1_CHANGELOG_PATH, False),
            (INVALID_ONE_LINE_2_CHANGELOG_PATH, False),
            (INVALID_ONE_LINE_LIST_1_CHANGELOG_PATH, False),
            (INVALID_ONE_LINE_LIST_2_CHANGELOG_PATH, False),
            (INVALID_MULTI_LINE_1_CHANGELOG_PATH, False),
            (INVALID_MULTI_LINE_2_CHANGELOG_PATH, False)
        ]

        test_package = list()

        for (dummy_file, file_type) in changelog_needed:
            for (release_notes_file, answer) in changelog_files_answer:
                if file_type == 'Script':
                    test_package.append((dummy_file, SCRIPT_TARGET, release_notes_file,
                                         SCRIPT_RELEASE_NOTES_TARGET, OldReleaseNotesValidator, answer))
                elif file_type == 'Integration':
                    test_package.append((dummy_file, INTEGRATION_TARGET, release_notes_file,
                                         INTEGRATION_RELEASE_NOTES_TARGET, OldReleaseNotesValidator, answer))

        return test_package

    test_package = create_release_notes_structure_test_package.__func__()

    @pytest.mark.parametrize('source_dummy, target_dummy, source_release_notes, target_release_notes, '
                             'validator, answer', test_package)
    def test_valid_release_notes_structure(self, source_dummy, target_dummy,
                                           source_release_notes, target_release_notes, validator, answer, mocker):
        # type: (str, str, str, str, Type[ContentEntityValidator], Any) -> None
        try:
            copyfile(source_dummy, target_dummy)
            copyfile(source_release_notes, target_release_notes)
            mocker.patch.object(BaseValidator, 'check_file_flags', return_value='')
            mocker.patch.object(OldReleaseNotesValidator, 'get_master_diff', side_effect=self.mock_get_master_diff)
            validator = OldReleaseNotesValidator(target_dummy)
            assert validator.is_valid_release_notes_structure() is answer
        finally:
            os.remove(target_dummy)
            os.remove(target_release_notes)

    @staticmethod
    def mock_get_master_diff():
        return 'Comment.'

    INPUTS_IS_ID_EQUALS_NAME = [
        (VALID_SCRIPT_PATH, SCRIPT_TARGET, True, ScriptValidator),
        (INVALID_SCRIPT_PATH, SCRIPT_TARGET, False, ScriptValidator),
        (VALID_TEST_PLAYBOOK_PATH, PLAYBOOK_TARGET, True, PlaybookValidator),
        (INVALID_PLAYBOOK_ID_PATH, PLAYBOOK_TARGET, False, PlaybookValidator),
        (VALID_INTEGRATION_ID_PATH, INTEGRATION_TARGET, True, IntegrationValidator),
        (INVALID_INTEGRATION_ID_PATH, INTEGRATION_TARGET, False, IntegrationValidator)
    ]

    @pytest.mark.parametrize('source, target, answer, validator', INPUTS_IS_ID_EQUALS_NAME)
    def test_is_id_equals_name(self, source, target, answer, validator):
        # type: (str, str, Any, Type[ContentEntityValidator]) -> None
        try:
            copyfile(str(source), target)
            structure = StructureValidator(str(source))
            validator = validator(structure)
            assert validator.is_id_equals_name() is answer
        finally:
            os.remove(target)

    INPUTS_IS_CONNECTED_TO_ROOT = [
        (INVALID_PLAYBOOK_PATH_FROM_ROOT, False),
        (VALID_TEST_PLAYBOOK_PATH, True)
    ]

    @pytest.mark.parametrize('source, answer', INPUTS_IS_CONNECTED_TO_ROOT)
    def test_is_root_connected_to_all_tasks(self, source, answer):
        # type: (str, str, Any) -> None
        try:
            copyfile(source, PLAYBOOK_TARGET)
            structure = StructureValidator(source)
            validator = PlaybookValidator(structure)
            assert validator.is_root_connected_to_all_tasks() is answer
        finally:
            os.remove(PLAYBOOK_TARGET)

    IS_VALID_HIDDEN_PARAMS = [
        (VALID_NO_HIDDEN_PARAMS, True),
        (INVALID_NO_HIDDEN_PARAMS, False),
    ]

    @pytest.mark.parametrize("source, answer", IS_VALID_HIDDEN_PARAMS)
    def test_is_valid_hidden_params(self, source, answer):
        # type: (str, str) -> None
        structure = StructureValidator(source)
        validator = IntegrationValidator(structure)
        assert validator.is_valid_hidden_params() is answer

    with open(GIT_HAVE_MODIFIED_AND_NEW_FILES, "r") as test_params_file:
        tests_params = json.load(test_params_file)
    params = [
        (None, tuple(set(i) for i in tests_params['data']['params_with_data']), '123456', True, True),
        ('origin/master', tuple(set(i) for i in tests_params['data']['params_with_data']), '123456', True, True),
        (None, tuple(set(i) for i in tests_params['data']['params_with_data']), '', True, True),
        (None, tuple(set(i) for i in tests_params['data']['params_without_data']), '123456', True, True),
        (None, tuple(set(i) for i in tests_params['data']['params_with_data']), '123456', False, False),
    ]

    @pytest.mark.parametrize("prev_var, get_modified_and_added_files, release_iden, answer, is_valid", params)
    def test_validate_against_previous_version(self, prev_var, get_modified_and_added_files, release_iden, answer,
                                               is_valid, mocker):
        file_validator = FilesValidator(skip_conf_json=True, prev_ver=prev_var)
        file_validator._is_valid = is_valid
        mocker.patch.object(FilesValidator, 'get_modified_and_added_files', return_value=get_modified_and_added_files)
        mocker.patch.object(FilesValidator, 'get_content_release_identifier', return_value=release_iden)
        mocker.patch.object(FilesValidator, 'validate_modified_files', return_value=None)

        assert file_validator.validate_against_previous_version() is None
        assert file_validator._is_valid is answer

    INPUTS_STRUCTURE_VALIDATION = [
        (VALID_INTEGRATION_TEST_PATH, INTEGRATION_TARGET),
        (VALID_SCRIPT_PATH, SCRIPT_TARGET),
        (VALID_DASHBOARD_PATH, DASHBOARD_TARGET),
        (VALID_INCIDENT_FIELD_PATH, INCIDENT_FIELD_TARGET),
        (VALID_TEST_PLAYBOOK_PATH, PLAYBOOK_TARGET),
        (VALID_REPUTATION_PATH, INDICATOR_TYPE_TARGET),
        (VALID_INCIDENT_TYPE_PATH, INCIDENT_TYPE_TARGET),
        (VALID_INTEGRATION_TEST_PATH, INTEGRATION_RELEASE_NOTES_TARGET)
    ]

    @pytest.mark.parametrize('source, target', INPUTS_STRUCTURE_VALIDATION)
    def test_is_file_structure(self, source, target):
        # type: (str, str) -> None
        try:
            copyfile(source, target)
            assert FilesValidator(skip_conf_json=True).is_valid_structure()
        finally:
            os.remove(target)

    FILE_PATHS = [
        ([VALID_INTEGRATION_TEST_PATH], 'integration'),
        ([VALID_TEST_PLAYBOOK_PATH], 'playbook'),
        ([VALID_DASHBOARD_PATH], 'dashboard'),
        ([VALID_INCIDENT_FIELD_PATH], 'incidentfield'),
        ([VALID_REPUTATION_PATH], 'reputation'),
        ([VALID_INCIDENT_TYPE_PATH], 'incidenttype'),
        ([VALID_INTEGRATION_TEST_PATH], 'betaintegration')
    ]

    @pytest.mark.parametrize('file_path, file_type', FILE_PATHS)
    def test_is_valid_rn(self, mocker, file_path, file_type):
        mocker.patch.object(OldReleaseNotesValidator, 'get_master_diff', return_value=None)
        mocker.patch.object(StructureValidator, 'is_valid_file', return_value=True)
        mocker.patch.object(IntegrationValidator, 'is_valid_subtype', return_value=True)
        mocker.patch.object(IntegrationValidator, 'is_valid_feed', return_value=True)
        mocker.patch.object(IntegrationValidator, 'is_valid_description', return_value=True)
        mocker.patch.object(IntegrationValidator, 'is_valid_version', return_value=True)
        mocker.patch.object(ImageValidator, 'is_valid', return_value=True)
        mocker.patch.object(DashboardValidator, 'is_id_equals_name', return_value=True)
        mocker.patch.object(ReputationValidator, 'is_id_equals_details', return_value=True)
        mocker.patch.object(IntegrationValidator, 'is_valid_beta', return_value=True)
        mocker.patch.object(IntegrationValidator, 'are_tests_configured', return_value=True)
        mocker.patch.object(PlaybookValidator, 'are_tests_configured', return_value=True)
        file_validator = FilesValidator(skip_conf_json=True)
        file_validator.validate_added_files(set(file_path), file_type)
        assert file_validator._is_valid

    FILES_PATHS_FOR_ALL_VALIDATIONS = [
        (VALID_INTEGRATION_ID_PATH, 'integration'),
        (VALID_TEST_PLAYBOOK_PATH, 'playbook'),
        (VALID_SCRIPT_PATH, 'script'),
        (VALID_DASHBOARD_PATH, 'dashboard'),
        (VALID_INCIDENT_FIELD_PATH, 'incidentfield'),
        (VALID_REPUTATION_PATH, 'reputation'),
        (VALID_INCIDENT_TYPE_PATH, 'incidenttype'),
        (VALID_BETA_INTEGRATION, 'betaintegration'),
        (VALID_INDICATOR_FIELD_PATH, 'indicatorfield'),
        (VALID_LAYOUT_PATH, 'layout'),
        (VALID_MD, '')
    ]

    @pytest.mark.parametrize('file_path, file_type', FILES_PATHS_FOR_ALL_VALIDATIONS)
    @patch.object(ImageValidator, 'is_valid', return_value=True)
    def test_run_all_validations_on_file(self, _, file_path, file_type):
        """
        Given
        - A file in packs or beta integration

        When
        - running run_all_validations_on_file on that file

        Then
        -  The file will be validated
        """
        file_validator = FilesValidator(skip_conf_json=True)
        file_validator.run_all_validations_on_file(file_path, file_type)
        assert file_validator._is_valid

    def test_files_validator_validate_pack_unique_files__file_validator(self,):
        files_validator = FilesValidator(skip_conf_json=True)
        files_validator.validate_pack_unique_files({VALID_PACK})
        assert files_validator._is_valid

    def test_files_validator_validate_pack_unique_files__validate_manager(self, ):
        validate_manager = ValidateManager(skip_conf_json=True)
        result = validate_manager.validate_pack_unique_files(VALID_PACK, pack_error_ignore_list={})
        assert result

    FILE_PATH = [
        ([VALID_SCRIPT_PATH], 'script')
    ]

    @staticmethod
    def mock_unifier():
        def get_script_or_integration_package_data_mock(*args, **kwargs):
            return VALID_SCRIPT_PATH, ''
        with patch.object(Unifier, '__init__', lambda a, b: None):
            Unifier.get_script_or_integration_package_data = get_script_or_integration_package_data_mock
            return Unifier('')

    @pytest.mark.parametrize('file_path, file_type', FILE_PATH)
    def test_script_valid_rn(self, mocker, file_path, file_type):
        """
            Given:
                - A valid script path
            When:
                - checking validity of added files
            Then:
                - return a True validation response
        """
        mocker.patch.object(ScriptValidator, 'is_valid_name', return_value=True)
        self.mock_unifier()
        file_validator = FilesValidator(skip_conf_json=True)
        file_validator.validate_added_files(file_path, file_type)
        assert file_validator._is_valid

    def test_pack_validation(self):
        file_validator = FilesValidator(skip_conf_json=True)
        file_validator.file_path = VALID_PACK
        file_validator.is_valid_structure()
        assert file_validator._is_valid is False

    VALID_ADDED_RELEASE_NOTES = {
        'Packs/HelloWorld/ReleaseNotes/1_2_0.md',
        'Packs/ThreatIntelligenceManagement/ReleaseNotes/1_1_0.md'
        'Packs/Tanium/ReleaseNotes/1_1_0.md'
    }
    INVALID_ADDED_RELEASE_NOTES = {
        'Packs/HelloWorld/ReleaseNotes/1_2_0.md',
        'Packs/HelloWorld/ReleaseNotes/1_3_0.md',
        'Packs/ThreatIntelligenceManagement/ReleaseNotes/1_1_0.md'
        'Packs/Tanium/ReleaseNotes/1_1_0.md'
    }
    VERIFY_NO_DUP_RN_INPUT = [
        (VALID_ADDED_RELEASE_NOTES, True),
        (INVALID_ADDED_RELEASE_NOTES, False)
    ]

    @pytest.mark.parametrize('added_files, expected', VERIFY_NO_DUP_RN_INPUT)
    def test_verify_no_dup_rn__validate_manager(self, added_files: set, expected: bool):
        """
            Given:
                - A list of added files
            When:
                - verifying there are no other new release notes.
            Then:
                - return a validation response
            Case 1: Release notes in different packs.
            Case 2: Release notes where one is in the same pack
        """
        validate_manager = ValidateManager(skip_conf_json=True)
        result = validate_manager.validate_no_duplicated_release_notes(added_files)
        assert result is expected

    @pytest.mark.parametrize('added_files, expected', VERIFY_NO_DUP_RN_INPUT)
    def test_verify_no_dup_rn__file_validator(self, added_files: set, expected: bool):
        """
            Given:
                - A list of added files
            When:
                - verifying there are no other new release notes.
            Then:
                - return a validation response
            Case 1: Release notes in different packs.
            Case 2: Release notes where one is in the same pack
        """
        file_validator = FilesValidator(skip_conf_json=True)
        file_validator.verify_no_dup_rn(added_files)
        assert file_validator._is_valid is expected

    ARE_TEST_CONFIGURED_TEST_INPUT = [
        (VALID_INTEGRATION_TEST_PATH, 'integration', True),
        (INVALID_INTEGRATION_NO_TESTS, 'integration', False),
        (INVALID_INTEGRATION_NON_CONFIGURED_TESTS, 'integration', False),
        (TEST_PLAYBOOK, 'testplaybook', False)
    ]

    @pytest.mark.parametrize('file_path, file_type, expected', ARE_TEST_CONFIGURED_TEST_INPUT)
    def test_are_tests_configured(self, file_path: str, file_type: str, expected: bool):
        """
            Given
            - A content item

            When
            - Checking if the item has tests configured

            Then
            -  validator return the correct answer accordingly
        """
        structure_validator = StructureValidator(file_path, predefined_scheme=file_type)
        validator = IntegrationValidator(structure_validator)
        assert validator.are_tests_configured() == expected

    def test_unified_files_ignored(self):
        """
            Given
            - A unified yml file
            When
            - Validating it
            Then
            -  validator should ignore those files
        """
        file_validator = FilesValidator()
        file_validator.validate_modified_files({INVALID_IGNORED_UNIFIED_INTEGRATION})
        assert file_validator._is_valid
        file_validator.validate_added_files({INVALID_IGNORED_UNIFIED_INTEGRATION})
        assert file_validator._is_valid

    def test_get_error_ignore_list__file_validator(self, mocker):
        """
            Given:
                - A file path to pack ignore
            When:
                - running get_error_ignore_list from file validator
            Then:
                - verify that the created ignored_errors list is correct
        """
        files_path = os.path.normpath(
            os.path.join(__file__, f'{git_path()}/demisto_sdk/tests', 'test_files'))
        test_file = os.path.join(files_path, 'fake_pack/.pack-ignore')

        mocker.patch.object(FilesValidator, 'get_pack_ignore_file_path', return_value=test_file)

        file_validator = FilesValidator()
        ignore_errors_list = file_validator.get_error_ignore_list("fake")
        assert ignore_errors_list['file_name'] == ['BA101', 'IF107']
        assert 'SC100' not in ignore_errors_list['file_name']

    def test_create_ignored_errors_list__file_validator(self):
        """
            Given:
                - A list of errors that should be checked
            When:
                - Running create_ignored_errors_list from file validator
            Then:
                - verify that the ignored error list that comes out is correct
        """
        file_validator = FilesValidator()
        errors_to_check = ["IN", "SC", "CJ", "DA", "DB", "DO", "ID", "DS", "IM", "IF", "IT", "RN", "RM", "PA", "PB",
                           "WD", "RP", "BA100", "BC100", "ST", "CL", "MP"]
        ignored_list = file_validator.create_ignored_errors_list(errors_to_check)
        assert ignored_list == ["BA101", "BA102", "BA103", "BA104", "BC101", "BC102", "BC103", "BC104"]

<<<<<<< HEAD
    def test_added_files_type_using_function(self, repo, mocker):
=======
    def test_get_error_ignore_list__validate_manager(self, mocker):
>>>>>>> 262d0446
        """
            Given:
                - A file path to pack ignore
            When:
                - running get_error_ignore_list from validate manager
            Then:
                - verify that the created ignored_errors list is correct
        """
<<<<<<< HEAD

=======
        files_path = os.path.normpath(
            os.path.join(__file__, f'{git_path()}/demisto_sdk/tests', 'test_files'))
        test_file = os.path.join(files_path, 'fake_pack/.pack-ignore')

        mocker.patch.object(ValidateManager, 'get_pack_ignore_file_path', return_value=test_file)

        validate_manager = ValidateManager()
        ignore_errors_list = validate_manager.get_error_ignore_list("fake")
        assert ignore_errors_list['file_name'] == ['BA101', 'IF107']
        assert 'SC100' not in ignore_errors_list['file_name']

    def test_create_ignored_errors_list__validate_manager(self):
        validate_manager = ValidateManager()
        errors_to_check = ["IN", "SC", "CJ", "DA", "DB", "DO", "ID", "DS", "IM", "IF", "IT", "RN", "RM", "PA", "PB",
                           "WD", "RP", "BA100", "BC100", "ST", "CL", "MP"]
        ignored_list = validate_manager.create_ignored_errors_list(errors_to_check)
        assert ignored_list == ["BA101", "BA102", "BA103", "BA104", "BC101", "BC102", "BC103", "BC104"]

    def test_added_files_type_using_function(self, repo, mocker):
        """
            Given:
                - A list of errors that should be checked
            When:
                - Running create_ignored_errors_list from validate manager
            Then:
                - verify that the ignored error list that comes out is correct
        """

>>>>>>> 262d0446
        mocker.patch.object(BaseValidator, 'check_file_flags', return_value='')
        saved_stdout = sys.stdout
        pack = repo.create_pack('pack')
        pack.create_test_script()
        with ChangeCWD(pack.repo_path):
            os.mkdir('Packs/pack/TestPlaybooks/')
            os.system('mv Packs/pack/Scripts/sample_script/sample_script.yml Packs/pack/TestPlaybooks/')
            x = FilesValidator()
            try:
                out = StringIO()
                sys.stdout = out

                x.validate_added_files({'Packs/pack/TestPlaybooks/sample_script.yml'})
                assert 'Missing id in root' not in out.getvalue()
            except Exception:
                assert False
            finally:
                sys.stdout = saved_stdout

    def test_is_py_or_yml__validate_manager(self):
        """
            Given:
                - A file path which contains a python script
            When:
                - validating the associated yml file
            Then:
                - return a False validation response
        """
        files_path = os.path.normpath(
            os.path.join(__file__, f'{git_path()}/demisto_sdk/tests', 'test_files'))
        test_file = os.path.join(files_path, 'CortexXDR',
                                 'Integrations/PaloAltoNetworks_XDR/PaloAltoNetworks_XDR.yml')
        validate_manager = ValidateManager()
        res = validate_manager._is_py_script_or_integration(test_file)
        assert res is False

    def test_is_py_or_yml_invalid__validate_manager(self):
        """
            Given:
                - A file path which contains a python script in a legacy yml schema
            When:
                - verifying the yml is valid using validate manager
            Then:
                - return a False validation response
        """
        files_path = os.path.normpath(
            os.path.join(__file__, f'{git_path()}/demisto_sdk/tests', 'test_files'))
        test_file = os.path.join(files_path,
                                 'UnifiedIntegrations/Integrations/integration-Symantec_Messaging_Gateway.yml')
        validate_manager = ValidateManager()
        res = validate_manager._is_py_script_or_integration(test_file)
        assert res is False

    def test_is_py_or_yml__file_validator(self):
        """
            Given:
                - A file path which contains a python script
            When:
                - verifying the yml is valid using file validator
            Then:
                - return a False validation response
        """
        files_path = os.path.normpath(
            os.path.join(__file__, f'{git_path()}/demisto_sdk/tests', 'test_files'))
        test_file = os.path.join(files_path, 'CortexXDR',
                                 'Integrations/PaloAltoNetworks_XDR/PaloAltoNetworks_XDR.yml')
        file_validator = FilesValidator()
        res = file_validator._is_py_script_or_integration(test_file)
        assert res is False

    def test_is_py_or_yml_invalid__file_validator(self):
        """
            Given:
                - A file path which contains a python script in a legacy yml schema
            When:
                - verifying the yml is valid using file validator
            Then:
                - return a False validation response
        """
        files_path = os.path.normpath(
            os.path.join(__file__, f'{git_path()}/demisto_sdk/tests', 'test_files'))
        test_file = os.path.join(files_path,
                                 'UnifiedIntegrations/Integrations/integration-Symantec_Messaging_Gateway.yml')
        file_validator = FilesValidator()
        res = file_validator._is_py_script_or_integration(test_file)
        assert res is False

    def test_validate_no_missing_release_notes__no_missing_rn(self, repo):
        """
            Given:
                - packs with modified files and release notes
            When:
                - running validate_no_missing_release_notes on the files
            Then:
                - return a True as no release notes are missing
        """
        pack1 = repo.create_pack('PackName1')
        incident_field1 = pack1.create_incident_field('incident-field', content=INCIDENT_FIELD)
        pack2 = repo.create_pack('PackName2')
        incident_field2 = pack2.create_incident_field('incident-field', content=INCIDENT_FIELD)
        validate_manager = ValidateManager()
        modified_files = {incident_field1.get_path_from_pack(),
                          incident_field2.get_path_from_pack()}
        added_files = {'Packs/PackName1/ReleaseNotes/1_0_0.md',
                       'Packs/PackName2/ReleaseNotes/1_1_1.md'}
        with ChangeCWD(repo.path):
            assert validate_manager.validate_no_missing_release_notes(modified_files, added_files) is True

    def test_validate_no_missing_release_notes__missing_rn(self, repo):
        """
            Given:
                - 2 packs with modified files and release notes for only one
            When:
                - running validate_no_missing_release_notes on the files
            Then:
                - return a False as there are release notes missing
        """
        pack1 = repo.create_pack('PackName1')
        incident_field1 = pack1.create_incident_field('incident-field', content=INCIDENT_FIELD)
        pack2 = repo.create_pack('PackName2')
        incident_field2 = pack2.create_incident_field('incident-field', content=INCIDENT_FIELD)
        validate_manager = ValidateManager()
        modified_files = {incident_field1.get_path_from_pack(),
                          incident_field2.get_path_from_pack()}
        added_files = {'Packs/PackName1/ReleaseNotes/1_0_0.md'}
        with ChangeCWD(repo.path):
            assert validate_manager.validate_no_missing_release_notes(modified_files, added_files) is False

    def test_validate_no_old_format__with_toversion(self):
        """
            Given:
                - an old format_file with toversion
            When:
                - running validate_no_old_format on the file
            Then:
                - return a True as the file is valid
        """
        validate_manager = ValidateManager()
        old_format_files = {"demisto_sdk/tests/test_files/Unifier/SampleScriptPackage/"
                            "script-SampleScriptPackageSanityDocker45_45.yml"}
        assert validate_manager.validate_no_old_format(old_format_files)

    def test_validate_no_old_format__without_toversion(self, mocker):
        """
            Given:
                - an old format_file without toversion
            When:
                - running validate_no_old_format on the file
            Then:
                - return a False as the file is invalid
        """
        mocker.patch.object(BaseValidator, "handle_error", return_value="not-a-non-string")
        validate_manager = ValidateManager()
        old_format_files = {"demisto_sdk/tests/test_files/script-valid.yml"}
        assert not validate_manager.validate_no_old_format(old_format_files)

    def test_filter_changed_files(self, mocker):
        """
            Given:
                - A string of git diff results
            When:
                - running filter_changed_files on the string
            Then:
                - Ensure the modified files are recognized correctly.
                - Ensure the added files are recognized correctly.
                - Ensure the renamed file is in a tup;e in the modified files.
                - Ensure modified metadata files are in the changed_meta_files and that the added one is not.
                - Ensure the added code and meta files are not in added files.
                - Ensure old format file is recognized correctly.
                - Ensure deleted file is recognized correctly.
                - Ensure ignored files are set correctly.
        """
        mocker.patch.object(os.path, 'isfile', return_value=True)
        mocker.patch.object(ValidateManager, '_is_py_script_or_integration', return_value=True)
        diff_string = "M	Packs/CommonTypes/IncidentFields/incidentfield-Detection_URL.json\n" \
                      "M	Packs/EWS/Classifiers/classifier-EWS_v2.json\n" \
                      "M	Packs/Elasticsearch/Integrations/Elasticsearch_v2/Elasticsearch_v2.py\n" \
                      "M	Packs/Elasticsearch/Integrations/integration-Elasticsearch.yml\n" \
                      "M	Packs/F5/pack_metadata.json\n"\
                      "R100	Packs/EclecticIQ/Integrations/EclecticIQ/EclecticIQ.yml	" \
                      "Packs/EclecticIQ/Integrations/EclecticIQ_new/EclecticIQ_new.yml\n" \
                      "A	Packs/MyNewPack/.pack-ignore\n" \
                      "A	Packs/MyNewPack/.secrets-ignore\n" \
                      "A	Packs/MyNewPack/Integrations/MyNewIntegration/MyNewIntegration.py\n" \
                      "A	Packs/MyNewPack/Integrations/MyNewIntegration/MyNewIntegration.yml\n" \
                      "A	Packs/MyNewPack/Integrations/MyNewIntegration/MyNewIntegration_description.md\n" \
                      "A	Packs/MyNewPack/Integrations/MyNewIntegration/MyNewIntegration_image.png\n" \
                      "A	Packs/MyNewPack/Integrations/MyNewIntegration/MyNewIntegration_test.py\n" \
                      "A	Packs/MyNewPack/Integrations/MyNewIntegration/Pipfile\n" \
                      "A	Packs/MyNewPack/Integrations/MyNewIntegration/Pipfile.lock\n" \
                      "A	Packs/MyNewPack/Integrations/MyNewIntegration/README.md\n" \
                      "A	Packs/MyNewPack/README.md\n" \
                      "A	Packs/MyNewPack/pack_metadata.json\n" \
                      "D	Packs/DeprecatedContent/Scripts/script-ExtractURL.yml"

        validate_manager = ValidateManager()
        modified_files, added_files, deleted_files, old_format_files, changed_meta_files = validate_manager.\
            filter_changed_files(files_string=diff_string, print_ignored_files=True)

        # checking that modified files are recognized correctly
        assert 'Packs/CommonTypes/IncidentFields/incidentfield-Detection_URL.json' in modified_files
        assert 'Packs/EWS/Classifiers/classifier-EWS_v2.json' in modified_files
        assert ('Packs/EclecticIQ/Integrations/EclecticIQ/EclecticIQ.yml',
                'Packs/EclecticIQ/Integrations/EclecticIQ_new/EclecticIQ_new.yml') in modified_files

        # check that the modified code file is not there but the yml file is
        assert 'Packs/Elasticsearch/Integrations/Elasticsearch_v2/Elasticsearch_v2.yml' in modified_files
        assert 'Packs/Elasticsearch/Integrations/Elasticsearch_v2/Elasticsearch_v2.py' not in modified_files

        # check that the modified metadata file is in the changed_meta_files but the added one is not
        assert 'Packs/F5/pack_metadata.json' in changed_meta_files
        assert 'Packs/MyNewPack/pack_metadata.json' not in changed_meta_files

        # check that the added files are recognized correctly
        assert 'Packs/MyNewPack/Integrations/MyNewIntegration/README.md' in added_files
        assert 'Packs/MyNewPack/Integrations/MyNewIntegration/MyNewIntegration.yml' in added_files

        # check that the added code files and meta file are not in the added_files
        assert 'Packs/MyNewPack/Integrations/MyNewIntegration/MyNewIntegration.py' not in added_files
        assert 'Packs/MyNewPack/Integrations/MyNewIntegration/MyNewIntegration_test.py' not in added_files
        assert 'Packs/MyNewPack/pack_metadata.json' not in added_files

        # check that non-image, pipfile, description or schema are in the ignored files and the rest are
        assert 'Packs/MyNewPack/Integrations/MyNewIntegration/Pipfile' not in validate_manager.ignored_files
        assert 'Packs/MyNewPack/Integrations/MyNewIntegration/Pipfile.lock' not in validate_manager.ignored_files
        assert 'Packs/MyNewPack/Integrations/MyNewIntegration/MyNewIntegration_description.md' not \
               in validate_manager.ignored_files
        assert 'Packs/MyNewPack/Integrations/MyNewIntegration/MyNewIntegration_image.png' not \
               in validate_manager.ignored_files
        assert 'Packs/MyNewPack/.secrets-ignore' in validate_manager.ignored_files
        assert 'Packs/MyNewPack/Integrations/MyNewIntegration/MyNewIntegration_test.py' in \
               validate_manager.ignored_files
        assert 'Packs/MyNewPack/.pack-ignore' in validate_manager.ignored_files

        # check recognized old-format file
        assert 'Packs/Elasticsearch/Integrations/integration-Elasticsearch.yml' in old_format_files

        # check recognized deleted file
        assert 'Packs/DeprecatedContent/Scripts/script-ExtractURL.yml' in deleted_files<|MERGE_RESOLUTION|>--- conflicted
+++ resolved
@@ -569,11 +569,7 @@
         ignored_list = file_validator.create_ignored_errors_list(errors_to_check)
         assert ignored_list == ["BA101", "BA102", "BA103", "BA104", "BC101", "BC102", "BC103", "BC104"]
 
-<<<<<<< HEAD
-    def test_added_files_type_using_function(self, repo, mocker):
-=======
     def test_get_error_ignore_list__validate_manager(self, mocker):
->>>>>>> 262d0446
         """
             Given:
                 - A file path to pack ignore
@@ -582,9 +578,6 @@
             Then:
                 - verify that the created ignored_errors list is correct
         """
-<<<<<<< HEAD
-
-=======
         files_path = os.path.normpath(
             os.path.join(__file__, f'{git_path()}/demisto_sdk/tests', 'test_files'))
         test_file = os.path.join(files_path, 'fake_pack/.pack-ignore')
@@ -613,7 +606,6 @@
                 - verify that the ignored error list that comes out is correct
         """
 
->>>>>>> 262d0446
         mocker.patch.object(BaseValidator, 'check_file_flags', return_value='')
         saved_stdout = sys.stdout
         pack = repo.create_pack('pack')
