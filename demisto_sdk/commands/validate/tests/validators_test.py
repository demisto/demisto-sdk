import logging
import os
import tempfile
from pathlib import Path
from typing import Dict, List, Optional, Set
from unittest.mock import patch

import pytest
import toml
from more_itertools import map_reduce
from pytest_mock import MockerFixture

from demisto_sdk.commands.common.constants import (
    INTEGRATIONS_DIR,
    ExecutionMode,
    GitStatuses,
)
from demisto_sdk.commands.common.content_constant_paths import CONTENT_PATH
from demisto_sdk.commands.common.git_util import GitUtil
from demisto_sdk.commands.common.handlers import DEFAULT_JSON_HANDLER as json
from demisto_sdk.commands.content_graph.common import ContentType
from demisto_sdk.commands.content_graph.tests.test_tools import load_yaml
from demisto_sdk.commands.validate.config_reader import (
    ConfigReader,
    ConfiguredValidations,
)
from demisto_sdk.commands.validate.initializer import Initializer
from demisto_sdk.commands.validate.tests.test_tools import create_integration_object
from demisto_sdk.commands.validate.validate_manager import ValidateManager
from demisto_sdk.commands.validate.validation_results import ResultWriter
from demisto_sdk.commands.validate.validators.BA_validators.BA101_id_should_equal_name import (
    IDNameValidator,
)
from demisto_sdk.commands.validate.validators.BA_validators.BA101_id_should_equal_name_all_statuses import (
    IDNameAllStatusesValidator,
)
from demisto_sdk.commands.validate.validators.base_validator import (
    VALIDATION_CATEGORIES,
    BaseValidator,
    FixResult,
    ValidationResult,
    get_all_validators,
)
from demisto_sdk.commands.validate.validators.BC_validators.BC100_breaking_backwards_subtype import (
    BreakingBackwardsSubtypeValidator,
)
from demisto_sdk.commands.validate.validators.PA_validators.PA108_pack_metadata_name_not_valid import (
    PackMetadataNameValidator,
)
from TestSuite.test_tools import str_in_call_args_list

INTEGRATION = create_integration_object()
INTEGRATION.path = Path(
    f"{CONTENT_PATH}/Packs/pack_0/Integrations/integration_0/integration_0.yml"
)


def get_validate_manager(mocker):
    validation_results = ResultWriter()
    config_reader = ConfigReader(category="test")
    initializer = Initializer()
    mocker.patch.object(Initializer, "gather_objects_to_run_on", return_value=({}, {}))
    return ValidateManager(
        validation_results=validation_results,
        config_reader=config_reader,
        initializer=initializer,
    )


@pytest.mark.parametrize(
    "validations_to_run, sub_classes, expected_results",
    [
        (
            [],
            [
                IDNameValidator,
                BreakingBackwardsSubtypeValidator,
                PackMetadataNameValidator,
            ],
            [],
        ),
        (
            ["BA101", "BC100"],
            [
                IDNameAllStatusesValidator,
                BreakingBackwardsSubtypeValidator,
                PackMetadataNameValidator,
            ],
            [IDNameAllStatusesValidator(), BreakingBackwardsSubtypeValidator()],
        ),
        (
            ["TE"],
            [
                IDNameValidator,
                BreakingBackwardsSubtypeValidator,
                PackMetadataNameValidator,
            ],
            [],
        ),
        (
            ["BA101", "TE103"],
            [
                IDNameAllStatusesValidator,
                BreakingBackwardsSubtypeValidator,
                PackMetadataNameValidator,
            ],
            [IDNameAllStatusesValidator()],
        ),
    ],
)
def test_filter_validators(
    mocker: MockerFixture, validations_to_run, sub_classes, expected_results
):
    """
    Given
    a list of validation_to_run (config file select section mock), and a list of sub_classes (a mock for the BaseValidator sub classes)
        - Case 1: An empty validation_to_run list, and a list of three BaseValidator sub classes.
        - Case 2: A list with 2 validations to run where both validations exist, and a list of three BaseValidator sub classes.
        - Case 3: A list with only 1 item which is a prefix of an existing error code of the validations, and a list of three BaseValidator sub classes.
        - Case 4: A list with two validation to run where only one validation exist, and a list of three BaseValidator sub classes.
    When
    - Calling the filter_validators function.
    Then
        - Case 1: Make sure the retrieved list is empty.
        - Case 2: Make sure the retrieved list contains the two validations co-oping with the two error codes from validation_to_run.
        - Case 3: Make sure the retrieved list is empty.
        - Case 4: Make sure the retrieved list contains only the validation with the error_code that actually co-op with the validation_to_run.
    """
    validate_manager = get_validate_manager(mocker)
    mocker.patch.object(ConfiguredValidations, "select", validations_to_run)
    with patch.object(BaseValidator, "__subclasses__", return_value=sub_classes):
        results = validate_manager.filter_validators()
        assert results == expected_results


@pytest.mark.parametrize(
    "category_to_run, execution_mode, config_file_content, expected_results, ignore_support_level, specific_validations, codes_to_ignore",
    [
        (
            None,
            ExecutionMode.USE_GIT,
            {"use_git": {"select": ["BA101", "BC100", "PA108"]}, "ignorable_errors": ["E002", "W001"]},
            ConfiguredValidations(["BA101", "BC100", "PA108"], [], ['E002', 'W001'], {}),
            False,
            [],
            ["E002", "W001"]
        ),
        (
            "custom_category",
            ExecutionMode.USE_GIT,
            {
                "ignorable_errors": ["BA101"],
                "custom_category": {
                    "select": ["BA101", "BC100", "PA108"],
                },
                "use_git": {"select": ["TE105", "TE106", "TE107", "BA101"]},
            },
            ConfiguredValidations(["BA101", "BC100", "PA108"], [], ["BA101"], {}),
            False,
            [],
            ["BA101"]
        ),
        (
            None,
            ExecutionMode.SPECIFIC_FILES,
            {"path_based_validations": {"select": ["BA101", "BC100", "PA108"]}},
            ConfiguredValidations(["BA101", "BC100", "PA108"], [], [], {}),
            False,
            [],
            []
        ),
        (
            None,
            ExecutionMode.USE_GIT,
            {
                "support_level": {"community": {"ignore": ["BA101", "BC100", "PA108"]}},
                "use_git": {"select": ["TE105", "TE106", "TE107"]},
            },
            ConfiguredValidations(
                ["TE105", "TE106", "TE107"],
                [],
                [],
                {"community": {"ignore": ["BA101", "BC100", "PA108"]}},
            ),
            False,
            [],
            []
        ),
        (
            None,
            ExecutionMode.USE_GIT,
            {
                "support_level": {"community": {"ignore": ["BA101", "BC100", "PA108"]}},
                "use_git": {"select": ["TE105", "TE106", "TE107"]},
            },
            ConfiguredValidations(["TE105", "TE106", "TE107"], [], [], {}),
            True,
            [],
            []
        ),
        (
            None,
            True,
            {"use_git": {"select": ["BA101", "BC100", "PA108"]}},
            ConfiguredValidations(["TE100", "TE101"], [], [], {}),
            False,
            ["TE100", "TE101"],
            []
        ),
    ],
)
def test_gather_validations_from_conf(
    mocker: MockerFixture,
    category_to_run: Optional[str],
    execution_mode: ExecutionMode,
    config_file_content: Dict,
    expected_results: ConfiguredValidations,
    ignore_support_level: bool,
    specific_validations: List[str],
    codes_to_ignore: List[str],
):
    """
    Given
    a category_to_run, a use_git flag, a config file content, and a ignore_support_level flag.
        - Case 1: No category to run, execution_mode set to use_git, config file content with only use_git.select section, and ignore_support_level set to False, and an empty specific validations list.
        - Case 2: A custom category to run, execution_mode set to use_git, config file content with use_git.select, and custom_category with both ignorable_errors and select sections, and ignore_support_level set to False, and an empty specific validations list.
        - Case 3: No category to run, execution_mode not set to use_git, config file content with path_based_validations.select section, and ignore_support_level set to False, and an empty specific validations list.
        - Case 4: No category to run, execution_mode set to use_git, config file content with use_git.select, and support_level.community.ignore section, and ignore_support_level set to False, and an empty specific validations list.
        - Case 5: No category to run, execution_mode set to use_git, config file content with use_git.select, and support_level.community.ignore section, and ignore_support_level set to True, and an empty specific validations list.
        - Case 6: No category to run, execution_mode set to use_git, config file content with only use_git.select section, ignore_support_level set to False, and a specific validations list with 2 error codes.

    When
    - Calling the gather_validations_from_conf function.
    Then
        - Case 1: Make sure the retrieved results contains only use_git.select results.
        - Case 2: Make sure the retrieved results contains the custom category results and ignored the use_git results.
        - Case 3: Make sure the retrieved results contains the path_based_validations results.
        - Case 4: Make sure the retrieved results contains both the support level and the use_git sections.
        - Case 5: Make sure the retrieved results contains only the use_git section.
        - Case 6: Make sure the retrieved results contains only the specific validations section.
    """
    mocker.patch.object(toml, "load", return_value=config_file_content)
    config_reader = ConfigReader(
        category=category_to_run, explicitly_selected=specific_validations
    )
    results: ConfiguredValidations = config_reader.read(
        mode=execution_mode, ignore_support_level=ignore_support_level, codes_to_ignore=codes_to_ignore
    )
    assert results.select == expected_results.select
    assert results.ignorable_errors == expected_results.ignorable_errors
    assert results.warning == expected_results.warning
    assert results.support_level_dict == expected_results.support_level_dict


@pytest.mark.parametrize(
    "results, fixing_results, expected_results",
    [
        (
            [
                ValidationResult(
                    validator=IDNameValidator(),
                    message="",
                    content_object=INTEGRATION,
                )
            ],
            [],
            {
                "validations": [
                    {
                        "file path": str(INTEGRATION.path),
                        "error code": "BA101",
                        "message": "",
                    }
                ],
                "fixed validations": [],
                "invalid content items": [],
                "Validations that caught exceptions": [],
            },
        ),
        (
            [],
            [],
            {
                "validations": [],
                "fixed validations": [],
                "invalid content items": [],
                "Validations that caught exceptions": [],
            },
        ),
        (
            [
                ValidationResult(
                    validator=IDNameValidator(),
                    message="",
                    content_object=INTEGRATION,
                )
            ],
            [
                FixResult(
                    validator=IDNameValidator(),
                    message="Fixed this issue",
                    content_object=INTEGRATION,
                )
            ],
            {
                "validations": [
                    {
                        "file path": str(INTEGRATION.path),
                        "error code": "BA101",
                        "message": "",
                    }
                ],
                "fixed validations": [
                    {
                        "file path": str(INTEGRATION.path),
                        "error code": "BA101",
                        "message": "Fixed this issue",
                    }
                ],
                "invalid content items": [],
                "Validations that caught exceptions": [],
            },
        ),
    ],
)
def test_write_results_to_json_file(results, fixing_results, expected_results):
    """
    Given
    results and fixing_results lists.
        - Case 1: One validation result.
        - Case 2: Both lists are empty.
        - Case 3: Both lists has one item.
    When
    - Calling the write_results_to_json_file function.
    Then
        - Case 1: Make sure the results hold both list where the fixing results is empty.
        - Case 2: Make sure the results hold both list where both are empty.
        - Case 3: Make sure the results hold both list where both hold 1 result each.
    """
    with tempfile.NamedTemporaryFile(
        mode="w", delete=False, suffix=".json"
    ) as temp_file:
        temp_file_path = temp_file.name
        validation_results = ResultWriter(json_file_path=temp_file_path)
        validation_results.validation_results = results
        validation_results.fixing_results = fixing_results
        validation_results.write_results_to_json_file()
        with open(temp_file_path, "r") as file:
            loaded_data = json.load(file)
            assert loaded_data == expected_results


@pytest.mark.parametrize(
    "only_throw_warnings, results, expected_exit_code, expected_warnings_call_count, expected_error_call_count, expected_error_code_in_warnings, expected_error_code_in_errors",
    [
        (
            ["BA101"],
            [
                ValidationResult(
                    validator=IDNameValidator(),
                    message="",
                    content_object=INTEGRATION,
                )
            ],
            0,
            1,
            0,
            ["BA101"],
            [],
        ),
        (
            [],
            [
                ValidationResult(
                    validator=IDNameValidator(),
                    message="",
                    content_object=INTEGRATION,
                )
            ],
            1,
            0,
            1,
            [],
            ["BA101"],
        ),
        (
            ["BC100"],
            [
                ValidationResult(
                    validator=IDNameValidator(),
                    message="",
                    content_object=INTEGRATION,
                ),
                ValidationResult(
                    validator=BreakingBackwardsSubtypeValidator(),
                    message="",
                    content_object=INTEGRATION,
                ),
            ],
            1,
            1,
            1,
            ["BC100"],
            ["BA101"],
        ),
    ],
)
def test_post_results(
    mocker,
    only_throw_warnings,
    results,
    expected_exit_code,
    expected_warnings_call_count,
    expected_error_call_count,
    expected_error_code_in_warnings,
    expected_error_code_in_errors,
):
    """
    Given
    an only_throw_warnings list, and a list of results.
        - Case 1: One failed validation with its error_code in the only_throw_warnings list.
        - Case 2: One failed validation with its error_code not in the only_throw_warnings list.
        - Case 3: One failed validation with its error_code in the only_throw_warnings list and one failed validation with its error_code not in the only_throw_warnings list.
    When
    - Calling the post_results function.
    Then
        - Make sure the error and warning loggers was called the correct number of times with the right error codes, and that the exit code was calculated correctly.
        - Case 1: Make sure the exit_code is 0 (success), and that the warning logger was called once with 'BA101' and the error logger wasn't called.
        - Case 2: Make sure the exit_code is 1 (failure), and that the error logger was called once with 'BA101' and the warning logger wasn't called.
        - Case 3: Make sure the exit_code is 1 (failure), and that the error logger was called once with 'BA101' and the warning logger was called once with 'BC100'
    """
    logger_error = mocker.patch.object(logging.getLogger("demisto-sdk"), "error")
    logger_warning = mocker.patch.object(logging.getLogger("demisto-sdk"), "warning")
    validation_results = ResultWriter()
    validation_results.validation_results = results
    exit_code = validation_results.post_results(only_throw_warning=only_throw_warnings)
    assert exit_code == expected_exit_code
    assert logger_warning.call_count == expected_warnings_call_count
    assert logger_error.call_count == expected_error_call_count
    for expected_error_code_in_warning in expected_error_code_in_warnings:
        assert str_in_call_args_list(
            logger_warning.call_args_list, expected_error_code_in_warning
        )
    for expected_error_code_in_error in expected_error_code_in_errors:
        assert str_in_call_args_list(
            logger_error.call_args_list, expected_error_code_in_error
        )


@pytest.mark.parametrize(
    "validator, expected_results",
    [
        (IDNameAllStatusesValidator(), True),
        (PackMetadataNameValidator(), False),
        (BreakingBackwardsSubtypeValidator(), False),
    ],
)
def test_should_run(validator, expected_results):
    """
    Given:
    A validator.
        - Case 1: IDNameAllStatusesValidator which support Integration content type.
        - Case 2: PackMetadataNameValidator which doesn't support Integration content type.
        - Case 3: BreakingBackwardsSubtypeValidator which support Integration content type only for modified and renamed git statuses.
    When:
    - Calling the should_run function on a given integration.
    Then:
    Make sure the right result is returned.
        - Case 1: Should return True.
        - Case 2: Should return False.
        - Case 3: Should return False.
    """
    assert expected_results == validator.should_run(
        INTEGRATION, [], {}, running_execution_mode=ExecutionMode.USE_GIT
    )


def test_object_collection_with_readme_path(repo):
    """
    Given:
    - A path to integration readme
    When:
    - Calling the paths_to_basecontent_set.
    Then:
    - Make sure that an integration was parsed.
    """

    yml_content = load_yaml("integration.yml")
    pack = repo.create_pack("pack_no_1")
    integration = pack.create_integration(yml=yml_content)
    integration.code.write("from MicrosoftApiModule import *")
    integration.readme.write("test")
    readme_path = integration.readme.path
    initializer = Initializer()
    obj_set, _, _ = initializer.paths_to_basecontent_set({Path(readme_path)})
    obj = obj_set.pop()
    assert obj is not None
    assert obj.content_type == ContentType.INTEGRATION


def test_object_collection_with_pack_path(repo):
    """
    Given:
    - A path to a pack that contain an integration.
    When:
    - Calling the gather_objects_to_run_on.
    Then:
    - Make sure that both the pack and the integration object were returned.
    """

    yml_content = load_yaml("integration.yml")
    pack = repo.create_pack("pack_no_1")
    integration = pack.create_integration(yml=yml_content)
    integration.code.write("from MicrosoftApiModule import *")
    integration.readme.write("test")
    initializer = Initializer(
        file_path=str(pack.path), execution_mode=ExecutionMode.SPECIFIC_FILES
    )
    obj_set, _ = initializer.gather_objects_to_run_on()
    obj_types = {obj.content_type for obj in obj_set}
    assert obj_types == {ContentType.INTEGRATION, ContentType.PACK}


def test_load_files_with_pack_path(repo):
    """
    Given:
    - A path to a pack that contain an integration.
    When:
    - Calling the load_files.
    Then:
    - Make sure that only the path to the pack was returned in PosixPath form.
    """
    pack = repo.create_pack("pack_no_1")
    pack.create_integration()
    initializer = Initializer()
    loaded_files_set = initializer.load_files([str(pack.path)])
    assert len(loaded_files_set) == 1
    assert loaded_files_set.pop() == pack.path


def test_load_files_with_integration_dir(repo):
    """
    Given:
    - A path to the integration dir of a pack.
    When:
    - Calling the load_files.
    Then:
    - Make sure that all the files from that dir was returned.
    """
    pack = repo.create_pack("pack_no_1")
    integration = pack.create_integration()
    initializer = Initializer()
    integration_dir = f"{pack.path}/{INTEGRATIONS_DIR}"
    loaded_files_set = initializer.load_files([integration_dir])
    assert len(loaded_files_set) != 1
    assert all(
        Path(path) in loaded_files_set
        for path in (
            integration.yml.path,
            integration.readme.path,
            integration.code.path,
            integration.description.path,
        )
    )


def test_collect_related_files_main_items(repo):
    """
    Given:
    - A path to integration code, modeling_rule schema, and pack readme.
    When:
    - Calling the collect_related_files_main_items.
    Then:
    - Make sure that the right main passes were returned:
        - integration code should return the integration yml path.
        - modeling_rule schema should return the modeling_rule yml path.
        - pack readme should return the pack_metadata.json pack..
    """
    pack = repo.create_pack("pack_no_1")
    initializer = Initializer()
    integration = pack.create_integration()
    modeling_rule = pack.create_modeling_rule({})
    results = initializer.collect_related_files_main_items(
        {
            Path(integration.code.path),
            Path(modeling_rule.schema.path),
            Path(pack.readme.path),
        }
    )
    assert results == {
        Path(integration.yml.path),
        Path(modeling_rule.yml.path),
        Path(pack.pack_metadata.path),
    }


def test_get_items_status(repo):
    """
    Given:
    - A dictionary with:
        - A path to integration code with ADDED git status.
        - A path to script code with ADDED git status.
        - A path to integration yml with MODIFIED git status.
        - A path to modeling_rule schema with MODIFIED git status.
        - A path to pack readme with ADDED git status.
        - A path to pack metadata with MODIFIED git status.
    When:
    - Calling the collect_related_files_main_items.
    Then:
    - Make sure that the right amount of paths are returned and that the right statuses were given:
        - The integration code and yml should return the integration yml path with the yml status (MODIFIED).
        - The modeling_rule schema should return the modeling_rule yml path with no status.
        - The pack readme and pack_metadata.json should return the pack_metadata.json path with the pack_metadata.json status (MODIFIED).
        - The script code should return the script yml path with script code status (ADDED).
    """
    pack = repo.create_pack("pack_no_1")
    initializer = Initializer()
    integration = pack.create_integration()
    modeling_rule = pack.create_modeling_rule({})
    script = pack.create_script()
    statuses_dict = {
        Path(integration.code.path): GitStatuses.ADDED,
        Path(script.code.path): GitStatuses.ADDED,
        Path(integration.yml.path): GitStatuses.MODIFIED,
        Path(modeling_rule.schema.path): GitStatuses.MODIFIED,
        Path(pack.readme.path): GitStatuses.ADDED,
        Path(pack.pack_metadata.path): GitStatuses.MODIFIED,
    }
    results = initializer.get_items_status(statuses_dict)
    expected_results = {
        Path(integration.yml.path): GitStatuses.MODIFIED,
        Path(modeling_rule.yml.path): None,
        Path(pack.pack_metadata.path): GitStatuses.MODIFIED,
        Path(script.yml.path): GitStatuses.ADDED,
    }
    assert len(results.keys()) == 4
    assert all(
        expected_results[item_path] == git_status
        for item_path, git_status in results.items()
    )


def test_all_error_codes_configured():
    """
    test that the set of all validation errors that exist in the new format and the set of all the validation errors configured in the sdk_validation_config are equal to ensure all new validations are being tested.
    """
    config_file_path = "demisto_sdk/commands/validate/sdk_validation_config.toml"
    config_file_content: dict = toml.load(config_file_path)
    configured_errors_set: Set[str] = set()
    for section in ("use_git", "path_based_validations"):
        for key in ("select", "warning"):
            configured_errors_set = configured_errors_set.union(
                set(config_file_content[section][key])
            )
    existing_error_codes: Set[str] = set(
        [validator.error_code for validator in BaseValidator.__subclasses__()]
    )
    non_configured_existing_error_codes = existing_error_codes - configured_errors_set
    assert not non_configured_existing_error_codes, f"The following error codes are not configured in the config file at 'demisto_sdk/commands/validate/sdk_validation_config.toml': {non_configured_existing_error_codes}."


def test_validation_prefix():
    """
    Given   All validators
    When    Checking for their prefixes
    Then    Make sure it's from the allowed list of prefixes
    """
    prefix_to_validator = map_reduce(get_all_validators(), lambda v: v.error_category)
    invalid = {
        validation
        for prefix, validation in prefix_to_validator.items()
        if prefix not in VALIDATION_CATEGORIES
    }
    assert not invalid, sorted(invalid)


def test_rationale():
    """
    Tests that all validators have a non-empty rationale.
    If this test failed when you modified a validator, go ahead and add the rationale attribute, explaining *why* the validation exists.
    """
    assert not [
        validator for validator in get_all_validators() if not validator.rationale
    ]


def test_description():
    """
    Tests that all validators have a non-empty description.
    If this test failed when you modified a validator, go ahead and add the description attribute, explaining *what* the validation checks in content.
    """
    assert not [
        validator for validator in get_all_validators() if not validator.description
    ]


@pytest.mark.parametrize(
    "untracked_files, modified_files, untracked_files_in_content ,expected_output",
    [
        (
            ["Packs/untracked.txt"],
            set([Path("Packs/modified.txt")]),
            set([Path("Packs/untracked.txt")]),
            set([Path("Packs/modified.txt"), Path("Packs/untracked.txt")]),
        ),
        (
            [
                "Packs/untracked_1.txt",
                "Packs/untracked_2.txt",
                "invalid/path/untracked.txt",
                "another/invalid/path/untracked.txt",
            ],
            set([Path("Packs/modified.txt")]),
            set(
                [
                    Path("Packs/untracked_1.txt"),
                    Path("Packs/untracked_2.txt"),
                ]
            ),
            set(
                [
                    Path("Packs/modified.txt"),
                    Path("Packs/untracked_1.txt"),
                    Path("Packs/untracked_2.txt"),
                ]
            ),
        ),
        (
            [
                "Packs/untracked_1.txt",
                "Packs/untracked_2.txt",
                "invalid/path/untracked.txt",
                "another/invalid/path/untracked.txt",
            ],
            set(),
            set(
                [
                    Path("Packs/untracked_1.txt"),
                    Path("Packs/untracked_2.txt"),
                ]
            ),
            set(
                [
                    Path("Packs/untracked_1.txt"),
                    Path("Packs/untracked_2.txt"),
                ]
            ),
        ),
    ],
    ids=[
        "Valid untracked and modified files",
        "Invalid untracked, valid untracked and modified files",
        "No modified files, invalid and valid untracked files only",
    ],
)
def test_get_unfiltered_changed_files_from_git_in_external_pr_use_case(
    mocker,
    untracked_files,
    modified_files,
    untracked_files_in_content,
    expected_output,
):
    """
    This UT verifies changes made to validate command to support collection of
    untracked files when running the build on an external contribution PR.

    Given:
        - A content build is running on external contribution PR, meaning:
            - `CONTRIB_BRANCH` environment variable exists.
            - validate command is running in context of an external contribution PR
    When:
        Case 1: All untracked files have a "Pack/..." path, regular modified files are also exist.
        Case 2: Not all untracked files have a "Pack/..." path, irrelevant untracked files exist which validate shouldn't run on.
                Regular modified files are also exist.
        Case 3: Not all untracked files have a "Pack/..." path, irrelevant untracked files also exist, regular modified files are also exist, No modified files.

    Then:
        - Collect all files within "Packs/" path and run the pre commit on them along with regular modified files if exist.
    """
    initializer = Initializer()
    initializer.validate_git_installed()
    mocker.patch.object(GitUtil, "modified_files", return_value=modified_files)
    mocker.patch.dict(os.environ, {"CONTRIB_BRANCH": "true"})
    mocker.patch.object(GitUtil, "added_files", return_value={})
    mocker.patch.object(GitUtil, "renamed_files", return_value={})
    mocker.patch(
        "git.repo.base.Repo._get_untracked_files", return_value=untracked_files
    )
    mocker.patch.object(
        initializer,
        "get_untracked_files_in_content",
        return_value=untracked_files_in_content,
    )
    output = initializer.get_unfiltered_changed_files_from_git()
<<<<<<< HEAD
    assert output[0] == expected_output
=======
    assert output[0] == expected_output


@pytest.mark.parametrize(
    "category_to_run, execution_mode, config_file_content, expected_results, ignore_support_level, specific_validations, codes_to_ignore",
    [
        pytest.param(
            None,
            ExecutionMode.USE_GIT,
            {
                "use_git": {"select": ["E001", "E002", "E003"]},
                "ignorable_errors": ["E002", "W001"],
            },
            ConfiguredValidations(
                select=["E001", "E003"],
                warning=[],
                ignorable_errors=["E002", "W001"],
                support_level_dict={},
            ),
            False,
            [],
            ["E002", "W001"],
            id="Ignore E002 and W001",
        ),
        pytest.param(
            None,
            ExecutionMode.USE_GIT,
            {
                "use_git": {"select": ["E001", "E002"], "warning": ["W001"]},
                "ignorable_errors": ["E002"],
            },
            ConfiguredValidations(
                select=["E001"],
                warning=["W001"],
                ignorable_errors=["E002"],
                support_level_dict={},
            ),
            True,
            ["E001"],
            ["E002"],
            id="Ignore E002 only",
        ),
        pytest.param(
            None,
            ExecutionMode.USE_GIT,
            {
                "use_git": {"select": ["E001", "E002", "E003"]},
                "ignorable_errors": ["E002", "W001"],
            },
            ConfiguredValidations(
                select=[],
                warning=[],
                ignorable_errors=["E002", "W001"],
                support_level_dict={},
            ),
            False,
            ["E002"],
            ["E002", "W001"],
            id="Specific validation and ignore same code E002",
        ),
    ],
)
def test_ignore_codes_in_config(
    mocker,
    category_to_run,
    execution_mode,
    config_file_content,
    expected_results,
    ignore_support_level,
    specific_validations,
    codes_to_ignore,
):
    mocker.patch.object(toml, "load", return_value=config_file_content)
    config_reader = ConfigReader(
        category=category_to_run, explicitly_selected=specific_validations
    )
    results: ConfiguredValidations = config_reader.read(
        mode=execution_mode,
        ignore_support_level=ignore_support_level,
        codes_to_ignore=codes_to_ignore,
    )
    assert results.select == expected_results.select
    assert results.ignorable_errors == expected_results.ignorable_errors
    assert results.warning == expected_results.warning
    assert results.support_level_dict == expected_results.support_level_dict


def test_ignoring_not_ignorable(mocker):
    """
    Given an unignorable code
    When reading a toml
    Then make sure we exit(1)
    """
    mocker.patch.object(
        toml,
        "load",
        return_value={"ignorable_errors": [], "use_git": {"select": ["E001"]}},
    )
    with pytest.raises(SystemExit) as e:
        ConfigReader().read(mode=ExecutionMode.USE_GIT, codes_to_ignore=["E001"])
    assert e.value.args == (1,)
>>>>>>> 145505ce
<|MERGE_RESOLUTION|>--- conflicted
+++ resolved
@@ -792,94 +792,7 @@
         return_value=untracked_files_in_content,
     )
     output = initializer.get_unfiltered_changed_files_from_git()
-<<<<<<< HEAD
     assert output[0] == expected_output
-=======
-    assert output[0] == expected_output
-
-
-@pytest.mark.parametrize(
-    "category_to_run, execution_mode, config_file_content, expected_results, ignore_support_level, specific_validations, codes_to_ignore",
-    [
-        pytest.param(
-            None,
-            ExecutionMode.USE_GIT,
-            {
-                "use_git": {"select": ["E001", "E002", "E003"]},
-                "ignorable_errors": ["E002", "W001"],
-            },
-            ConfiguredValidations(
-                select=["E001", "E003"],
-                warning=[],
-                ignorable_errors=["E002", "W001"],
-                support_level_dict={},
-            ),
-            False,
-            [],
-            ["E002", "W001"],
-            id="Ignore E002 and W001",
-        ),
-        pytest.param(
-            None,
-            ExecutionMode.USE_GIT,
-            {
-                "use_git": {"select": ["E001", "E002"], "warning": ["W001"]},
-                "ignorable_errors": ["E002"],
-            },
-            ConfiguredValidations(
-                select=["E001"],
-                warning=["W001"],
-                ignorable_errors=["E002"],
-                support_level_dict={},
-            ),
-            True,
-            ["E001"],
-            ["E002"],
-            id="Ignore E002 only",
-        ),
-        pytest.param(
-            None,
-            ExecutionMode.USE_GIT,
-            {
-                "use_git": {"select": ["E001", "E002", "E003"]},
-                "ignorable_errors": ["E002", "W001"],
-            },
-            ConfiguredValidations(
-                select=[],
-                warning=[],
-                ignorable_errors=["E002", "W001"],
-                support_level_dict={},
-            ),
-            False,
-            ["E002"],
-            ["E002", "W001"],
-            id="Specific validation and ignore same code E002",
-        ),
-    ],
-)
-def test_ignore_codes_in_config(
-    mocker,
-    category_to_run,
-    execution_mode,
-    config_file_content,
-    expected_results,
-    ignore_support_level,
-    specific_validations,
-    codes_to_ignore,
-):
-    mocker.patch.object(toml, "load", return_value=config_file_content)
-    config_reader = ConfigReader(
-        category=category_to_run, explicitly_selected=specific_validations
-    )
-    results: ConfiguredValidations = config_reader.read(
-        mode=execution_mode,
-        ignore_support_level=ignore_support_level,
-        codes_to_ignore=codes_to_ignore,
-    )
-    assert results.select == expected_results.select
-    assert results.ignorable_errors == expected_results.ignorable_errors
-    assert results.warning == expected_results.warning
-    assert results.support_level_dict == expected_results.support_level_dict
 
 
 def test_ignoring_not_ignorable(mocker):
@@ -895,5 +808,4 @@
     )
     with pytest.raises(SystemExit) as e:
         ConfigReader().read(mode=ExecutionMode.USE_GIT, codes_to_ignore=["E001"])
-    assert e.value.args == (1,)
->>>>>>> 145505ce
+    assert e.value.args == (1,)