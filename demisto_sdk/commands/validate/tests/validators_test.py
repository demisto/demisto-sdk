import json
import os
import sys
from io import StringIO
from shutil import copyfile
from typing import Any, List, Optional, Type, Union

import pytest
from mock import patch

import demisto_sdk.commands.validate.validate_manager
from demisto_sdk.commands.common import tools
from demisto_sdk.commands.common.constants import (CONF_PATH,
                                                   DEFAULT_JOB_FROM_VERSION,
                                                   PACKS_PACK_META_FILE_NAME,
                                                   TEST_PLAYBOOK, FileType)
from demisto_sdk.commands.common.errors import Errors
from demisto_sdk.commands.common.git_util import GitUtil
from demisto_sdk.commands.common.hook_validations.base_validator import \
    BaseValidator
from demisto_sdk.commands.common.hook_validations.content_entity_validator import \
    ContentEntityValidator
from demisto_sdk.commands.common.hook_validations.dashboard import \
    DashboardValidator
from demisto_sdk.commands.common.hook_validations.generic_field import \
    GenericFieldValidator
from demisto_sdk.commands.common.hook_validations.image import ImageValidator
from demisto_sdk.commands.common.hook_validations.incident_field import \
    IncidentFieldValidator
from demisto_sdk.commands.common.hook_validations.integration import \
    IntegrationValidator
from demisto_sdk.commands.common.hook_validations.layout import (
    LayoutsContainerValidator, LayoutValidator)
from demisto_sdk.commands.common.hook_validations.old_release_notes import \
    OldReleaseNotesValidator
from demisto_sdk.commands.common.hook_validations.pack_unique_files import \
    PackUniqueFilesValidator
from demisto_sdk.commands.common.hook_validations.playbook import \
    PlaybookValidator
from demisto_sdk.commands.common.hook_validations.release_notes import \
    ReleaseNotesValidator
from demisto_sdk.commands.common.hook_validations.reputation import \
    ReputationValidator
from demisto_sdk.commands.common.hook_validations.script import ScriptValidator
from demisto_sdk.commands.common.hook_validations.structure import \
    StructureValidator
from demisto_sdk.commands.common.hook_validations.widget import WidgetValidator
from demisto_sdk.commands.common.legacy_git_tools import git_path
from demisto_sdk.commands.unify.yml_unifier import YmlUnifier
from demisto_sdk.commands.validate.validate_manager import ValidateManager
from demisto_sdk.tests.constants_test import (
    CONF_JSON_MOCK_PATH, DASHBOARD_TARGET, DIR_LIST, IGNORED_PNG,
    INCIDENT_FIELD_TARGET, INCIDENT_TYPE_TARGET, INDICATOR_TYPE_TARGET,
    INTEGRATION_RELEASE_NOTES_TARGET, INTEGRATION_TARGET,
    INVALID_BETA_INTEGRATION, INVALID_DASHBOARD_PATH,
    INVALID_IGNORED_UNIFIED_INTEGRATION, INVALID_INCIDENT_FIELD_PATH,
    INVALID_INTEGRATION_ID_PATH, INVALID_INTEGRATION_NO_TESTS,
    INVALID_INTEGRATION_NON_CONFIGURED_TESTS, INVALID_LAYOUT_CONTAINER_PATH,
    INVALID_LAYOUT_PATH, INVALID_MULTI_LINE_1_CHANGELOG_PATH,
    INVALID_MULTI_LINE_2_CHANGELOG_PATH, INVALID_ONE_LINE_1_CHANGELOG_PATH,
    INVALID_ONE_LINE_2_CHANGELOG_PATH, INVALID_ONE_LINE_LIST_1_CHANGELOG_PATH,
    INVALID_ONE_LINE_LIST_2_CHANGELOG_PATH, INVALID_PLAYBOOK_CONDITION_1,
    INVALID_PLAYBOOK_CONDITION_2, INVALID_PLAYBOOK_ID_PATH,
    INVALID_PLAYBOOK_PATH, INVALID_PLAYBOOK_PATH_FROM_ROOT,
    INVALID_REPUTATION_PATH, INVALID_SCRIPT_PATH, INVALID_WIDGET_PATH,
    LAYOUT_TARGET, LAYOUTS_CONTAINER_TARGET, PLAYBOOK_TARGET,
    SCRIPT_RELEASE_NOTES_TARGET, SCRIPT_TARGET, VALID_BETA_INTEGRATION,
    VALID_BETA_PLAYBOOK_PATH, VALID_DASHBOARD_PATH, VALID_INCIDENT_FIELD_PATH,
    VALID_INCIDENT_TYPE_PATH, VALID_INDICATOR_FIELD_PATH,
    VALID_INTEGRATION_ID_PATH, VALID_INTEGRATION_TEST_PATH,
    VALID_LAYOUT_CONTAINER_PATH, VALID_LAYOUT_PATH, VALID_MD,
    VALID_MULTI_LINE_CHANGELOG_PATH, VALID_MULTI_LINE_LIST_CHANGELOG_PATH,
    VALID_ONE_LINE_CHANGELOG_PATH, VALID_ONE_LINE_LIST_CHANGELOG_PATH,
    VALID_PACK, VALID_PLAYBOOK_CONDITION, VALID_REPUTATION_PATH,
    VALID_SCRIPT_PATH, VALID_TEST_PLAYBOOK_PATH, VALID_WIDGET_PATH,
    WIDGET_TARGET)
from demisto_sdk.tests.test_files.validate_integration_test_valid_types import \
    INCIDENT_FIELD
from TestSuite.pack import Pack
from TestSuite.test_tools import ChangeCWD


class TestValidators:
    CREATED_DIRS = list()  # type: list[str]

    @classmethod
    def setup_class(cls):
        for dir_to_create in DIR_LIST:
            if not os.path.exists(dir_to_create):
                cls.CREATED_DIRS.append(dir_to_create)
                os.makedirs(dir_to_create)
        copyfile(CONF_JSON_MOCK_PATH, CONF_PATH)

    @classmethod
    def teardown_class(cls):
        os.remove(CONF_PATH)
        for dir_to_delete in cls.CREATED_DIRS:
            if os.path.exists(dir_to_delete):
                os.rmdir(dir_to_delete)

    INPUTS_IS_VALID_VERSION = [
        (VALID_LAYOUT_PATH, LAYOUT_TARGET, True, LayoutValidator),
        (INVALID_LAYOUT_PATH, LAYOUT_TARGET, False, LayoutValidator),
        (VALID_LAYOUT_CONTAINER_PATH, LAYOUTS_CONTAINER_TARGET, True, LayoutsContainerValidator),
        (INVALID_LAYOUT_CONTAINER_PATH, LAYOUTS_CONTAINER_TARGET, False, LayoutsContainerValidator),
        (VALID_WIDGET_PATH, WIDGET_TARGET, True, WidgetValidator),
        (INVALID_WIDGET_PATH, WIDGET_TARGET, False, WidgetValidator),
        (VALID_DASHBOARD_PATH, DASHBOARD_TARGET, True, DashboardValidator),
        (INVALID_DASHBOARD_PATH, DASHBOARD_TARGET, False, DashboardValidator),
        (VALID_INCIDENT_FIELD_PATH, INCIDENT_FIELD_TARGET, True, IncidentFieldValidator),
        (INVALID_INCIDENT_FIELD_PATH, INCIDENT_FIELD_TARGET, False, IncidentFieldValidator),
        (INVALID_DASHBOARD_PATH, DASHBOARD_TARGET, False, DashboardValidator),
        (VALID_SCRIPT_PATH, SCRIPT_TARGET, True, ScriptValidator),
        (INVALID_SCRIPT_PATH, SCRIPT_TARGET, False, ScriptValidator),
        (VALID_TEST_PLAYBOOK_PATH, PLAYBOOK_TARGET, True, PlaybookValidator),
        (INVALID_PLAYBOOK_PATH, PLAYBOOK_TARGET, False, PlaybookValidator)
    ]

    def test_validation_of_beta_playbooks(self, mocker):
        """
        Given
        - A beta playbook with 'beta: true in it's root

        When
        - Running validation on it with PlaybookValidator

        Then
        -  Ensure it accepts the 'beta' key as valid
        """
        try:
            mocker.patch.object(OldReleaseNotesValidator, 'get_master_diff', return_value='Comment.')
            copyfile(VALID_BETA_PLAYBOOK_PATH, PLAYBOOK_TARGET)
            structure = StructureValidator(VALID_BETA_PLAYBOOK_PATH, predefined_scheme='playbook')
            validator = PlaybookValidator(structure)
            mocker.patch.object(validator, 'is_script_id_valid', return_value=True)
            assert validator.is_valid_playbook(validate_rn=False)
        finally:
            os.remove(PLAYBOOK_TARGET)

    @pytest.mark.parametrize('source, target, answer, validator', INPUTS_IS_VALID_VERSION)
    def test_is_valid_version(self, source, target, answer, validator):
        # type: (str, str, Any, Type[ContentEntityValidator]) -> None
        """
        Given
        - A file with either a valid or invalid version

        When
        - Running is_valid_version

        Then
        -  Ensure returns the expected results
        """
        try:
            copyfile(source, target)
            structure = StructureValidator(source)
            res_validator = validator(structure)
            assert res_validator.is_valid_version() is answer
        finally:
            os.remove(target)

    @pytest.mark.parametrize('source, target, answer, validator', INPUTS_IS_VALID_VERSION)
    def test_is_valid_fromversion(self, source, target, answer, validator):
        # type: (str, str, Any, Type[ContentEntityValidator]) -> None
        """
        Given
        - A file with either a valid or invalid fromversion

        When
        - Running is_valid_fromversion

        Then
        -  Ensure returns the expected results
        """
        try:
            copyfile(source, target)
            structure = StructureValidator(source)
            res_validator = validator(structure)
            assert res_validator.is_valid_fromversion() is answer
        finally:
            os.remove(target)

    INPUTS_is_condition_branches_handled = [
        (INVALID_PLAYBOOK_CONDITION_1, False),
        (INVALID_PLAYBOOK_CONDITION_2, False),
        (VALID_PLAYBOOK_CONDITION, True)
    ]

    @pytest.mark.parametrize('source, answer', INPUTS_is_condition_branches_handled)
    def test_is_condition_branches_handled(self, source, answer):
        # type: (str, str) -> None
        try:
            copyfile(source, PLAYBOOK_TARGET)
            structure = StructureValidator(source)
            validator = PlaybookValidator(structure)
            assert validator.is_condition_branches_handled() is answer
        finally:
            os.remove(PLAYBOOK_TARGET)

    INPUTS_LOCKED_PATHS = [
        (VALID_REPUTATION_PATH, True, ReputationValidator),
        (INVALID_REPUTATION_PATH, False, ReputationValidator),
    ]

    @pytest.mark.parametrize('source, answer, validator', INPUTS_LOCKED_PATHS)
    def test_is_valid_version_locked_paths(self, source, answer, validator):
        """Tests locked path (as reputations.json) so we won't override the file"""
        structure = StructureValidator(source)
        validator = validator(structure)
        assert validator.is_valid_version() is answer

    @pytest.mark.parametrize('source, target, answer, validator', INPUTS_IS_VALID_VERSION)
    def test_is_file_valid(self, source, target, answer, validator, mocker):
        # type: (str, str, str, Any, Type[ContentEntityValidator]) -> None
        try:
            copyfile(source, target)
            structure = StructureValidator(source)
            res_validator = validator(structure)
            mocker.patch.object(ScriptValidator, 'is_valid_script_file_path', return_value=True)
            mocker.patch.object(ScriptValidator, 'is_there_separators_in_names', return_value=True)
            mocker.patch.object(ScriptValidator, 'is_docker_image_valid', return_value=True)
            assert res_validator.is_valid_file(validate_rn=False) is answer
        finally:
            os.remove(target)

    INPUTS_RELEASE_NOTES_EXISTS_VALIDATION = [
        (VALID_SCRIPT_PATH, SCRIPT_TARGET, VALID_ONE_LINE_CHANGELOG_PATH, SCRIPT_RELEASE_NOTES_TARGET,
         OldReleaseNotesValidator, True),
        (VALID_SCRIPT_PATH, SCRIPT_TARGET, VALID_ONE_LINE_CHANGELOG_PATH, INTEGRATION_RELEASE_NOTES_TARGET,
         OldReleaseNotesValidator, False),
        (VALID_INTEGRATION_TEST_PATH, INTEGRATION_TARGET, VALID_ONE_LINE_CHANGELOG_PATH,
         INTEGRATION_RELEASE_NOTES_TARGET, OldReleaseNotesValidator, True),
        (VALID_INTEGRATION_TEST_PATH, INTEGRATION_TARGET, VALID_ONE_LINE_CHANGELOG_PATH,
         SCRIPT_RELEASE_NOTES_TARGET, OldReleaseNotesValidator, False)
    ]

    @pytest.mark.parametrize('source_dummy, target_dummy, source_release_notes, target_release_notes, '
                             'validator, answer',
                             INPUTS_RELEASE_NOTES_EXISTS_VALIDATION)
    def test_is_release_notes_exists(self, source_dummy, target_dummy,
                                     source_release_notes, target_release_notes, validator, answer, mocker):
        # type: (str, str, str, str, Type[ContentEntityValidator], Any, Any) -> None
        try:
            copyfile(source_dummy, target_dummy)
            copyfile(source_release_notes, target_release_notes)
            mocker.patch.object(BaseValidator, 'check_file_flags', return_value='')
            mocker.patch.object(OldReleaseNotesValidator, 'get_master_diff', side_effect=self.mock_get_master_diff)
            res_validator = OldReleaseNotesValidator(target_dummy)
            assert res_validator.validate_file_release_notes_exists() is answer
        finally:
            os.remove(target_dummy)
            os.remove(target_release_notes)

    @staticmethod
    def create_release_notes_structure_test_package():
        changelog_needed = [
            (VALID_SCRIPT_PATH, 'Script'),
            (VALID_INTEGRATION_TEST_PATH, 'Integration')
        ]

        changelog_files_answer = [
            (VALID_ONE_LINE_CHANGELOG_PATH, True),
            (VALID_ONE_LINE_LIST_CHANGELOG_PATH, True),
            (VALID_MULTI_LINE_CHANGELOG_PATH, True),
            (VALID_MULTI_LINE_LIST_CHANGELOG_PATH, True),
            (INVALID_ONE_LINE_1_CHANGELOG_PATH, False),
            (INVALID_ONE_LINE_2_CHANGELOG_PATH, False),
            (INVALID_ONE_LINE_LIST_1_CHANGELOG_PATH, False),
            (INVALID_ONE_LINE_LIST_2_CHANGELOG_PATH, False),
            (INVALID_MULTI_LINE_1_CHANGELOG_PATH, False),
            (INVALID_MULTI_LINE_2_CHANGELOG_PATH, False)
        ]

        test_package = list()

        for (dummy_file, file_type) in changelog_needed:
            for (release_notes_file, answer) in changelog_files_answer:
                if file_type == 'Script':
                    test_package.append((dummy_file, SCRIPT_TARGET, release_notes_file,
                                         SCRIPT_RELEASE_NOTES_TARGET, OldReleaseNotesValidator, answer))
                elif file_type == 'Integration':
                    test_package.append((dummy_file, INTEGRATION_TARGET, release_notes_file,
                                         INTEGRATION_RELEASE_NOTES_TARGET, OldReleaseNotesValidator, answer))

        return test_package

    test_package = create_release_notes_structure_test_package.__func__()

    @pytest.mark.parametrize('source_dummy, target_dummy, source_release_notes, target_release_notes, '
                             'validator, answer', test_package)
    def test_valid_release_notes_structure(self, source_dummy, target_dummy,
                                           source_release_notes, target_release_notes, validator, answer, mocker):
        # type: (str, str, str, str, Type[ContentEntityValidator], Any, Any) -> None
        try:
            copyfile(source_dummy, target_dummy)
            copyfile(source_release_notes, target_release_notes)
            mocker.patch.object(BaseValidator, 'check_file_flags', return_value='')
            mocker.patch.object(OldReleaseNotesValidator, 'get_master_diff', side_effect=self.mock_get_master_diff)
            res_validator = OldReleaseNotesValidator(target_dummy)
            assert res_validator.is_valid_release_notes_structure() is answer
        finally:
            os.remove(target_dummy)
            os.remove(target_release_notes)

    @staticmethod
    def mock_get_master_diff():
        return 'Comment.'

    INPUTS_IS_ID_EQUALS_NAME = [
        (VALID_SCRIPT_PATH, SCRIPT_TARGET, True, ScriptValidator),
        (INVALID_SCRIPT_PATH, SCRIPT_TARGET, False, ScriptValidator),
        (VALID_TEST_PLAYBOOK_PATH, PLAYBOOK_TARGET, True, PlaybookValidator),
        (INVALID_PLAYBOOK_ID_PATH, PLAYBOOK_TARGET, False, PlaybookValidator),
        (VALID_INTEGRATION_ID_PATH, INTEGRATION_TARGET, True, IntegrationValidator),
        (INVALID_INTEGRATION_ID_PATH, INTEGRATION_TARGET, False, IntegrationValidator)
    ]

    @pytest.mark.parametrize('source, target, answer, validator', INPUTS_IS_ID_EQUALS_NAME)
    def test_is_id_equals_name(self, source, target, answer, validator):
        # type: (str, str, Any, Type[Union[ScriptValidator, PlaybookValidator, IntegrationValidator]]) -> None
        try:
            copyfile(str(source), target)
            structure = StructureValidator(str(source))
            res_validator = validator(structure)
            assert res_validator.is_id_equals_name() is answer
        finally:
            os.remove(target)

    INPUTS_IS_CONNECTED_TO_ROOT = [
        (INVALID_PLAYBOOK_PATH_FROM_ROOT, False),
        (VALID_TEST_PLAYBOOK_PATH, True)
    ]

    @pytest.mark.parametrize('source, answer', INPUTS_IS_CONNECTED_TO_ROOT)
    def test_is_root_connected_to_all_tasks(self, source, answer):
        # type: (str, bool) -> None
        try:
            copyfile(source, PLAYBOOK_TARGET)
            structure = StructureValidator(source)
            validator = PlaybookValidator(structure)
            assert validator.is_root_connected_to_all_tasks() is answer
        finally:
            os.remove(PLAYBOOK_TARGET)

    INPUTS_STRUCTURE_VALIDATION = [
        (VALID_INTEGRATION_TEST_PATH, INTEGRATION_TARGET, 'integration'),
        (VALID_SCRIPT_PATH, SCRIPT_TARGET, 'script'),
        (VALID_DASHBOARD_PATH, DASHBOARD_TARGET, 'dashboard'),
        (VALID_INCIDENT_FIELD_PATH, INCIDENT_FIELD_TARGET, 'incidentfield'),
        (VALID_TEST_PLAYBOOK_PATH, PLAYBOOK_TARGET, 'playbook'),
        (VALID_REPUTATION_PATH, INDICATOR_TYPE_TARGET, 'reputation'),
        (VALID_INCIDENT_TYPE_PATH, INCIDENT_TYPE_TARGET, 'incidenttype'),
        (VALID_INTEGRATION_TEST_PATH, INTEGRATION_RELEASE_NOTES_TARGET, 'integration')
    ]

    @pytest.mark.parametrize('source, target, file_type', INPUTS_STRUCTURE_VALIDATION)
    def test_is_file_structure(self, source, target, file_type):
        # type: (str, str, str) -> None
        try:
            copyfile(source, target)
            assert StructureValidator(file_path=source, predefined_scheme=file_type).is_valid_file()
        finally:
            os.remove(target)

    FILES_PATHS_FOR_ALL_VALIDATIONS = [
        VALID_INTEGRATION_ID_PATH,
        VALID_TEST_PLAYBOOK_PATH,
        VALID_SCRIPT_PATH,
        VALID_DASHBOARD_PATH,
        VALID_INCIDENT_FIELD_PATH,
        VALID_REPUTATION_PATH,
        VALID_INCIDENT_TYPE_PATH,
        VALID_BETA_INTEGRATION,
        VALID_INDICATOR_FIELD_PATH,
        VALID_LAYOUT_PATH,
        VALID_MD
    ]

    @pytest.mark.parametrize('file_path', FILES_PATHS_FOR_ALL_VALIDATIONS)
    def test_run_all_validations_on_file(self, mocker, file_path):
        """
        Given
        - A file in packs or beta integration

        When
        - running run_all_validations_on_file on that file

        Then
        -  The file will be validated
        """
        mocker.patch.object(ImageValidator, 'is_valid', return_value=True)
        mocker.patch.object(PlaybookValidator, 'is_script_id_valid', return_value=True)
        mocker.patch.object(ScriptValidator, 'is_valid_script_file_path', return_value=True)
        mocker.patch.object(ScriptValidator, 'is_there_separators_in_names', return_value=True)
        mocker.patch.object(ScriptValidator, 'is_docker_image_valid', return_value=True)
        mocker.patch.object(IntegrationValidator, 'is_valid_integration_file_path', return_value=True)
        mocker.patch.object(IntegrationValidator, 'is_there_separators_in_names', return_value=True)
        mocker.patch.object(IntegrationValidator, 'is_docker_image_valid', return_value=True)
        mocker.patch.object(IntegrationValidator, 'has_no_fromlicense_key_in_contributions_integration',
                            return_value=True)
        mocker.patch.object(IntegrationValidator, 'is_api_token_in_credential_type', return_value=True)
        validate_manager = ValidateManager(file_path=file_path, skip_conf_json=True)
        assert validate_manager.run_validation_on_specific_files()

    INVALID_FILES_PATHS_FOR_ALL_VALIDATIONS = [
        INVALID_DASHBOARD_PATH,
        INVALID_INCIDENT_FIELD_PATH,
        INVALID_INTEGRATION_ID_PATH,
        INVALID_INTEGRATION_NO_TESTS,
        INVALID_INTEGRATION_NON_CONFIGURED_TESTS,
        INVALID_LAYOUT_CONTAINER_PATH,
        INVALID_LAYOUT_PATH,
        INVALID_PLAYBOOK_CONDITION_1,
        INVALID_PLAYBOOK_CONDITION_2,
        INVALID_PLAYBOOK_ID_PATH,
        INVALID_PLAYBOOK_PATH,
        INVALID_PLAYBOOK_PATH_FROM_ROOT,
        INVALID_REPUTATION_PATH,
        INVALID_SCRIPT_PATH,
        INVALID_WIDGET_PATH,
        INVALID_BETA_INTEGRATION
    ]

    @pytest.mark.parametrize('file_path', INVALID_FILES_PATHS_FOR_ALL_VALIDATIONS)
    def test_run_all_validations_on_file_failed(self, mocker, file_path):
        """
        Given
        - An invalid file inside a pack

        When
        - running run_all_validations_on_file on that file

        Then
        -  The file will be validated and failed
        """
        mocker.patch.object(ImageValidator, 'is_valid', return_value=True)
        mocker.patch.object(IntegrationValidator, 'has_no_fromlicense_key_in_contributions_integration',
                            return_value=True)
        mocker.patch.object(IntegrationValidator, 'is_api_token_in_credential_type', return_value=True)

        validate_manager = ValidateManager(file_path=file_path, skip_conf_json=True)
        assert not validate_manager.run_validation_on_specific_files()

    def test_run_all_validations_on_file_with_modified_id(self, mocker, integration):
        """
        Given
        - Integration with a modified ID.

        When
        - running 'run_all_validations_on_file' on that file.

        Then
        -  The file will fail validation because its id changed.
        """
        validator = StructureValidator(file_path=integration.yml.path, predefined_scheme='integration')
        old = validator.load_data_from_file()
        old['commonfields']['id'] = 'old_id'

        mocker.patch.object(ImageValidator, 'is_valid', return_value=True)
        mocker.patch('demisto_sdk.commands.common.hook_validations.structure.is_file_path_in_pack', return_value=True)
        mocker.patch('demisto_sdk.commands.common.hook_validations.structure.get_remote_file', return_value=old)
        mocker.patch.object(IntegrationValidator, 'has_no_fromlicense_key_in_contributions_integration',
                            return_value=True)
        mocker.patch.object(IntegrationValidator, 'is_api_token_in_credential_type', return_value=True)
        with ChangeCWD(integration.repo_path):
            validate_manager = ValidateManager(skip_conf_json=True)
            assert not validate_manager.run_validations_on_file(file_path=integration.yml.path,
                                                                pack_error_ignore_list=[], is_modified=True)

    def test_files_validator_validate_pack_unique_files(self, mocker):
        mocker.patch.object(tools, 'get_dict_from_file', return_value=({'approved_list': []}, 'json'))
        validate_manager = ValidateManager(skip_conf_json=True)
        result = validate_manager.validate_pack_unique_files(VALID_PACK, pack_error_ignore_list={})
        assert result

    def test_files_validator_missing_meta_file(self, repo, capsys):
        """
            Given
                A path of a pack folder
            When
                Running  validate_pack_unique_files
            Then
                Ensure required_pack_file_does_not_exist fails if and only if PACKS_PACK_META_FILE_NAME doesn't exist
        """
        pack = repo.create_pack('pack')
        validate_manager = ValidateManager(skip_conf_json=True)
        err_msg, err_code = Errors.required_pack_file_does_not_exist(PACKS_PACK_META_FILE_NAME)

        validate_manager.validate_pack_unique_files(pack.path, pack_error_ignore_list={})
        stdout = capsys.readouterr().out
        assert (err_msg not in stdout) and (err_code not in stdout)

        os.remove(pack.pack_metadata.path)
        validate_manager.validate_pack_unique_files(pack.path, pack_error_ignore_list={})
        stdout = capsys.readouterr().out
        assert err_msg in stdout and err_code in stdout

    def test_validate_pack_dependencies(self, mocker):
        """
            Given:
                - A file path with valid pack dependencies
            When:
                - checking validity of pack dependencies for added or modified files
            Then:
                - return a True validation response
        """
        id_set_path = os.path.normpath(
            os.path.join(__file__, git_path(), 'demisto_sdk', 'tests', 'test_files', 'id_set', 'id_set.json'))
        mocker.patch.object(tools, 'get_dict_from_file', return_value=({'approved_list': []}, 'json'))
        validate_manager = ValidateManager(skip_conf_json=True, id_set_path=id_set_path)
        result = validate_manager.validate_pack_unique_files(VALID_PACK, pack_error_ignore_list={})
        assert result

    def test_validate_pack_dependencies__invalid(self, mocker):
        """
            Given:
                - A file path with invalid pack dependencies
            When:
                - checking validity of pack dependencies for added or modified files
            Then:
                - return a False validation response
        """
        id_set_path = os.path.normpath(
            os.path.join(__file__, git_path(), 'demisto_sdk', 'tests', 'test_files', 'id_set', 'id_set.json'))
        validate_manager = ValidateManager(skip_conf_json=True, id_set_path=id_set_path)
        mocker.patch.object(PackUniqueFilesValidator, 'validate_pack_readme_and_pack_description', return_value=True)
        mocker.patch.object(PackUniqueFilesValidator, 'validate_pack_readme_images', return_value=True)
        mocker.patch.object(PackUniqueFilesValidator, '_read_metadata_content', return_value=dict())
        result = validate_manager.validate_pack_unique_files('QRadar', pack_error_ignore_list={})
        assert not result

    @staticmethod
    def mock_unifier():
        def get_script_or_integration_package_data_mock(*args, **kwargs):
            return VALID_SCRIPT_PATH, ''

        with patch.object(YmlUnifier, '__init__', lambda a, b: None):
            YmlUnifier.get_script_or_integration_package_data = get_script_or_integration_package_data_mock
            return YmlUnifier('')

    def test_script_valid_rn(self, mocker):
        """
            Given:
                - A valid script path
            When:
                - checking validity of added files
            Then:
                - return a True validation response
        """
        mocker.patch.object(ScriptValidator, 'is_valid_name', return_value=True)
        mocker.patch.object(ScriptValidator, 'is_valid_script_file_path', return_value=True)
        mocker.patch.object(ScriptValidator, 'is_there_separators_in_names', return_value=True)
        mocker.patch.object(ScriptValidator, 'is_docker_image_valid', return_value=True)
        self.mock_unifier()
        validate_manager = ValidateManager(skip_conf_json=True)
        is_valid = validate_manager.validate_added_files([VALID_SCRIPT_PATH], None)
        assert is_valid

    def test_pack_validation(self):
        validate_manager = ValidateManager(file_path=VALID_PACK, skip_conf_json=True)
        is_valid = validate_manager.run_validation_on_package(VALID_PACK, None)
        assert is_valid

    VALID_ADDED_RELEASE_NOTES = {
        'Packs/HelloWorld/ReleaseNotes/1_2_0.md',
        'Packs/ThreatIntelligenceManagement/ReleaseNotes/1_1_0.md'
        'Packs/Tanium/ReleaseNotes/1_1_0.md'
    }
    INVALID_ADDED_RELEASE_NOTES = {
        'Packs/HelloWorld/ReleaseNotes/1_2_0.md',
        'Packs/HelloWorld/ReleaseNotes/1_3_0.md',
        'Packs/ThreatIntelligenceManagement/ReleaseNotes/1_1_0.md'
        'Packs/Tanium/ReleaseNotes/1_1_0.md'
    }
    VERIFY_NO_DUP_RN_INPUT = [
        (VALID_ADDED_RELEASE_NOTES, True),
        (INVALID_ADDED_RELEASE_NOTES, False)
    ]

    @pytest.mark.parametrize('added_files, expected', VERIFY_NO_DUP_RN_INPUT)
    def test_verify_no_dup_rn(self, added_files: set, expected: bool):
        """
            Given:
                - A list of added files
            When:
                - verifying there are no other new release notes.
            Then:
                - return a validation response
            Case 1: Release notes in different packs.
            Case 2: Release notes where one is in the same pack
        """
        validate_manager = ValidateManager(skip_conf_json=True)
        result = validate_manager.validate_no_duplicated_release_notes(added_files)
        assert result is expected

    ARE_TEST_CONFIGURED_TEST_INPUT = [
        (VALID_INTEGRATION_TEST_PATH, 'integration', True),
        (INVALID_INTEGRATION_NO_TESTS, 'integration', False),
        (INVALID_INTEGRATION_NON_CONFIGURED_TESTS, 'integration', False),
        (TEST_PLAYBOOK, 'testplaybook', False)
    ]

    @pytest.mark.parametrize('file_path, file_type, expected', ARE_TEST_CONFIGURED_TEST_INPUT)
    def test_are_tests_configured(self, file_path: str, file_type: str, expected: bool):
        """
            Given
            - A content item

            When
            - Checking if the item has tests configured

            Then
            -  validator return the correct answer accordingly
        """
        structure_validator = StructureValidator(file_path, predefined_scheme=file_type)
        validator = IntegrationValidator(structure_validator)
        assert validator.are_tests_configured() == expected

    def test_unified_files_ignored(self):
        """
            Given
            - A unified yml file
            When
            - Validating it
            Then
            -  validator should ignore those files
        """
        validate_manager = ValidateManager()
        assert validate_manager.run_validations_on_file(INVALID_IGNORED_UNIFIED_INTEGRATION, None)

    def test_non_integration_png_files_ignored(self):
        """
            Given
            - A png file
            When
            - Validating it
            Then
            -  validator should ignore those files and return False
        """
        validate_manager = ValidateManager()
        assert validate_manager.run_validations_on_file(IGNORED_PNG, None) is False

    def test_get_error_ignore_list(self, mocker):
        """
            Given:
                - A file path to pack ignore
            When:
                - running get_error_ignore_list from validate manager
            Then:
                - verify that the created ignored_errors list is correct
        """
        files_path = os.path.normpath(
            os.path.join(__file__, f'{git_path()}/demisto_sdk/tests', 'test_files'))
        test_file = os.path.join(files_path, 'fake_pack/.pack-ignore')

        mocker.patch.object(demisto_sdk.commands.validate.validate_manager,
                            'get_pack_ignore_file_path', return_value=test_file)

        validate_manager = ValidateManager()
        ignore_errors_list = validate_manager.get_error_ignore_list("fake")
        assert ignore_errors_list['file_name'] == ['BA101', 'SC101', 'BA106']
        assert 'SC100' not in ignore_errors_list['file_name']

    def test_create_ignored_errors_list(self):
        validate_manager = ValidateManager()
        errors_to_check = ["IN", "SC", "CJ", "DA", "DB", "DO", "ID", "DS", "IM", "IF", "IT", "RN", "RM", "PA", "PB",
                           "WD", "RP", "BA100", "BC100", "ST", "CL", "MP", "LO", "XC", "GF", "PP", "JB", "LI100"]
        ignored_list = validate_manager.create_ignored_errors_list(errors_to_check)
        assert ignored_list == ["BA101", "BA102", "BA103", "BA104", "BA105", "BA106", "BA107", "BA108", "BA109",
                                "BA110", 'BA111', "BA112", "BA113", "BC101", "BC102", "BC103", "BC104"]

    def test_added_files_type_using_function(self, repo, mocker):
        """
            Given:
                - A list of errors that should be checked
            When:
                - Running create_ignored_errors_list from validate manager
            Then:
                - verify that the ignored error list that comes out is correct
        """

        mocker.patch.object(BaseValidator, 'check_file_flags', return_value='')
        saved_stdout = sys.stdout
        pack = repo.create_pack('pack')
        pack.create_test_script()
        with ChangeCWD(pack.repo_path):
            os.system('mv Packs/pack/Scripts/sample_script/sample_script.yml Packs/pack/TestPlaybooks/')
            x = ValidateManager()
            try:
                out = StringIO()
                sys.stdout = out

                x.validate_added_files({'Packs/pack/TestPlaybooks/sample_script.yml'}, None)
                assert 'Missing id in root' not in out.getvalue()
            except Exception:
                assert False
            finally:
                sys.stdout = saved_stdout

    def test_is_old_file_format_non_unified(self):
        """
            Given:
                - A file path which contains a non unified python script
            When:
                - running is_old_file_format on the file
            Then:
                - return a False
        """
        files_path = os.path.normpath(
            os.path.join(__file__, f'{git_path()}/demisto_sdk/tests', 'test_files', 'Packs'))
        test_file = os.path.join(files_path, 'CortexXDR',
                                 'Integrations/PaloAltoNetworks_XDR/PaloAltoNetworks_XDR.yml')
        validate_manager = ValidateManager()
        res = validate_manager.is_old_file_format(test_file, FileType.INTEGRATION)
        assert res is False

    def test_is_old_file_format_unified(self):
        """
            Given:
                - A file path which contains a python script in a legacy yml schema
            When:
                - running is_old_file_format on the file
            Then:
                - return a True
        """
        files_path = os.path.normpath(
            os.path.join(__file__, f'{git_path()}/demisto_sdk/tests', 'test_files'))
        test_file = os.path.join(files_path,
                                 'UnifiedIntegrations/Integrations/integration-Symantec_Messaging_Gateway.yml')
        validate_manager = ValidateManager()
        res = validate_manager.is_old_file_format(test_file, FileType.INTEGRATION)
        assert res is True

    def test_validate_no_missing_release_notes__no_missing_rn(self, repo):
        """
            Given:
                - packs with modified files, modified old format files and release notes for all of them
            When:
                - running validate_no_missing_release_notes on the files
            Then:
                - return a True as no release notes are missing
        """
        pack1 = repo.create_pack('PackName1')
        incident_field1 = pack1.create_incident_field('incident-field', content=INCIDENT_FIELD)
        pack2 = repo.create_pack('PackName2')
        incident_field2 = pack2.create_incident_field('incident-field', content=INCIDENT_FIELD)
        validate_manager = ValidateManager()
        pack3 = repo.create_pack('PackName3')
        incident_field3 = pack3.create_incident_field('incident-field', content=INCIDENT_FIELD)

        modified_files = {incident_field1.get_path_from_pack(),
                          incident_field2.get_path_from_pack()}
        old_format_files = {incident_field3.get_path_from_pack()}
        added_files = {'Packs/PackName1/ReleaseNotes/1_0_0.md',
                       'Packs/PackName2/ReleaseNotes/1_1_1.md',
                       'Packs/PackName3/ReleaseNotes/1_1_1.md'}

        with ChangeCWD(repo.path):
            assert validate_manager.validate_no_missing_release_notes(modified_files=modified_files,
                                                                      old_format_files=old_format_files,
                                                                      added_files=added_files) is True

    def test_validate_no_missing_release_notes__missing_rn_in_modified_files(self, repo, mocker):
        """
            Given:
                - 2 packs with modified files and release notes for only one and no old format files
            When:
                - running validate_no_missing_release_notes on the files
            Then:
                - return a False as there are release notes missing
        """
        mocker.patch.object(BaseValidator, "update_checked_flags_by_support_level", return_value="")
        pack1 = repo.create_pack('PackName1')
        incident_field1 = pack1.create_incident_field('incident-field', content=INCIDENT_FIELD)
        pack2 = repo.create_pack('PackName2')
        incident_field2 = pack2.create_incident_field('incident-field', content=INCIDENT_FIELD)
        validate_manager = ValidateManager()
        modified_files = {incident_field1.get_path_from_pack(),
                          incident_field2.get_path_from_pack()}
        added_files = {'Packs/PackName1/ReleaseNotes/1_0_0.md'}
        with ChangeCWD(repo.path):
            assert validate_manager.validate_no_missing_release_notes(modified_files=modified_files,
                                                                      old_format_files=set(),
                                                                      added_files=added_files) is False

    def test_validate_no_missing_release_notes__missing_rn_dependent_on_api_module(self, repo, mocker, tmpdir):
        """
            Given:
                - APIModule pack has a change relevant for another pack
                - APIModule modified files and release notes present
                - dependent pack has NO CHANGES
                - dependent pack release notes are missing
            When:
                - running validate_no_missing_release_notes on the file
            Then:
                - return a False as there are release notes missing
        """
        mocker.patch.object(BaseValidator, "update_checked_flags_by_support_level", return_value="")
        pack1 = repo.create_pack('ApiModules')
        api_script1 = pack1.create_script('APIScript')
        api_script1.create_default_script(name='APIScript')
        pack2_name = 'ApiDependent'
        pack2 = repo.create_pack(pack2_name)
        integration2 = pack2.create_integration(pack2_name)
        id_set_content = {
            'integrations':
                [
                    {
                        'ApiDependent':
                            {
                                'name': integration2.name,
                                'file_path': integration2.path,
                                'pack': pack2_name,
                                'api_modules': api_script1.name
                            }
                    }
                ]
        }
        id_set_f = tmpdir / "id_set.json"
        id_set_f.write(json.dumps(id_set_content))
        validate_manager = ValidateManager(id_set_path=id_set_f.strpath)
        modified_files = {api_script1.yml.path}
        added_files = {'Packs/ApiModules/ReleaseNotes/1_0_0.md'}
        with ChangeCWD(repo.path):
            assert validate_manager.validate_no_missing_release_notes(modified_files=modified_files,
                                                                      old_format_files=set(),
                                                                      added_files=added_files) is False

    def test_validate_no_missing_release_notes__happy_rn_dependent_on_api_module(self, repo, mocker, tmpdir):
        """
            Given:
                - APIModule pack has a change relevant for another pack
                - APIModule modified files and release notes present
                - dependent pack has NO CHANGES
                - dependent pack has release notes
            When:
                - running validate_no_missing_release_notes on the file
            Then:
                - return a True as there are no release notes missing
        """
        mocker.patch.object(BaseValidator, "update_checked_flags_by_support_level", return_value="")
        pack1 = repo.create_pack('ApiModules')
        api_script1 = pack1.create_script('APIScript')
        pack2_name = 'ApiDependent'
        pack2 = repo.create_pack(pack2_name)
        integration2 = pack2.create_integration(pack2_name)
        id_set_content = {
            'integrations':
                [
                    {
                        'ApiDependent':
                            {
                                'name': integration2.name,
                                'file_path': integration2.path,
                                'pack': pack2_name,
                                'api_modules': api_script1.name
                            }
                    }
                ]}
        id_set_f = tmpdir / "id_set.json"
        id_set_f.write(json.dumps(id_set_content))
        validate_manager = ValidateManager(id_set_path=id_set_f.strpath)
        modified_files = {api_script1.yml.rel_path}
        added_files = {'Packs/ApiModules/ReleaseNotes/1_0_0.md', 'Packs/ApiDependent/ReleaseNotes/1_0_0.md'}
        with ChangeCWD(repo.path):
            assert validate_manager.validate_no_missing_release_notes(modified_files=modified_files,
                                                                      old_format_files=set(),
                                                                      added_files=added_files) is True

    def test_validate_no_missing_release_notes__missing_rn_in_old_format_files(self, repo, mocker):
        """
            Given:
                - 2 packs one modified files the other an old format file and release notes for only one
            When:
                - running validate_no_missing_release_notes on the files
            Then:
                - return a False as there are release notes missing
        """
        mocker.patch.object(BaseValidator, "update_checked_flags_by_support_level", return_value="")
        pack1 = repo.create_pack('PackName1')
        incident_field1 = pack1.create_incident_field('incident-field', content=INCIDENT_FIELD)
        pack2 = repo.create_pack('PackName2')
        incident_field2 = pack2.create_incident_field('incident-field', content=INCIDENT_FIELD)
        validate_manager = ValidateManager()
        modified_files = {incident_field1.get_path_from_pack()}
        added_files = {'Packs/PackName1/ReleaseNotes/1_0_0.md'}
        old_format_files = {incident_field2.get_path_from_pack()}
        with ChangeCWD(repo.path):
            assert validate_manager.validate_no_missing_release_notes(modified_files=modified_files,
                                                                      old_format_files=old_format_files,
                                                                      added_files=added_files) is False

    def test_validate_no_missing_release_notes__missing_rn_for_added_file_in_existing_pack(self, repo, mocker):
        """
            Given:
                - an existing pack with an added file which does not have release notes
            When:
                - running validate_no_missing_release_notes on the files
            Then:
                - return a False as there are release notes missing
        """
        mocker.patch.object(BaseValidator, "update_checked_flags_by_support_level", return_value="")
        pack1 = repo.create_pack('PackName1')
        incident_field1 = pack1.create_incident_field('incident-field', content=INCIDENT_FIELD)
        validate_manager = ValidateManager()
        added_files = {incident_field1.get_path_from_pack()}
        with ChangeCWD(repo.path):
            assert validate_manager.validate_no_missing_release_notes(modified_files=set(), old_format_files=set(),
                                                                      added_files=added_files) is False

    def test_validate_no_missing_release_notes__no_missing_rn_new_pack(self, repo, mocker):
        """
            Given:
                - an added file in a new pack
            When:
                - running validate_no_missing_release_notes on the files
            Then:
                - return a True as there are no release notes missing
        """
        mocker.patch.object(BaseValidator, "update_checked_flags_by_support_level", return_value="")
        pack1 = repo.create_pack('PackName1')
        incident_field1 = pack1.create_incident_field('incident-field', content=INCIDENT_FIELD)
        validate_manager = ValidateManager()
        validate_manager.new_packs = {'PackName1'}
        added_files = {incident_field1.get_path_from_pack()}
        with ChangeCWD(repo.path):
            assert validate_manager.validate_no_missing_release_notes(modified_files=set(),
                                                                      old_format_files=set(),
                                                                      added_files=added_files) is True

    def test_validate_no_old_format__with_toversion(self):
        """
            Given:
                - an old format_file with toversion
            When:
                - running validate_no_old_format on the file
            Then:
                - return a True as the file is valid
        """
        validate_manager = ValidateManager()
        old_format_files = {f"{git_path()}/demisto_sdk/tests/test_files/Unifier/SampleScriptPackage/"
                            "script-SampleScriptPackageSanityDocker45_45.yml"}
        assert validate_manager.validate_no_old_format(old_format_files)

    def test_validate_no_old_format__without_toversion(self, mocker):
        """
            Given:
                - 2 old format_file without toversion
            When:
                - running validate_no_old_format on the files
            Then:
                - return a False as the files are invalid
                - assert the handle_error function is called for each file (and 1 for not finding the id set file)
        """
        handle_error_mock = mocker.patch.object(BaseValidator, "handle_error", return_value="not-a-non-string")
        validate_manager = ValidateManager()
        old_format_files = {f"{git_path()}/demisto_sdk/tests/test_files/script-valid.yml",
                            f"{git_path()}/demisto_sdk/tests/test_files/integration-test.yml"}
        assert not validate_manager.validate_no_old_format(old_format_files)
        assert handle_error_mock.call_count == 3

    def test_validate_no_old_format_deprecated_content(self, repo):
        """
            Given:
                - a pack with a script in old format_file with deprecated: true
                - a script in old format_file with deprecated: false
                - a script in old format_file without deprecated field
            When:
                - running validate_no_old_format on the file
            Then:
                - return True for the first script as the file is valid
                - return False for script2 and scrupt3 - validate should fail and raise [ST106] error.
        """
        with ChangeCWD(repo.path):
            validate_manager = ValidateManager()
            pack1 = repo.create_pack('Pack1')
            script = pack1.create_script('Script1')
            script2 = pack1.create_script('Script2')
            script3 = pack1.create_script('Script3')
            script.yml.write_dict({"script": "\n\n\ndef main():\n    return_error('Not implemented.')\n\u200B\n"
                                             "if __name__\\ in ('builtins', '__builtin__', '__main__'):\n    main()\n",
                                   "deprecated": True})
            script2.yml.write_dict({"script": "\n\n\ndef main():\n    return_error('Not implemented.')\n\u200B\n"
                                              "if __name__\\ in ('builtins', '__builtin__', '__main__'):\n    main()\n",
                                    "deprecated": False})
            script3.yml.write_dict({"script": "\n\n\ndef main():\n    return_error('Not implemented.')\n\u200B\n"
                                              "if __name__\\ in ('builtins', '__builtin__', '__main__'):\n    main()\n"})
            old_format_file = {script.yml.path}
            deprecated_false_file = {script2.yml.path, script3.yml.path}
            assert validate_manager.validate_no_old_format(old_format_file)
            assert not validate_manager.validate_no_old_format(deprecated_false_file)

    def test_setup_git_params_master_branch(self, mocker):
        mocker.patch.object(GitUtil, 'get_current_working_branch', return_value='master')
        validate_manager = ValidateManager()
        validate_manager.setup_git_params()

        assert not validate_manager.always_valid
        assert validate_manager.skip_pack_rn_validation

    def test_setup_git_params_non_master_branch(self, mocker):
        mocker.patch.object(GitUtil, 'get_current_working_branch', return_value='not-master-branch')
        validate_manager = ValidateManager()
        validate_manager.setup_git_params()

        assert not validate_manager.always_valid
        assert not validate_manager.skip_pack_rn_validation

    def test_get_packs(self):
        modified_files = {'Packs/CortexXDR/Integrations/XDR_iocs/XDR_iocs.py',
                          'Packs/Claroty/Integrations/Claroty/Claroty.py',
                          'Packs/McAfee_ESM/Integrations/McAfee_ESM_v2/McAfee_ESM_v2.yml',
                          'Packs/Malware/IncidentTypes/incidenttype-Malware.json',
                          'Packs/Claroty/Layouts/layoutscontainer-Claroty_Integrity_Incident.json'}
        packs = {'CortexXDR', 'Claroty', 'McAfee_ESM', 'Malware'}
        validate_manager = ValidateManager(skip_conf_json=True, check_is_unskipped=False)
        packs_found = validate_manager.get_packs(modified_files)
        assert packs_found == packs

    def test_validate_release_notes(self, mocker):
        """
        Given
            - A valid release note file.
        When
            - Run the validate command.
        Then
            - validate_release_notes returns True
        """
        file_path = 'Packs/CortexXDR/ReleaseNotes/1_1_1.md'
        modified_files = {'Packs/CortexXDR/Integrations/PaloAltoNetworks_XDR/PaloAltoNetworks_XDR.yml'}
        mocker.patch.object(ReleaseNotesValidator, '__init__', return_value=None)
        mocker.patch.object(ReleaseNotesValidator, 'is_file_valid', return_value=True)
        validate_manager = ValidateManager(skip_conf_json=True)
        assert validate_manager.validate_release_notes(file_path, {}, modified_files, None, False)

    def test_validate_release_notes__invalid_rn_for_new_pack(self, mocker):
        """
        Given
            - A release note file for a newly created pack.
        When
            - Run the validate command.
        Then
            - validate_release_notes returns False
        """

        file_path = 'Packs/CortexXDR/ReleaseNotes/1_0_0.md'
        modified_files = {'Packs/CortexXDR/Integrations/PaloAltoNetworks_XDR/PaloAltoNetworks_XDR.yml'}
        mocker.patch.object(ReleaseNotesValidator, '__init__', return_value=None)
        mocker.patch.object(ReleaseNotesValidator, 'is_file_valid', return_value=True)
        mocker.patch.object(BaseValidator, 'handle_error', return_value="ReleaseNotes for newly created pack")
        validate_manager = ValidateManager(skip_conf_json=True)
        validate_manager.new_packs = {'CortexXDR'}
        assert validate_manager.validate_release_notes(file_path, {file_path}, modified_files, None, False) is False

    def test_run_validations_on_file_release_notes_config(self, pack):
        """
        Sanity test for running validation on RN config file

        Given:
        - Valid RN config file.

        When:
        - Checking if file is valid.

        Then:
        - Ensure true is returned.
        """
        rn = pack.create_release_notes('1_0_1', is_bc=True)
        rn_config_path: str = str(rn.path).replace('md', 'json')
        validate_manager: ValidateManager = ValidateManager()
        assert validate_manager.run_validations_on_file(rn_config_path, list())

    @pytest.mark.parametrize('answer, integration_id', [(True, 'MyIntegration'), (False, 'MyIntegration  ')])
    def test_is_there_spaces_in_the_end_of_id_yml(self, pack: Pack, answer, integration_id):
        """
                Given
                    - An integration which id doesn't ends with whitespaces
                    - An integration which id ends with spaces
                When
                    - Run the validate command.
                Then
                    - validate that is_there_spaces_in_the_end_of_id returns expected answer
        """
        integration = pack.create_integration('MyIntegration')
        integration.yml.write_dict({'commonfields': {'id': integration_id}})
        structure = StructureValidator(integration.yml.path)
        res_validator = IntegrationValidator(structure)
        assert res_validator.is_there_spaces_in_the_end_of_id() is answer

    @pytest.mark.parametrize('answer, dashboard_id', [(True, 'MyDashboard'), (False, 'MyDashboard  ')])
    def test_is_there_spaces_in_the_end_of_id_json(self, pack: Pack, answer, dashboard_id):
        """
                Given
                    - A dashboard which id doesn't ends with whitespaces
                    - A dashboard which id ends with spaces
                When
                    - Run the validate command.
                Then
                    - validate that is_there_spaces_in_the_end_of_id returns expected answer
        """
        dashboard = pack.create_dashboard('MyDashboard')
        dashboard.write_json({'id': dashboard_id})
        structure = StructureValidator(dashboard.path)
        res_validator = DashboardValidator(structure)
        assert res_validator.is_there_spaces_in_the_end_of_id() is answer

    @pytest.mark.parametrize('answer, dashboard_name', [(True, 'MyDashboard'), (False, 'MyDashboard  ')])
    def test_is_there_spaces_in_the_end_of_name(self, pack: Pack, answer, dashboard_name):
        """
                Given
                    - A dashboard which name doesn't ends with whitespaces
                    - A dashboard which name ends with spaces
                When
                    - Run the validate command.
                Then
                    - validate that is_there_spaces_in_the_end_of_name returns expected answer
        """
        dashboard = pack.create_dashboard(dashboard_name)
        dashboard.write_json({'name': dashboard_name})
        structure = StructureValidator(dashboard.path)
        res_validator = IntegrationValidator(structure)
        assert res_validator.is_there_spaces_in_the_end_of_name() is answer

    @pytest.mark.parametrize('file_path',
                             ['Packs/SomeIntegration/IntegrationName/file.py',
                              'Packs/pack_id/Integrations/integration_id/file.yml'])
    def test_ignore_files_irrelevant_for_validation_should_not_ignore(self, file_path: str):
        """
        Given
            - File path
        When
            - File should not be ignored
        Then
            - File is not ignored and False is returned
        """
        validate_manager = ValidateManager(check_is_unskipped=False)
        assert not validate_manager.ignore_files_irrelevant_for_validation(file_path)

    @pytest.mark.parametrize('file_path',
                             ['Packs/pack_id/Integrations/integration_id/test_data/file.json',
                              'Packs/pack_id/test_data/file.json',
                              'Packs/pack_id/Scripts/script_id/test_data/file.json',
                              'Packs/pack_id/TestPlaybooks/test_data/file.json',
                              'Packs/pack_id/pack_metadata.json',
                              'Packs/pack_id/Integrations/integration_id/command_examples',
                              'Packs/pack_id/Integrations/integration_id/test.txt',
                              'Packs/pack_id/.secrets-ignore',
                              'Packs/pack_id/.pack-ignore'])
    def test_ignore_files_irrelevant_for_validation_test_file(self, file_path: str):
        """
        Given
            - File path
        When
            - File is irrelevant for validation
        Then
            - File is ignored and True is returned
        """
        validate_manager = ValidateManager(check_is_unskipped=False)
        assert validate_manager.ignore_files_irrelevant_for_validation(file_path)

    @pytest.mark.parametrize('file_path',
                             ['OtherDir/Integration/file.json',
                              'TestData/file.json',
                              'TestPlaybooks/file.yml',
                              'docs/dbot/README.md'])
    def test_ignore_files_irrelevant_for_validation_non_pack(self, file_path: str):
        """
        Given
            - File path
        When
            - File is not part of the Packs directory
        Then
            - File is ignored and True is returned
        """
        validate_manager = ValidateManager(check_is_unskipped=False)
        assert validate_manager.ignore_files_irrelevant_for_validation(file_path)

    @pytest.mark.parametrize('expected_result, unsearchable', [(True, True),
                                                               (False, False)]
                             )
    def test_is_valid_unsearchable_key_incident_field(self, pack: Pack, expected_result, unsearchable):
        """
        Given
            - An incident field which unsearchable is true
            - An incident field which unsearchable is false
        When
            - Run the validate command.
        Then
            - validate that is_valid_unsearchable_key expected answer
        """
        incident_field = pack.create_incident_field('MyIncidentField')
        incident_field.update({"unsearchable": unsearchable})
        structure = StructureValidator(incident_field.path)
        res_validator = IncidentFieldValidator(structure)
        assert res_validator.is_valid_unsearchable_key() is expected_result

    @pytest.mark.parametrize('expected_result, unsearchable', [(True, True),
                                                               (False, False)]
                             )
    def test_is_valid_unsearchable_key_generic_field(self, pack: Pack, expected_result, unsearchable):
        """
        Given
            - A generic field which unsearchable is true
            - A generic field which unsearchable is false
        When
            - Run the validate command.
        Then
            - validate that is_valid_unsearchable_key expected answer
        """
        generic_field = pack.create_generic_field('MyGenericField')
        generic_field.update({"unsearchable": unsearchable})
        structure = StructureValidator(generic_field.path)
        res_validator = GenericFieldValidator(structure)
        assert res_validator.is_valid_unsearchable_key() is expected_result

    @pytest.mark.parametrize('expected_result, unsearchable, is_added_file',
                             [(True, True, True),
                              (False, False, True),
                              (True, True, False),
                              (True, False, False)]
                             )
    def test_is_valid_file_generic_field(self, mocker, pack: Pack, expected_result, unsearchable, is_added_file):
        """
        Given
            - A generic field which unsearchable is true, is_added_file is false
            - A generic field which unsearchable is false, is_added_file is false
            - A generic field which unsearchable is true, is_added_file is true
            - A generic field which unsearchable is false, is_added_file is true
        When
            - Run the validate command.
        Then
            - validate that is_valid_file is expected answer
        """
        incident_field = pack.create_generic_field('MyField')
        incident_field.update({"unsearchable": unsearchable})
        structure = StructureValidator(incident_field.path)
        res_validator = GenericFieldValidator(structure)
        mocker.patch.object(ContentEntityValidator, 'is_valid_generic_object_file', return_value=True)
        mocker.patch.object(GenericFieldValidator, 'is_valid_group', return_value=True)
        mocker.patch.object(GenericFieldValidator, 'is_valid_id_prefix', return_value=True)
        assert res_validator.is_valid_file(validate_rn=False, is_added_file=is_added_file) is expected_result

    @pytest.mark.parametrize('expected_result, unsearchable, is_added_file',
                             [(True, True, True),
                              (False, False, True),
                              (True, True, False),
                              (True, False, False)]
                             )
    def test_is_valid_file_incident_field(self, mocker, pack: Pack, expected_result, unsearchable,
                                          is_added_file):
        """
        Given
            - An incident field which unsearchable is true, is_added_file is false
            - An incident field which unsearchable is false, is_added_file is false
            - An incident field which unsearchable is true, is_added_file is true
            - An incident field which unsearchable is false, is_added_file is true
        When
            - Run the validate command.
        Then
            - validate that is_valid_file is expected answer
        """
        incident_field = pack.create_incident_field('MyField')
        incident_field.update({"unsearchable": unsearchable})
        structure = StructureValidator(incident_field.path)
        res_validator = IncidentFieldValidator(structure)
        mocker.patch.object(ContentEntityValidator, 'is_valid_file', return_value=True)
        mocker.patch.object(IncidentFieldValidator, 'is_valid_type', return_value=True)
        mocker.patch.object(IncidentFieldValidator, 'is_valid_group', return_value=True)
        mocker.patch.object(IncidentFieldValidator, 'is_valid_content_flag', return_value=True)
        mocker.patch.object(IncidentFieldValidator, 'is_valid_system_flag', return_value=True)
        mocker.patch.object(IncidentFieldValidator, 'is_valid_cliname', return_value=True)
        mocker.patch.object(IncidentFieldValidator, 'is_valid_version', return_value=True)
        mocker.patch.object(IncidentFieldValidator, 'is_valid_required', return_value=True)
        mocker.patch.object(IncidentFieldValidator, 'is_valid_indicator_grid_fromversion', return_value=True)
        assert res_validator.is_valid_file(validate_rn=False, is_added_file=is_added_file) is expected_result


def test_skip_conf_json(mocker):
    """"
    Given
        `skip_conf_json` argument for validate set to `True` or `False`
    When
        - Running validate with `skip_conf_json`
    Then
        -
          - If set to `True`, the `ConfJsonValidator` shouldn't be called.
          - If set to `False`, the `ConfJsonValidator` should be called.

    """
    from demisto_sdk.commands.common.hook_validations.conf_json import \
        ConfJsonValidator
    conf_json_init = mocker.patch.object(ConfJsonValidator, 'load_conf_file')
    ValidateManager(skip_conf_json=False)
    conf_json_init.asssert_called()
    conf_json_init = mocker.patch.object(ConfJsonValidator, 'load_conf_file')
    ValidateManager(skip_conf_json=True)
    conf_json_init.asssert_not_called()


@pytest.mark.parametrize('pack_name, expected', [
    ('NonSupported', False),
    ('PackName1', True)
])
def test_should_raise_pack_version(pack_name, expected):
    """
    Given
        - NonSupported Pack - Should return False as no need to bump the pack version.
        - Regular pack - should result as True, the pack version should be raised
    When
        - Run should_raise_pack_version command.
    Then
        - validate should_raise_pack_version runs as expected.
    """
    validate_manager = ValidateManager(check_is_unskipped=False, skip_conf_json=True)
    res = validate_manager.should_raise_pack_version(pack_name)
    assert res == expected


def test_run_validation_using_git_on_only_metadata_changed(mocker):
    """
    Given
        - metadata file that was changed.
    When
        - Run all tests on the file.
    Then
        - validate That no error returns.
    """
    mocker.patch.object(ValidateManager, 'setup_git_params')
    mocker.patch.object(ValidateManager, 'get_changed_files_from_git',
                        return_value=(set(), set(), {'/Packs/ForTesting/pack_metadata.json'}, set()))
    mocker.patch.object(tools, 'get_dict_from_file', return_value=({'approved_list': []}, 'json'))

    validate_manager = ValidateManager(check_is_unskipped=False, skip_conf_json=True)
    res = validate_manager.run_validation_using_git()
    assert res


def test_is_mapping_fields_command_exist(integration):
    """
        Given
        - Integration yml file with get-mapping-fields command.

        When
        - Checking if get-mapping-fields command exists.

        Then
        -  validator returns the True.
    """
    integration.yml.write_dict({'script': {
        'commands': [{
            'name': 'get-mapping-fields'
        }],
        'ismappable': True
    }})
    structure_validator = StructureValidator(integration.yml.path, predefined_scheme='integration')
    validator = IntegrationValidator(structure_validator)

    assert validator.is_mapping_fields_command_exist()


def test_mapping_fields_command_dont_exist(integration):
    """
        Given
        - Integration yml file with no get-mapping-fields command and ismappable: True.

        When
        - Checking if get-mapping-fields command exists.

        Then
        -  validator returns the False. The field ismappable exists, but the command no.
    """
    integration.yml.write_dict({'script': {
        'commands': [{
            'name': 'not-get-mapping-fields'
        }],
        'ismappable': True
    }})

    with ChangeCWD(integration.repo_path):
        structure_validator = StructureValidator(integration.yml.path, predefined_scheme='integration')
        validator = IntegrationValidator(structure_validator)

        assert not validator.is_mapping_fields_command_exist()


def test_get_packs_that_should_have_version_raised(repo):
    """
       Given
       - Different files from different packs in several statuses:
         1. Modified integration
         2. Modified test-playbook
         3. Added script to new pack
         4. Added script to existing pack
         5. Modified old format script

       When
       - Running get_packs_that_should_have_version_raised.

       Then
       -  The returning set includes the packs for 1, 4 & 5 and does not include the packs for 2 & 3.
   """
    existing_pack1 = repo.create_pack('PackWithModifiedIntegration')
    moodified_integration = existing_pack1.create_integration('MyIn')
    moodified_integration.create_default_integration()

    existing_pack2 = repo.create_pack('ExistingPackWithAddedScript')
    added_script_existing_pack = existing_pack2.create_script('MyScript')
    added_script_existing_pack.create_default_script()

    new_pack = repo.create_pack('NewPack')
    added_script_new_pack = new_pack.create_script('MyNewScript')
    added_script_new_pack.create_default_script()

    existing_pack3 = repo.create_pack('PackWithModifiedOldFile')
    modified_old_format_script = existing_pack3.create_script('OldScript')
    modified_old_format_script.create_default_script()

    existing_pack4 = repo.create_pack('PackWithModifiedTestPlaybook')
    moodified_test_playbook = existing_pack4.create_test_playbook('TestBook')
    moodified_test_playbook.create_default_test_playbook()

    validate_manager = ValidateManager(check_is_unskipped=False)
    validate_manager.new_packs = {'NewPack'}

    modified_files = {moodified_integration.yml.rel_path, moodified_test_playbook.yml.rel_path}
    added_files = {added_script_existing_pack.yml.rel_path, added_script_new_pack.yml.rel_path}
    old_files = {modified_old_format_script.yml.rel_path}

    with ChangeCWD(repo.path):
        packs_that_should_have_version_raised = validate_manager.get_packs_that_should_have_version_raised(
            modified_files=modified_files, added_files=added_files, old_format_files=old_files)

        assert 'PackWithModifiedIntegration' in packs_that_should_have_version_raised
        assert 'ExistingPackWithAddedScript' in packs_that_should_have_version_raised
        assert 'PackWithModifiedOldFile' in packs_that_should_have_version_raised
        assert 'PackWithModifiedTestPlaybook' not in packs_that_should_have_version_raised
        assert 'NewPack' not in packs_that_should_have_version_raised


def test_quite_bc_flag(repo):
    existing_pack1 = repo.create_pack('PackWithModifiedIntegration')
    moodified_integration = existing_pack1.create_integration('MyIn')
    moodified_integration.create_default_integration()


def test_check_file_relevance_and_format_path_non_formatted_relevant_file(mocker):
    """
        Given
        - file path to validate

        When
        - file is relevant for validation and should not be formatted

        Then
        - return the file path
    """
    validator_obj = ValidateManager(is_external_repo=True, check_is_unskipped=False)
    mocker.patch('demisto_sdk.commands.validate.validate_manager.find_type', return_value=FileType.INTEGRATION)
    mocker.patch.object(validator_obj, 'is_old_file_format', return_value=False)
    input_file_path = 'Packs/PackName/Integrations/IntegrationName/IntegrationName.yml'
    assert validator_obj.check_file_relevance_and_format_path(input_file_path, None, set()) == input_file_path


@pytest.mark.parametrize('input_file_path',
                         ['Packs/pack_id/Integrations/integration_id/test_data/file.json',
                          'Packs/pack_id/test_data/file.json',
                          'Packs/pack_id/Scripts/script_id/test_data/file.json',
                          'Packs/pack_id/TestPlaybooks/test_data/file.json',
                          'Packs/pack_id/pack_metadata.json',
                          'Packs/pack_id/Integrations/integration_id/command_examples'])
def test_check_file_relevance_and_format_path_ignored_files(input_file_path):
    """
        Given
        - file path to validate

        When
        - file path is of a file that should be ignored

        Then
        - return None, file is ignored
    """
    validator_obj = ValidateManager(is_external_repo=True, check_is_unskipped=False)
    assert validator_obj.check_file_relevance_and_format_path(input_file_path, None, set()) is None


@pytest.mark.parametrize('input_file_path',
                         ['OtherDir/Integration/file.json',
                          'TestData/file.json',
                          'TestPlaybooks/file.yml',
                          'docs/dbot/README.md'])
def test_check_file_relevance_and_format_path_ignored_non_pack_files(input_file_path):
    """
        Given
        - file path to validate

        When
        - file is not in Packs directory

        Then
        - return None, file is ignored
    """
    validator_obj = ValidateManager(is_external_repo=True, check_is_unskipped=False)
    assert validator_obj.check_file_relevance_and_format_path(input_file_path, None, set()) is None


@pytest.mark.parametrize('input_file_path',
                         [".gitlab/ci/check.yml",
                          ".github/ci/check.yml",
                          ".circleci/ci/check.yml"])
def test_check_file_relevance_and_format_path_ignored_git_and_circle_files(input_file_path):
    """
        Given
        - file path to validate

        When
        - file path is a gitlab/circleci/github file

        Then
        - return None, file is ignored
    """
    validator_obj = ValidateManager(is_external_repo=True, check_is_unskipped=False)
    assert validator_obj.check_file_relevance_and_format_path(input_file_path, None, set()) is None


def test_check_file_relevance_and_format_path_type_missing_file(mocker):
    """
        Given
        - file path to validate

        When
        - file type is not supported

        Then
        - return None, call error handler
    """
    validator_obj = ValidateManager(is_external_repo=True, check_is_unskipped=False)
    mocked_handler = mocker.patch.object(validator_obj, 'handle_error', return_value=False)
    mocker.patch('demisto_sdk.commands.validate.validate_manager.find_type', return_value=None)
    assert validator_obj.check_file_relevance_and_format_path("Packs/type_missing_filename", None, set()) is None
    mocked_handler.assert_called()


@pytest.mark.parametrize('input_file_path, file_type',
                         [('Packs/some_test.py', FileType.PYTHON_FILE),
                          ('Packs/some_file.Tests.ps1', FileType.POWERSHELL_FILE),
                          ('Packs/some_test.js', FileType.JAVASCRIPT_FILE)]
                         )
def test_check_file_relevance_and_format_path_ignore_test_file(mocker, input_file_path, file_type):
    """
        Given
        - file path to validate

        When
        - file is a test file

        Then
        - return None, file is ignored
    """
    validator_obj = ValidateManager(is_external_repo=True, check_is_unskipped=False)
    mocker.patch('demisto_sdk.commands.validate.validate_manager.find_type', return_value=file_type)
    assert validator_obj.check_file_relevance_and_format_path(input_file_path, None, set()) is None


@pytest.mark.parametrize('input_file_path, file_type',
                         [('Packs/some_file.py', FileType.PYTHON_FILE),
                          ('Packs/some_file.ps1', FileType.POWERSHELL_FILE),
                          ('Packs/some_file.js', FileType.JAVASCRIPT_FILE)]
                         )
def test_check_file_relevance_and_format_path_file_to_format(mocker, input_file_path, file_type):
    """
        Given
        - file path to validate

        When
        - file should be formatted

        Then
        - return the formatted file path
    """
    validator_obj = ValidateManager(is_external_repo=True, check_is_unskipped=False)
    mocker.patch('demisto_sdk.commands.validate.validate_manager.find_type', return_value=file_type)
    mocker.patch.object(validator_obj, 'is_old_file_format', return_value=False)
    assert validator_obj.check_file_relevance_and_format_path(input_file_path, None, set()) == 'Packs/some_file.yml'


@pytest.mark.parametrize('input_file_path, old_file_path, file_type',
                         [('Packs/some_file.py', 'Packs/old_file_path.py', FileType.PYTHON_FILE),
                          ('Packs/some_file.ps1', 'Packs/old_file_path.ps1', FileType.POWERSHELL_FILE),
                          ('Packs/some_file.js', 'Packs/old_file_path.js', FileType.JAVASCRIPT_FILE)]
                         )
def test_check_file_relevance_and_format_path_file_to_format_with_old_path(mocker,
                                                                           input_file_path,
                                                                           old_file_path,
                                                                           file_type):
    """
        Given
        - file path to validate and it's old path

        When
        - file should be formatted and it has been renamed

        Then
        - return tuple of the formatted path and it's original path
    """
    validator_obj = ValidateManager(is_external_repo=True, check_is_unskipped=False)
    mocker.patch('demisto_sdk.commands.validate.validate_manager.find_type', return_value=file_type)
    mocker.patch.object(validator_obj, 'is_old_file_format', return_value=False)
    assert validator_obj.check_file_relevance_and_format_path(input_file_path, old_file_path, set()) == \
        ('Packs/old_file_path.yml', 'Packs/some_file.yml')


def test_check_file_relevance_and_format_path_old_format_file(mocker):
    """
        Given
        - file path to validate

        When
        - file is of an old format

        Then
        - return None, add the file path to the old_format_files argument
    """
    validator_obj = ValidateManager(is_external_repo=True, check_is_unskipped=False)
    mocker.patch('demisto_sdk.commands.validate.validate_manager.find_type', return_value=FileType.INTEGRATION)
    mocker.patch.object(validator_obj, 'is_old_file_format', return_value=True)
    old_format_files: set = set()
    assert validator_obj.check_file_relevance_and_format_path('Packs/some_test.yml', None, old_format_files) is None
    assert old_format_files == {'Packs/some_test.yml'}


@pytest.mark.parametrize('is_feed', (True, False))
def test_job_sanity(repo, is_feed: bool):
    """
    Given
            A Job object in a repo
    When
            Validating the file
    Then
            Ensure the autogenerated Job files pass
    """
    pack = repo.create_pack()
    job = pack.create_job(is_feed=is_feed, name='job_name')
    validate_manager = ValidateManager(check_is_unskipped=False, file_path=job.path, skip_conf_json=True)

    with ChangeCWD(repo.path):
        assert validate_manager.validate_job(StructureValidator(job.path, is_new_file=True),
                                             pack_error_ignore_list=list())


@pytest.mark.parametrize('is_feed', (True, False))
@pytest.mark.parametrize('version', ('6.4.9', None, ''))
def test_job_from_version(repo, capsys, is_feed: bool, version: Optional[str]):
    """
    Given
            A valid Job object in a repo
    When
            Validating the file
    Then
            Ensure the autogenerated Job files pass
    """
    pack = repo.create_pack()
    job = pack.create_job(is_feed, 'job_name')
    job.update({'fromVersion': version})
    validate_manager = ValidateManager(check_is_unskipped=False, file_path=job.path, skip_conf_json=True)

    with ChangeCWD(repo.path):
        assert not validate_manager.validate_job(StructureValidator(job.path, is_new_file=True),
                                                 pack_error_ignore_list=list())
    stdout = capsys.readouterr().out
    assert f"fromVersion field in Job needs to be at least {DEFAULT_JOB_FROM_VERSION} (found {version})" in stdout


def test_job_non_feed_with_selected_feeds(repo, capsys):
    """
    Given
            A Job object in a repo, with non-empty selectedFeeds when isFeed is set to false
    When
            Validating the file
    Then
            Ensure an error is raised, and validation fails
    """
    pack = repo.create_pack()
    job = pack.create_job(is_feed=False, name='job_name', selected_feeds=['feed_name'])
    validate_manager = ValidateManager(check_is_unskipped=False, file_path=job.path, skip_conf_json=True)

    with ChangeCWD(repo.path):
        assert not validate_manager.validate_job(StructureValidator(job.path, is_new_file=True),
                                                 pack_error_ignore_list=list())
    stdout = capsys.readouterr().out
    assert "Job objects cannot have non-empty selectedFeeds when isFeed is set to false" in stdout


def test_job_both_selected_and_all_feeds_in_job(repo, capsys):
    """
    Given
            A Job object in a repo, with non-empty selectedFeeds values but isAllFields set to true
    When
            Validating the file
    Then
            Ensure an error is raised, and validation fails
    """
    pack = repo.create_pack()
    job = pack.create_job(is_feed=True, name='job_name', selected_feeds=['feed_name'])
    job.update({'isAllFeeds': True})
    validate_manager = ValidateManager(check_is_unskipped=False, file_path=job.path, skip_conf_json=True)

    with ChangeCWD(repo.path):
        assert not validate_manager.validate_job(StructureValidator(job.path, is_new_file=True),
                                                 pack_error_ignore_list=list())
    stdout = capsys.readouterr().out
    assert "Job cannot have non-empty selectedFeeds values when isAllFields is set to true" in stdout


@pytest.mark.parametrize('is_feed', (True, False))
@pytest.mark.parametrize('name', ('', ' ', '  ', '\n', '\t'))
def test_job_blank_name(repo, capsys, name: str, is_feed: bool):
    """
    Given
            A Job object in a repo, with a blank (space/empty) value as its name
    When
            Validating the file
    Then
            Ensure an error is raised, and validation fails
    """
    pack = repo.create_pack()
    job = pack.create_job(is_feed=is_feed, name=name)
    job.update({'name': name})  # name is appended with number in create_job, so it must be explicitly set here

    validate_manager = ValidateManager(check_is_unskipped=False, file_path=job.path, skip_conf_json=True)

    with ChangeCWD(repo.path):
        assert not validate_manager.validate_job(StructureValidator(job.path, is_new_file=True),
                                                 pack_error_ignore_list=list())
    stdout = capsys.readouterr().out
    expected_string, expected_code = Errors.empty_or_missing_job_name()
    assert expected_string in stdout
    assert expected_code in stdout


@pytest.mark.parametrize('is_feed', (True, False))
def test_job_missing_name(repo, capsys, is_feed: bool):
    """
    Given
            A Job object in a repo, with an empty value as name
    When
            Validating the file
    Then
            Ensure an error is raised, and validation fails
    """
    pack = repo.create_pack()
    job = pack.create_job(is_feed=is_feed)
    job.remove('name')  # some name is appended with number in create_job, so it must be explicitly removed

    validate_manager = ValidateManager(check_is_unskipped=False, file_path=job.path, skip_conf_json=True)

    with ChangeCWD(repo.path):
        assert not validate_manager.validate_job(StructureValidator(job.path, is_new_file=True),
                                                 pack_error_ignore_list=list())
    stdout = capsys.readouterr().out
    expected_string, expected_code = Errors.empty_or_missing_job_name()
    assert expected_string in stdout
    assert expected_code in stdout


@pytest.mark.parametrize("is_all_feeds,selected_feeds", ((True, []),
                                                         (True, None),
                                                         (False, ['my_field']),
                                                         (True, ['my_field'])
                                                         )
                         )
def test_job_unexpected_field_values_in_non_feed_job(repo, capsys,
                                                     is_all_feeds: bool,
                                                     selected_feeds: Optional[List[str]]):
    """
    Given
            A Job object in a repo, with non-empty selectedFeeds when isFeed is set to false
    When
            Validating the file
    Then
            Ensure an error is raised, and validation fails
    """
    pack = repo.create_pack()
    job = pack.create_job(is_feed=True, name='job_name')
    job.update({'isAllFeeds': False})
    validate_manager = ValidateManager(check_is_unskipped=False, file_path=job.path, skip_conf_json=True)

    with ChangeCWD(repo.path):
        assert not validate_manager.validate_job(StructureValidator(job.path, is_new_file=True),
                                                 pack_error_ignore_list=list())
    stdout = capsys.readouterr().out
    assert "Job must either have non-empty selectedFeeds OR have isAllFields set to true when isFeed is set to true" \
           in stdout


<<<<<<< HEAD
@pytest.mark.parametrize('file_set,expected_output', (({'file_path'}, "[ST113] - file file_path was deleted from git, please restore the file."),
                         ({}, "no deleted files were found.")))
def test_validate_deleted_files(capsys, file_set, expected_output):

    validate_manager = ValidateManager(check_is_unskipped=False, skip_conf_json=True)

    validate_manager.validate_deleted_files(file_set)

    stdout = capsys.readouterr().out

    assert expected_output in stdout
=======
def test_validate_contributors_file(repo):
    """
    Given:
        A simple CONTRIBUTORS.md file (see this https://xsoar.pan.dev/docs/packs/packs-format#contributorsmd)
    When:
        Running validation on the new file
    Then:
        Ensure the file is passing validation
    """

    pack = repo.create_pack()
    contributors_file_content = """### Pack Contributors:\n\n---\n- Test UserName\n\n Contributions are welcome and
    appreciated. For more info, visit our [Contribution Guide](https://xsoar.pan.dev/docs/contributing/contributing)."""
    contributors_file = pack.create_contributors_file(contributors_file_content)

    validate_manager = ValidateManager(check_is_unskipped=False, file_path=contributors_file.path, skip_conf_json=True)
    assert validate_manager.run_validation_on_specific_files()
>>>>>>> b20a8ba4
<|MERGE_RESOLUTION|>--- conflicted
+++ resolved
@@ -1791,7 +1791,7 @@
            in stdout
 
 
-<<<<<<< HEAD
+
 @pytest.mark.parametrize('file_set,expected_output', (({'file_path'}, "[ST113] - file file_path was deleted from git, please restore the file."),
                          ({}, "no deleted files were found.")))
 def test_validate_deleted_files(capsys, file_set, expected_output):
@@ -1803,7 +1803,8 @@
     stdout = capsys.readouterr().out
 
     assert expected_output in stdout
-=======
+
+    
 def test_validate_contributors_file(repo):
     """
     Given:
@@ -1821,4 +1822,3 @@
 
     validate_manager = ValidateManager(check_is_unskipped=False, file_path=contributors_file.path, skip_conf_json=True)
     assert validate_manager.run_validation_on_specific_files()
->>>>>>> b20a8ba4
