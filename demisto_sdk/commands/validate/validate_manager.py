import os
from concurrent.futures._base import Future, as_completed
from configparser import ConfigParser
from pathlib import Path
from typing import Callable, List, Optional, Set, Tuple

import pebble
from git import GitCommandError, InvalidGitRepositoryError
from packaging import version

from demisto_sdk.commands.common import tools
from demisto_sdk.commands.common.configuration import Configuration
from demisto_sdk.commands.common.constants import (
    API_MODULES_PACK,
    AUTHOR_IMAGE_FILE_NAME,
    CONTENT_ENTITIES_DIRS,
    DEFAULT_CONTENT_ITEM_TO_VERSION,
<<<<<<< HEAD
    DEPRECATED_CONTENT_PACK,
    FIRST_LEVEL_FOLDERS,
    FIRST_LEVEL_FOLDERS_ALLOWED_TO_CONTAIN_FILES,
=======
    DEMISTO_GIT_PRIMARY_BRANCH,
    DEMISTO_GIT_UPSTREAM,
>>>>>>> 8ff68806
    GENERIC_FIELDS_DIR,
    GENERIC_TYPES_DIR,
    IGNORED_PACK_NAMES,
    OLDEST_SUPPORTED_VERSION,
    PACK_ROOT_FILE_NAMES,
    PACKS_DIR,
    PACKS_PACK_META_FILE_NAME,
    SKIP_RELEASE_NOTES_FOR_TYPES,
    VALIDATION_USING_GIT_IGNORABLE_DATA,
    XSIAM_DASHBOARDS_DIR,
    FileType,
    FileType_ALLOWED_TO_DELETE,
    PathLevel,
)
from demisto_sdk.commands.common.content import Content
from demisto_sdk.commands.common.content_constant_paths import (
    CONTENT_PATH,
    DEFAULT_ID_SET_PATH,
)
from demisto_sdk.commands.common.cpu_count import cpu_count
from demisto_sdk.commands.common.errors import (
    FOUND_FILES_AND_ERRORS,
    FOUND_FILES_AND_IGNORED_ERRORS,
    PRESET_ERROR_TO_CHECK,
    PRESET_ERROR_TO_IGNORE,
    Errors,
    get_all_error_codes,
)
from demisto_sdk.commands.common.git_util import GitUtil
from demisto_sdk.commands.common.hook_validations.author_image import (
    AuthorImageValidator,
)
from demisto_sdk.commands.common.hook_validations.base_validator import (
    BaseValidator,
    error_codes,
)
from demisto_sdk.commands.common.hook_validations.classifier import ClassifierValidator
from demisto_sdk.commands.common.hook_validations.conf_json import ConfJsonValidator
from demisto_sdk.commands.common.hook_validations.correlation_rule import (
    CorrelationRuleValidator,
)
from demisto_sdk.commands.common.hook_validations.dashboard import DashboardValidator
from demisto_sdk.commands.common.hook_validations.deprecation import (
    DeprecationValidator,
)
from demisto_sdk.commands.common.hook_validations.description import (
    DescriptionValidator,
)
from demisto_sdk.commands.common.hook_validations.generic_definition import (
    GenericDefinitionValidator,
)
from demisto_sdk.commands.common.hook_validations.generic_field import (
    GenericFieldValidator,
)
from demisto_sdk.commands.common.hook_validations.generic_module import (
    GenericModuleValidator,
)
from demisto_sdk.commands.common.hook_validations.generic_type import (
    GenericTypeValidator,
)
from demisto_sdk.commands.common.hook_validations.graph_validator import GraphValidator
from demisto_sdk.commands.common.hook_validations.id import IDSetValidations
from demisto_sdk.commands.common.hook_validations.image import ImageValidator
from demisto_sdk.commands.common.hook_validations.incident_field import (
    IncidentFieldValidator,
)
from demisto_sdk.commands.common.hook_validations.incident_type import (
    IncidentTypeValidator,
)
from demisto_sdk.commands.common.hook_validations.indicator_field import (
    IndicatorFieldValidator,
)
from demisto_sdk.commands.common.hook_validations.integration import (
    IntegrationValidator,
)
from demisto_sdk.commands.common.hook_validations.job import JobValidator
from demisto_sdk.commands.common.hook_validations.layout import (
    LayoutsContainerValidator,
    LayoutValidator,
)
from demisto_sdk.commands.common.hook_validations.layout_rule import LayoutRuleValidator
from demisto_sdk.commands.common.hook_validations.lists import ListsValidator
from demisto_sdk.commands.common.hook_validations.mapper import MapperValidator
from demisto_sdk.commands.common.hook_validations.modeling_rule import (
    ModelingRuleValidator,
)
from demisto_sdk.commands.common.hook_validations.pack_unique_files import (
    PackUniqueFilesValidator,
)
from demisto_sdk.commands.common.hook_validations.parsing_rule import (
    ParsingRuleValidator,
)
from demisto_sdk.commands.common.hook_validations.playbook import PlaybookValidator
from demisto_sdk.commands.common.hook_validations.pre_process_rule import (
    PreProcessRuleValidator,
)
from demisto_sdk.commands.common.hook_validations.python_file import PythonFileValidator
from demisto_sdk.commands.common.hook_validations.readme import ReadMeValidator
from demisto_sdk.commands.common.hook_validations.release_notes import (
    ReleaseNotesValidator,
)
from demisto_sdk.commands.common.hook_validations.release_notes_config import (
    ReleaseNotesConfigValidator,
)
from demisto_sdk.commands.common.hook_validations.report import ReportValidator
from demisto_sdk.commands.common.hook_validations.reputation import ReputationValidator
from demisto_sdk.commands.common.hook_validations.script import ScriptValidator
from demisto_sdk.commands.common.hook_validations.structure import StructureValidator
from demisto_sdk.commands.common.hook_validations.test_playbook import (
    TestPlaybookValidator,
)
from demisto_sdk.commands.common.hook_validations.triggers import TriggersValidator
from demisto_sdk.commands.common.hook_validations.widget import WidgetValidator
from demisto_sdk.commands.common.hook_validations.wizard import WizardValidator
from demisto_sdk.commands.common.hook_validations.xdrc_templates import (
    XDRCTemplatesValidator,
)
from demisto_sdk.commands.common.hook_validations.xsiam_dashboard import (
    XSIAMDashboardValidator,
)
from demisto_sdk.commands.common.hook_validations.xsiam_report import (
    XSIAMReportValidator,
)
from demisto_sdk.commands.common.hook_validations.xsoar_config_json import (
    XSOARConfigJsonValidator,
)
from demisto_sdk.commands.common.logger import get_log_file, logger
from demisto_sdk.commands.common.tools import (
    _get_file_id,
    find_type,
    get_api_module_dependencies_from_graph,
    get_api_module_ids,
    get_file,
    get_pack_ignore_content,
    get_pack_name,
    get_pack_names_from_files,
    get_relative_path_from_packs_dir,
    get_remote_file,
    get_yaml,
    is_file_in_pack,
    open_id_set_file,
    run_command_os,
)
from demisto_sdk.commands.create_id_set.create_id_set import IDSetCreator

SKIPPED_FILES = [
    "CommonServerUserPython.py",
    "demistomock.py",
    "DemistoClassApiModule.py",
]


class ValidateManager:
    def __init__(
        self,
        is_backward_check=True,
        prev_ver=None,
        use_git=False,
        only_committed_files=False,
        print_ignored_files=False,
        skip_conf_json=True,
        validate_graph=False,
        validate_id_set=False,
        file_path=None,
        validate_all=False,
        is_external_repo=False,
        skip_pack_rn_validation=False,
        print_ignored_errors=False,
        silence_init_prints=False,
        no_docker_checks=False,
        skip_dependencies=False,
        id_set_path=None,
        staged=False,
        create_id_set=False,
        json_file_path=None,
        skip_schema_check=False,
        debug_git=False,
        include_untracked=False,
        pykwalify_logs=False,
        check_is_unskipped=True,
        quiet_bc=False,
        multiprocessing=True,
        specific_validations=None,
    ):
        # General configuration
        self.skip_docker_checks = False
        self.no_configuration_prints = silence_init_prints
        self.skip_conf_json = skip_conf_json
        self.is_backward_check = is_backward_check
        self.is_circle = only_committed_files
        self.validate_all = validate_all
        self.use_git = use_git
        self.skip_pack_rn_validation = skip_pack_rn_validation
        self.print_ignored_files = print_ignored_files
        self.print_ignored_errors = print_ignored_errors
        self.skip_dependencies = skip_dependencies or not use_git
        self.skip_id_set_creation = not create_id_set or skip_dependencies
        self.validate_graph = validate_graph
        self.compare_type = "..."
        self.staged = staged
        self.skip_schema_check = skip_schema_check
        self.debug_git = debug_git
        self.include_untracked = include_untracked
        self.pykwalify_logs = pykwalify_logs
        self.quiet_bc = quiet_bc
        self.check_is_unskipped = check_is_unskipped
        self.conf_json_data = {}
        self.run_with_multiprocessing = multiprocessing
        self.packs_with_mp_change = set()
        self.is_possible_validate_readme = (
            self.is_node_exist() or ReadMeValidator.is_docker_available()
        )

        if json_file_path:
            self.json_file_path = (
                os.path.join(json_file_path, "validate_outputs.json")
                if os.path.isdir(json_file_path)
                else json_file_path
            )
        else:
            self.json_file_path = ""

        self.specific_validations = specific_validations
        if specific_validations:
            self.specific_validations = specific_validations.split(",")

        # Class constants
        self.handle_error = BaseValidator(json_file_path=json_file_path).handle_error
        self.should_run_validation = BaseValidator(
            specific_validations=specific_validations
        ).should_run_validation
        self.file_path = file_path
        self.id_set_path = id_set_path or DEFAULT_ID_SET_PATH
        # create the id_set only once per run.
        self.id_set_file = self.get_id_set_file(
            self.skip_id_set_creation, self.id_set_path
        )

        self.id_set_validations = (
            IDSetValidations(
                is_circle=self.is_circle,
                configuration=Configuration(),
                ignored_errors=None,
                id_set_file=self.id_set_file,
                json_file_path=json_file_path,
                specific_validations=self.specific_validations,
            )
            if validate_id_set
            else None
        )

        self.deprecation_validator = DeprecationValidator(id_set_file=self.id_set_file)

        try:
            self.git_util = Content.git_util()
            self.branch_name = self.git_util.get_current_git_branch_or_hash()
        except (InvalidGitRepositoryError, TypeError):
            # if we are using git - fail the validation by raising the exception.
            if self.use_git:
                raise
            # if we are not using git - simply move on.
            else:
                logger.info("Unable to connect to git")
                self.git_util = None  # type: ignore[assignment]
                self.branch_name = ""

        if prev_ver and not prev_ver.startswith(DEMISTO_GIT_UPSTREAM):
            self.prev_ver = self.setup_prev_ver(f"{DEMISTO_GIT_UPSTREAM}/" + prev_ver)
        else:
            self.prev_ver = self.setup_prev_ver(prev_ver)

        self.check_only_schema = False
        self.always_valid = False
        self.ignored_files = set()
        self.new_packs = set()
        self.skipped_file_types = (
            FileType.CHANGELOG,
            FileType.DOC_IMAGE,
            FileType.MODELING_RULE_SCHEMA,
            FileType.XSIAM_REPORT_IMAGE,
            FileType.PIPFILE,
            FileType.PIPFILE_LOCK,
            FileType.TXT,
            FileType.JAVASCRIPT_FILE,
            FileType.POWERSHELL_FILE,
            FileType.PYLINTRC,
            FileType.SECRET_IGNORE,
            FileType.LICENSE,
            FileType.UNIFIED_YML,
            FileType.PACK_IGNORE,
            FileType.INI,
            FileType.PEM,
            FileType.METADATA,
        )

        self.is_external_repo = is_external_repo
        if is_external_repo:
            if not self.no_configuration_prints:
                logger.info("Running in a private repository")
            self.skip_conf_json = True

        self.print_percent = False
        self.completion_percentage = 0

        if validate_all:
            # No need to check docker images on build branch hence we do not check on -a mode
            # also do not skip id set creation unless the flag is up
            self.skip_docker_checks = True
            self.skip_pack_rn_validation = True
            self.print_percent = (
                not self.run_with_multiprocessing
            )  # the Multiprocessing will mismatch the percent
            self.check_is_unskipped = False

        if no_docker_checks:
            self.skip_docker_checks = True

        if self.skip_conf_json:
            self.check_is_unskipped = False

        if not self.skip_conf_json:
            self.conf_json_validator = ConfJsonValidator(
                specific_validations=self.specific_validations
            )
            self.conf_json_data = self.conf_json_validator.conf_data

    def is_node_exist(self) -> bool:
        """Check if node interpreter exists.
        Returns:
            bool: True if node exist, else False
        """
        # Check node exist
        content_path = CONTENT_PATH
        stdout, stderr, exit_code = run_command_os("node -v", cwd=content_path)  # type: ignore
        if exit_code:
            return False
        return True

    def print_final_report(self, valid):
        self.print_ignored_files_report(self.print_ignored_files)
        self.print_ignored_errors_report(self.print_ignored_errors)

        if valid:
            logger.info("\n[green]The files are valid[/green]")
            return 0

        else:
            all_failing_files = "\n".join(set(FOUND_FILES_AND_ERRORS))
            logger.info(
                f"\n[red]=========== Found errors in the following files ===========\n\n{all_failing_files}[/red]\n"
            )

            if self.always_valid:
                logger.info(
                    "[yellow]Found the errors above, but not failing build[/yellow]"
                )
                return 0

            logger.info(
                "[red]The files were found as invalid, the exact error message can be located above[/red]"
            )
            return 1

    def run_validation(self):
        """Initiates validation in accordance with mode (i,g,a)"""
        if self.validate_all:
            is_valid = self.run_validation_on_all_packs()
        elif self.use_git:
            is_valid = self.run_validation_using_git()
        elif self.file_path:
            is_valid = self.run_validation_on_specific_files()
        else:
            # default validate to -g --post-commit
            self.use_git = True
            self.is_circle = True
            is_valid = self.run_validation_using_git()
        return self.print_final_report(is_valid)

    @staticmethod
    def detect_file_level(file_path: str) -> PathLevel:
        """
        Detect the whether the path points to a file, a content entity dir, a content generic entity dir
        (i.e GenericFields or GenericTypes), a pack dir or package dir

        Args:
             file_path(str): the path to check.

        Returns:
            PathLevel. File, ContentDir, ContentGenericDir, Pack or Package - depending on the file path level.
        """
        if Path(file_path).is_file():
            return PathLevel.FILE

        file_path = file_path.rstrip("/")
        dir_name = Path(file_path).name
        if dir_name in CONTENT_ENTITIES_DIRS:
            return PathLevel.CONTENT_ENTITY_DIR

        if str(os.path.dirname(file_path)).endswith(GENERIC_TYPES_DIR) or str(
            os.path.dirname(file_path)
        ).endswith(GENERIC_FIELDS_DIR):
            return PathLevel.CONTENT_GENERIC_ENTITY_DIR

        if Path(file_path).parent.name == PACKS_DIR:
            return PathLevel.PACK

        else:
            return PathLevel.PACKAGE

    def run_validation_on_specific_files(self):
        """Run validations only on specific files"""
        files_validation_result = set()
        if self.use_git:
            self.setup_git_params()
        files_to_validate = self.file_path.split(",")

        for path in files_to_validate:
            error_ignore_list = self.get_error_ignore_list(get_pack_name(path))
            file_level = self.detect_file_level(path)

            if file_level == PathLevel.FILE:
                logger.info(
                    f"\n[cyan]================= Validating file {path} =================[/cyan]"
                )
                files_validation_result.add(
                    self.run_validations_on_file(path, error_ignore_list)
                )

            elif file_level == PathLevel.CONTENT_ENTITY_DIR:
                logger.info(
                    f"\n[cyan]================= Validating content directory {path} =================[/cyan]"
                )
                files_validation_result.add(
                    self.run_validation_on_content_entities(path, error_ignore_list)
                )

            elif file_level == PathLevel.CONTENT_GENERIC_ENTITY_DIR:
                logger.info(
                    f"\n[cyan]================= Validating content directory {path} =================[/cyan]"
                )
                files_validation_result.add(
                    self.run_validation_on_generic_entities(path, error_ignore_list)
                )

            elif file_level == PathLevel.PACK:
                logger.info(
                    f"\n[cyan]================= Validating pack {path} =================[/cyan]"
                )
                files_validation_result.add(self.run_validations_on_pack(path)[0])

            else:
                logger.info(
                    f"\n[cyan]================= Validating package {path} =================[/cyan]"
                )
                files_validation_result.add(
                    self.run_validation_on_package(path, error_ignore_list)
                )

        if self.validate_graph:
            logger.info(
                "\n[cyan]================= Validating graph =================[/cyan]"
            )
            with GraphValidator(
                specific_validations=self.specific_validations,
                input_files=files_to_validate,
                include_optional_deps=True,
            ) as graph_validator:
                files_validation_result.add(graph_validator.is_valid_content_graph())

        return all(files_validation_result)

    def wait_futures_complete(self, futures_list: List[Future], done_fn: Callable):
        """Wait for all futures to complete, Raise exception if occurred.
        Args:
            futures_list: futures to wait for.
            done_fn: Function to run on result.
        Raises:
            Exception: Raise caught exception for further cleanups.
        """
        for future in as_completed(futures_list):
            try:
                result = future.result()
                done_fn(result[0], result[1])
            except Exception as e:
                logger.info(
                    f"[red]An error occurred while tried to collect result, Error: {e}[/red]"
                )
                raise

    def run_validation_on_all_packs(self):
        """Runs validations on all files in all packs in repo (-a option)

        Returns:
            bool. true if all files are valid, false otherwise.
        """
        logger.info(
            "\n[cyan]================= Validating all files =================[/cyan]"
        )
        all_packs_valid = set()

        if not self.skip_conf_json:
            all_packs_valid.add(self.conf_json_validator.is_valid_conf_json())

        count = 1
        # Filter non-pack files that might exist locally (e.g, .DS_STORE on MacOS)
        all_packs = list(
            filter(
                os.path.isdir,
                [os.path.join(PACKS_DIR, p) for p in os.listdir(PACKS_DIR)],
            )
        )
        num_of_packs = len(all_packs)
        all_packs.sort(key=str.lower)

        ReadMeValidator.add_node_env_vars()
        if self.is_possible_validate_readme:
            with ReadMeValidator.start_mdx_server(handle_error=self.handle_error):
                return self.validate_packs(
                    all_packs, all_packs_valid, count, num_of_packs
                )
        else:
            return self.validate_packs(all_packs, all_packs_valid, count, num_of_packs)

    def validate_packs(
        self, all_packs: list, all_packs_valid: set, count: int, num_of_packs: int
    ) -> bool:
        if self.run_with_multiprocessing:
            with pebble.ProcessPool(max_workers=cpu_count()) as executor:
                futures = []
                for pack_path in all_packs:
                    futures.append(
                        executor.schedule(
                            self.run_validations_on_pack, args=(pack_path,)
                        )
                    )
                self.wait_futures_complete(
                    futures_list=futures,
                    done_fn=lambda x, y: (
                        all_packs_valid.add(x),  # type: ignore
                        FOUND_FILES_AND_ERRORS.extend(y),  # type: ignore[func-returns-value]
                    ),
                )
        else:
            for pack_path in all_packs:
                self.completion_percentage = format((count / num_of_packs) * 100, ".2f")  # type: ignore
                all_packs_valid.add(self.run_validations_on_pack(pack_path)[0])
                count += 1
        if self.validate_graph:
            logger.info(
                "\n[cyan]================= Validating graph =================[/cyan]"
            )
            specific_validations_list = (
                self.specific_validations if self.specific_validations else []
            )
            with GraphValidator(
                specific_validations=self.specific_validations,
                include_optional_deps=(
                    True if "GR103" in specific_validations_list else False
                ),
            ) as graph_validator:
                all_packs_valid.add(graph_validator.is_valid_content_graph())

        return all(all_packs_valid)

    def run_validations_on_pack(self, pack_path, skip_files: Optional[Set[str]] = None):
        """Runs validation on all files in given pack. (i,g,a)

        Args:
            pack_path: the path to the pack.
            skip_files: a list of files to skip.

        Returns:
            bool. true if all files in pack are valid, false otherwise.
        """
        if not skip_files:
            skip_files = set()

        pack_entities_validation_results = set()
        pack_error_ignore_list = self.get_error_ignore_list(Path(pack_path).name)

        pack_entities_validation_results.add(
            self.validate_pack_unique_files(pack_path, pack_error_ignore_list)
        )

        for content_dir in os.listdir(pack_path):
            content_entity_path = os.path.join(pack_path, content_dir)
            if content_entity_path not in skip_files:
                if content_dir in CONTENT_ENTITIES_DIRS:
                    pack_entities_validation_results.add(
                        self.run_validation_on_content_entities(
                            content_entity_path, pack_error_ignore_list
                        )
                    )
                else:
                    self.ignored_files.add(content_entity_path)

        return all(pack_entities_validation_results), FOUND_FILES_AND_ERRORS

    def run_validation_on_content_entities(
        self, content_entity_dir_path, pack_error_ignore_list
    ):
        """Gets non-pack folder and runs validation within it (Scripts, Integrations...)

        Returns:
            bool. true if all files in directory are valid, false otherwise.
        """
        content_entities_validation_results = set()
        if content_entity_dir_path.endswith(
            GENERIC_FIELDS_DIR
        ) or content_entity_dir_path.endswith(GENERIC_TYPES_DIR):
            for dir_name in os.listdir(content_entity_dir_path):
                dir_path = os.path.join(content_entity_dir_path, dir_name)
                if not Path(dir_path).is_file():
                    # should be only directories (not files) in generic types/fields directory
                    content_entities_validation_results.add(
                        self.run_validation_on_generic_entities(
                            dir_path, pack_error_ignore_list
                        )
                    )
                else:
                    self.ignored_files.add(dir_path)
        else:
            for file_name in os.listdir(content_entity_dir_path):
                file_path = os.path.join(content_entity_dir_path, file_name)
                if Path(file_path).is_file():
                    if (
                        file_path.endswith(".json")
                        or file_path.endswith(".yml")
                        or file_path.endswith(".md")
                        or (
                            content_entity_dir_path.endswith(XSIAM_DASHBOARDS_DIR)
                            and file_path.endswith(".png")
                        )
                    ):
                        content_entities_validation_results.add(
                            self.run_validations_on_file(
                                file_path, pack_error_ignore_list
                            )
                        )
                    else:
                        self.ignored_files.add(file_path)

                else:
                    content_entities_validation_results.add(
                        self.run_validation_on_package(
                            file_path, pack_error_ignore_list
                        )
                    )

        return all(content_entities_validation_results)

    @staticmethod
    def should_validate_xsiam_content(package_path):
        parent_name = Path(package_path).stem
        dir_name = Path(package_path).parent.stem
        return (
            parent_name in {"XSIAMDashboards", "XSIAMReports"}
            or dir_name == "XDRCTemplates"
        )

    def run_validation_on_package(self, package_path, pack_error_ignore_list):
        package_entities_validation_results = set()
        for file_name in os.listdir(package_path):
            file_path = os.path.join(package_path, file_name)
            package_entities_validation_results.add(
                self.run_validations_on_file(file_path, pack_error_ignore_list)
            )

        return all(package_entities_validation_results)

    def run_validation_on_generic_entities(self, dir_path, pack_error_ignore_list):
        """
        Gets a generic content entity directory (i.e a sub-directory of GenericTypes or GenericFields)
        and runs validation within it.

        Returns:
            bool. true if all files in directory are valid, false otherwise.
        """
        package_entities_validation_results = set()

        for file_name in os.listdir(dir_path):
            file_path = os.path.join(dir_path, file_name)
            if file_path.endswith(".json"):  # generic types/fields are jsons
                package_entities_validation_results.add(
                    self.run_validations_on_file(file_path, pack_error_ignore_list)
                )
            else:
                self.ignored_files.add(file_path)

        return all(package_entities_validation_results)

    @error_codes("BA114")
    def is_valid_pack_name(self, file_path, old_file_path, ignored_errors):
        """
        Valid pack name is currently considered to be a new pack name or an existing pack.
        If pack name is changed, will return `False`.
        """
        if not old_file_path:
            return True
        original_pack_name = get_pack_name(old_file_path)
        new_pack_name = get_pack_name(file_path)
        if original_pack_name != new_pack_name:
            error_message, error_code = Errors.changed_pack_name(original_pack_name)
            if self.handle_error(
                error_message=error_message,
                error_code=error_code,
                file_path=file_path,
                drop_line=True,
                ignored_errors=ignored_errors,
            ):
                return False
        return True

    @error_codes("BA102,IM110")
    def is_valid_file_type(
        self, file_type: FileType, file_path: str, ignored_errors: dict
    ):
        """
        If a file_type is unsupported, will return `False`.
        """
        if not file_type:
            error_message, error_code = Errors.file_type_not_supported(
                file_type, file_path
            )
            if str(file_path).endswith(".png"):
                error_message, error_code = Errors.invalid_image_name_or_location()
            if self.handle_error(
                error_message=error_message,
                error_code=error_code,
                file_path=file_path,
                drop_line=True,
                ignored_errors=ignored_errors,
            ):
                return False

        return True

    def is_skipped_file(self, file_path: str) -> bool:
        """check wether the file in the given file_path is in the SKIPPED_FILES list.

        Args:
            file_path: the file on which to run.

        Returns:
            bool. true if file is in SKIPPED_FILES list, false otherwise.
        """
        path = Path(file_path)
        if get_log_file() == path:
            return True
        return path.name in SKIPPED_FILES or (
            path.name == "CommonServerPython.py" and path.parent.parent.name != "Base"
        )

    # flake8: noqa: C901
    def run_validations_on_file(
        self,
        file_path: str,
        pack_error_ignore_list,
        is_modified=False,
        old_file_path=None,
        modified_files=None,
        added_files=None,
    ):
        """Choose a validator to run for a single file. (i)

        Args:
            modified_files: A set of modified files - used for RN validation
            added_files: A set of added files - used for RN validation
            old_file_path: The old file path for renamed files
            pack_error_ignore_list: A dictionary of all pack ignored errors
            file_path: the file on which to run.
            is_modified: whether the file is modified or added.

        Returns:
            bool. true if file is valid, false otherwise.
        """
        if not self.is_valid_pack_name(
            file_path, old_file_path, pack_error_ignore_list
        ):
            return False
        file_type = find_type(file_path)

        is_added_file = file_path in (added_files or ())
        if file_type == FileType.MODELING_RULE_TEST_DATA:
            file_path = file_path.replace("_testdata.json", ".yml")
        if file_path.endswith(".xif"):
            file_path = file_path.replace(".xif", ".yml")
        if (
            file_type in self.skipped_file_types
            or self.is_skipped_file(file_path)
            or (self.git_util and self.git_util._is_file_git_ignored(file_path))
        ):
            self.ignored_files.add(file_path)
            return True

        if not self.is_valid_path(Path(file_path)):
            return False

        if self.detect_file_level(file_path) in (
            PathLevel.PACKAGE,
            PathLevel.CONTENT_ENTITY_DIR,
        ):
            # must come after the `is_valid_path` check
            self.ignored_files.add(file_path)
            return True

        if not self.is_valid_file_type(file_type, file_path, pack_error_ignore_list):
            return False

        if file_type == FileType.XSOAR_CONFIG:
            xsoar_config_validator = XSOARConfigJsonValidator(
                file_path,
                specific_validations=self.specific_validations,
                ignored_errors=pack_error_ignore_list,
            )
            return xsoar_config_validator.is_valid_xsoar_config_file()

        if not self.check_only_schema:
            # if file_type = None, it means BA102 was ignored in an external repo.
            validation_print = f"\nValidating {file_path} as {file_type.value if file_type else 'unknown-file'}"
            if self.print_percent:
                if FOUND_FILES_AND_ERRORS:
                    validation_print += f" [red][{self.completion_percentage}%][/red]"
                else:
                    validation_print += (
                        f" [green][{self.completion_percentage}%][/green]"
                    )

            logger.info(validation_print)

        structure_validator = StructureValidator(
            file_path,
            predefined_scheme=file_type,
            ignored_errors=pack_error_ignore_list,
            tag=self.prev_ver,
            old_file_path=old_file_path,
            branch_name=self.branch_name,
            is_new_file=not is_modified,
            json_file_path=self.json_file_path,
            skip_schema_check=self.skip_schema_check,
            pykwalify_logs=self.pykwalify_logs,
            quiet_bc=self.quiet_bc,
            specific_validations=self.specific_validations,
        )

        # schema validation
        if file_type not in {
            FileType.TEST_PLAYBOOK,
            FileType.TEST_SCRIPT,
            FileType.DESCRIPTION,
        }:
            if not structure_validator.is_valid_file():
                return False

        # Passed schema validation
        # if only schema validation is required - stop check here
        if self.check_only_schema:
            return True

        # id_set validation
        if (
            self.id_set_validations
            and not self.id_set_validations.is_file_valid_in_set(
                file_path, file_type, pack_error_ignore_list
            )
        ):
            return False

        # conf.json validation
        valid_in_conf = True
        if self.check_is_unskipped and file_type in {
            FileType.INTEGRATION,
            FileType.SCRIPT,
            FileType.BETA_INTEGRATION,
        }:
            if not self.conf_json_validator.is_valid_file_in_conf_json(
                structure_validator.current_file,
                file_type,
                file_path,
                pack_error_ignore_list,
            ):
                valid_in_conf = False

        # Note: these file are not ignored but there are no additional validators for connections
        if file_type == FileType.CONNECTION:
            return True

        # test playbooks and test scripts are using the same validation.
        elif file_type in {FileType.TEST_PLAYBOOK, FileType.TEST_SCRIPT}:
            return self.validate_test_playbook(
                structure_validator, pack_error_ignore_list
            )

        elif file_type == FileType.RELEASE_NOTES:
            if not self.skip_pack_rn_validation:
                return self.validate_release_notes(
                    file_path,
                    added_files,
                    modified_files,
                    pack_error_ignore_list,
                )
            else:
                logger.info("[yellow]Skipping release notes validation[/yellow]")

        elif file_type == FileType.RELEASE_NOTES_CONFIG:
            return self.validate_release_notes_config(file_path, pack_error_ignore_list)

        elif file_type == FileType.DESCRIPTION:
            return self.validate_description(file_path, pack_error_ignore_list)

        elif file_type == FileType.README:
            if not self.is_possible_validate_readme:
                error_message, error_code = Errors.error_uninstall_node()
                if self.handle_error(
                    error_message=error_message,
                    error_code=error_code,
                    file_path=file_path,
                    ignored_errors=pack_error_ignore_list,
                ):
                    return False
            if not self.validate_all:
                ReadMeValidator.add_node_env_vars()
                if (
                    not ReadMeValidator.are_modules_installed_for_verify(
                        CONTENT_PATH  # type: ignore
                    )
                    and not ReadMeValidator.is_docker_available()
                ):  # shows warning message
                    return True
                with ReadMeValidator.start_mdx_server(handle_error=self.handle_error):
                    return self.validate_readme(file_path, pack_error_ignore_list)
            return self.validate_readme(file_path, pack_error_ignore_list)

        elif file_type == FileType.REPORT:
            return self.validate_report(structure_validator, pack_error_ignore_list)

        elif file_type == FileType.PLAYBOOK:
            return self.validate_playbook(
                structure_validator, pack_error_ignore_list, file_type, is_modified
            )

        elif file_type == FileType.INTEGRATION:
            return all(
                [
                    self.validate_integration(
                        structure_validator,
                        pack_error_ignore_list,
                        is_modified,
                        file_type,
                    ),
                    valid_in_conf,
                ]
            )

        elif file_type == FileType.SCRIPT:
            return all(
                [
                    self.validate_script(
                        structure_validator,
                        pack_error_ignore_list,
                        is_modified,
                        file_type,
                    ),
                    valid_in_conf,
                ]
            )
        elif file_type == FileType.PYTHON_FILE:
            return self.validate_python_file(file_path, pack_error_ignore_list)

        elif file_type == FileType.BETA_INTEGRATION:
            return self.validate_beta_integration(
                structure_validator, pack_error_ignore_list
            )

        # Validate only images of packs
        elif file_type == FileType.IMAGE:
            return self.validate_image(file_path, pack_error_ignore_list)

        elif file_type == FileType.AUTHOR_IMAGE:
            return self.validate_author_image(file_path, pack_error_ignore_list)

        elif file_type == FileType.INCIDENT_FIELD:
            return self.validate_incident_field(
                structure_validator, pack_error_ignore_list, is_modified, is_added_file
            )

        elif file_type == FileType.INDICATOR_FIELD:
            return self.validate_indicator_field(
                structure_validator, pack_error_ignore_list, is_modified, is_added_file
            )

        elif file_type == FileType.REPUTATION:
            return self.validate_reputation(structure_validator, pack_error_ignore_list)

        elif file_type == FileType.LAYOUT:
            return self.validate_layout(structure_validator, pack_error_ignore_list)

        elif file_type == FileType.LAYOUTS_CONTAINER:
            return self.validate_layoutscontainer(
                structure_validator, pack_error_ignore_list
            )

        elif file_type == FileType.PRE_PROCESS_RULES:
            return self.validate_pre_process_rule(
                structure_validator, pack_error_ignore_list
            )

        elif file_type == FileType.LISTS:
            return self.validate_lists(structure_validator, pack_error_ignore_list)

        elif file_type == FileType.DASHBOARD:
            return self.validate_dashboard(structure_validator, pack_error_ignore_list)

        elif file_type == FileType.INCIDENT_TYPE:
            return self.validate_incident_type(
                structure_validator, pack_error_ignore_list, is_modified
            )

        elif file_type == FileType.MAPPER:
            return self.validate_mapper(
                structure_validator, pack_error_ignore_list, is_modified
            )

        elif file_type in (FileType.OLD_CLASSIFIER, FileType.CLASSIFIER):
            return self.validate_classifier(
                structure_validator, pack_error_ignore_list, file_type
            )

        elif file_type == FileType.WIDGET:
            return self.validate_widget(structure_validator, pack_error_ignore_list)

        elif file_type == FileType.TRIGGER:
            return self.validate_triggers(structure_validator, pack_error_ignore_list)

        elif file_type in (
            FileType.PARSING_RULE,
            FileType.PARSING_RULE_XIF,
        ):
            return self.validate_parsing_rule(
                structure_validator, pack_error_ignore_list
            )

        elif file_type in (
            FileType.MODELING_RULE,
            FileType.MODELING_RULE_XIF,
            FileType.MODELING_RULE_TEST_DATA,
        ):
            logger.info(f"Validating {file_type.value} file: {file_path}")
            if self.validate_all:
                file_name = Path(file_path).name
                error_ignore_list = pack_error_ignore_list.copy()
                error_ignore_list.setdefault(file_name, [])
                error_ignore_list.get(file_name).append("MR104")
                return self.validate_modeling_rule(
                    structure_validator, error_ignore_list
                )
            return self.validate_modeling_rule(
                structure_validator, pack_error_ignore_list
            )

        elif file_type == FileType.CORRELATION_RULE:
            return self.validate_correlation_rule(
                structure_validator, pack_error_ignore_list
            )

        elif file_type in {FileType.XSIAM_DASHBOARD, FileType.XSIAM_DASHBOARD_IMAGE}:
            return self.validate_xsiam_dashboard(
                structure_validator, pack_error_ignore_list
            )

        elif file_type in {FileType.XDRC_TEMPLATE, FileType.XDRC_TEMPLATE_YML}:
            return self.validate_xdrc_templates(
                structure_validator, pack_error_ignore_list
            )

        elif file_type == FileType.XSIAM_REPORT:
            return self.validate_xsiam_report(
                structure_validator, pack_error_ignore_list
            )

        elif file_type == FileType.WIZARD:
            return self.validate_wizard(structure_validator, pack_error_ignore_list)

        elif file_type == FileType.GENERIC_FIELD:
            return self.validate_generic_field(
                structure_validator, pack_error_ignore_list, is_added_file
            )

        elif file_type == FileType.GENERIC_TYPE:
            return self.validate_generic_type(
                structure_validator, pack_error_ignore_list
            )

        elif file_type == FileType.GENERIC_MODULE:
            return self.validate_generic_module(
                structure_validator, pack_error_ignore_list
            )

        elif file_type == FileType.GENERIC_DEFINITION:
            return self.validate_generic_definition(
                structure_validator, pack_error_ignore_list
            )

        elif file_type == FileType.JOB:
            return self.validate_job(structure_validator, pack_error_ignore_list)

        elif file_type == FileType.LAYOUT_RULE:
            return self.validate_layout_rules(
                structure_validator, pack_error_ignore_list
            )

        elif file_type == FileType.CONTRIBUTORS:
            # This is temporarily - need to add a proper contributors validations
            return True

        elif file_type == FileType.CONF_JSON and not self.skip_conf_json:
            return self.validate_conf_json()

        else:
            return self.file_type_not_supported(
                file_type, file_path, pack_error_ignore_list
            )
        return True

    @error_codes("BA102")
    def file_type_not_supported(
        self, file_type: FileType, file_path: str, ignored_errors: dict
    ):
        error_message, error_code = Errors.file_type_not_supported(file_type, file_path)
        if self.handle_error(
            error_message=error_message,
            error_code=error_code,
            file_path=file_path,
            ignored_errors=ignored_errors,
        ):
            return False
        return True

    @staticmethod
    def get_file_by_status(
        modified_files: Set, old_format_files: Set, file_path: str
    ) -> Tuple[Set, Set, Set]:
        """Given a specific file path identify in which git status set
        it exists and return a set containing that file and 2 additional empty sets.

        Args:
            modified_files(Set): A set of modified and renamed files.
            old_format_files(Set): A set of old format files.
            file_path(str): The file path to check.

        Returns:
            Tuple[Set, Set, Set]. 3 sets representing modified, added or old format files respectively
            where the file path is in the appropriate set
        """
        filtered_modified_files: Set = set()
        filtered_added_files: Set = set()
        filtered_old_format: Set = set()

        # go through modified files and try to identify if the file is there
        for file in modified_files:
            if isinstance(file, str) and file == file_path:
                filtered_modified_files.add(file_path)
                return (
                    filtered_modified_files,
                    filtered_added_files,
                    filtered_old_format,
                )

            # handle renamed files which are in tuples
            elif file_path in file:
                filtered_modified_files.add(file)
                return (
                    filtered_modified_files,
                    filtered_added_files,
                    filtered_old_format,
                )

        # if the file is not modified check if it is in old format files
        if file_path in old_format_files:
            filtered_old_format.add(file_path)

        else:
            # if not found in either modified or old format consider the file newly added
            filtered_added_files.add(file_path)

        return filtered_modified_files, filtered_added_files, filtered_old_format

    @staticmethod
    def specify_files_from_directory(file_set: Set, directory_path: str) -> Set:
        """Filter a set of file paths to only include ones which are from a specified directory.

        Args:
            file_set(Set): A set of file paths - could be stings or tuples for rename files.
            directory_path(str): the directory path in which to check for the files.

        Returns:
            Set. A set of all the paths of files that appear in the given directory.
        """
        filtered_set: Set = set()
        for file in file_set:
            if isinstance(file, str) and directory_path in file:
                filtered_set.add(file)

            # handle renamed files
            elif isinstance(file, tuple) and directory_path in file[1]:
                filtered_set.add(file)

        return filtered_set

    def specify_files_by_status(
        self, modified_files: Set, added_files: Set, old_format_files: Set
    ) -> Tuple[Set, Set, Set]:
        """Filter the files identified from git to only specified files.

        Args:
            modified_files(Set): A set of modified and renamed files.
            added_files(Set): A set of added files.
            old_format_files(Set): A set of old format files.

        Returns:
            Tuple[Set, Set, Set]. 3 sets for modified, added an old format files where the only files that
            appear are the ones specified by the 'file_path' ValidateManager parameter
        """
        filtered_modified_files: Set = set()
        filtered_added_files: Set = set()
        filtered_old_format: Set = set()

        for path in self.file_path.split(","):
            path = get_relative_path_from_packs_dir(path)
            file_level = self.detect_file_level(path)
            if file_level == PathLevel.FILE:
                temp_modified, temp_added, temp_old_format = self.get_file_by_status(
                    modified_files, old_format_files, path
                )
                filtered_modified_files = filtered_modified_files.union(temp_modified)
                filtered_added_files = filtered_added_files.union(temp_added)
                filtered_old_format = filtered_old_format.union(temp_old_format)

            else:
                filtered_modified_files = filtered_modified_files.union(
                    self.specify_files_from_directory(modified_files, path)
                )
                filtered_added_files = filtered_added_files.union(
                    self.specify_files_from_directory(added_files, path)
                )
                filtered_old_format = filtered_old_format.union(
                    self.specify_files_from_directory(old_format_files, path)
                )

        return filtered_modified_files, filtered_added_files, filtered_old_format

    def run_validation_using_git(self):
        """Runs validation on only changed packs/files (g)"""
        valid_git_setup = self.setup_git_params()
        if not self.no_configuration_prints:
            self.print_git_config()

        (
            modified_files,
            added_files,
            changed_meta_files,
            old_format_files,
            valid_types,
        ) = self.get_changed_files_from_git()

        # filter to only specified paths if given
        if self.file_path:
            (
                modified_files,
                added_files,
                old_format_files,
            ) = self.specify_files_by_status(
                modified_files, added_files, old_format_files
            )
        deleted_files = self.git_util.deleted_files(
            prev_ver=self.prev_ver,
            committed_only=self.is_circle,
            staged_only=self.staged,
            include_untracked=self.include_untracked,
        )

        validation_results = {valid_git_setup, valid_types}

        validation_results.add(
            self.validate_modified_files(modified_files | old_format_files)
        )
        validation_results.add(self.validate_added_files(added_files, modified_files))
        validation_results.add(
            self.validate_changed_packs_unique_files(
                modified_files, added_files, old_format_files, changed_meta_files
            )
        )
        validation_results.add(self.validate_deleted_files(deleted_files, added_files))
        logger.debug("*** after adding validate_deleted_files")

        logger.debug(
            f"*** Before ifs, {old_format_files=}, {self.skip_pack_rn_validation=}"
        )
        if old_format_files:
            logger.info(
                "\n[cyan]================= Running validation on old format files =================[/cyan]"
            )
            validation_results.add(self.validate_no_old_format(old_format_files))
            logger.info("*** after adding validate_no_old_format")

        if not self.skip_pack_rn_validation:
            logger.info("*** adding validate_no_duplicated_release_notes")
            validation_results.add(
                self.validate_no_duplicated_release_notes(added_files)
            )
            logger.info("*** after adding validate_no_duplicated_release_notes")

        all_files_set = list(
            set().union(
                modified_files, added_files, old_format_files, changed_meta_files
            )
        )
        if self.validate_graph:
            logger.info(
                "\n[cyan]================= Validating graph =================[/cyan]"
            )
            if all_files_set:
                with GraphValidator(
                    specific_validations=self.specific_validations,
                    git_files=all_files_set,
                    include_optional_deps=True,
                ) as graph_validator:
                    validation_results.add(graph_validator.is_valid_content_graph())
                    validation_results.add(
                        self.validate_no_missing_release_notes(
                            modified_files,
                            old_format_files,
                            added_files,
                            graph_validator,
                        )
                    )

        if self.packs_with_mp_change:
            logger.info(
                "\n[cyan]================= Running validation on Marketplace Changed Packs =================[/cyan]"
            )
            logger.debug(
                f"Found marketplace change in the following packs: {self.packs_with_mp_change}"
            )

            for mp_changed_metadata_pack in self.packs_with_mp_change:
                # Running validation on the whole pack, excluding files that were already checked.
                validation_results.add(
                    self.run_validations_on_pack(
                        mp_changed_metadata_pack, skip_files=set(all_files_set)
                    )[0]
                )

            logger.debug("Finished validating marketplace changed packs.")

        return all(validation_results)

    """ ######################################## Unique Validations ####################################### """

    def validate_description(self, file_path, pack_error_ignore_list):
        description_validator = DescriptionValidator(
            file_path,
            ignored_errors=pack_error_ignore_list,
            json_file_path=self.json_file_path,
            specific_validations=self.specific_validations,
        )
        return description_validator.is_valid_file()

    def validate_readme(self, file_path, pack_error_ignore_list):
        readme_validator = ReadMeValidator(
            file_path,
            ignored_errors=pack_error_ignore_list,
            json_file_path=self.json_file_path,
            specific_validations=self.specific_validations,
        )
        return readme_validator.is_valid_file()

    def validate_python_file(self, file_path, pack_error_ignore_list):
        python_file_validator = PythonFileValidator(
            file_path,
            ignored_errors=pack_error_ignore_list,
            json_file_path=self.json_file_path,
            specific_validations=self.specific_validations,
        )
        return python_file_validator.is_valid_file()

    def validate_test_playbook(self, structure_validator, pack_error_ignore_list):
        test_playbook_validator = TestPlaybookValidator(
            structure_validator=structure_validator,
            ignored_errors=pack_error_ignore_list,
            json_file_path=self.json_file_path,
        )
        return test_playbook_validator.is_valid_test_playbook(validate_rn=False)

    @error_codes("RN108")
    def validate_no_release_notes_for_new_pack(
        self, pack_name, file_path, ignored_errors
    ):
        if pack_name in self.new_packs:
            error_message, error_code = Errors.added_release_notes_for_new_pack(
                pack_name
            )
            if self.handle_error(
                error_message=error_message,
                error_code=error_code,
                file_path=file_path,
                ignored_errors=ignored_errors,
            ):
                return False
        return True

    def validate_release_notes(
        self,
        file_path,
        added_files,
        modified_files,
        pack_error_ignore_list,
    ):
        pack_name = get_pack_name(file_path)

        # added new RN to a new pack
        if not self.validate_no_release_notes_for_new_pack(
            pack_name, file_path, pack_error_ignore_list
        ):
            return False

        if pack_name != "NonSupported":
            if not added_files:
                added_files = {file_path}

            release_notes_validator = ReleaseNotesValidator(
                file_path,
                pack_name=pack_name,
                modified_files=modified_files,
                added_files=added_files,
                ignored_errors=pack_error_ignore_list,
                json_file_path=self.json_file_path,
                specific_validations=self.specific_validations,
            )
            return release_notes_validator.is_file_valid()

        return True

    def validate_release_notes_config(
        self, file_path: str, pack_error_ignore_list: list
    ) -> bool:
        """
        Builds validator for RN config file and returns its validation results.
        Args:
            file_path (str): Path to RN config file.
            pack_error_ignore_list (list): Pack error ignore list.

        Returns:
            (bool): Whether RN config file is valid.
        """
        pack_name = get_pack_name(file_path)
        if pack_name == "NonSupported":
            return True
        release_notes_config_validator = ReleaseNotesConfigValidator(
            file_path,
            ignored_errors=pack_error_ignore_list,
            json_file_path=self.json_file_path,
            specific_validations=self.specific_validations,
        )
        return release_notes_config_validator.is_file_valid()

    def validate_playbook(
        self, structure_validator, pack_error_ignore_list, file_type, is_modified
    ):
        playbook_validator = PlaybookValidator(
            structure_validator,
            ignored_errors=pack_error_ignore_list,
            json_file_path=self.json_file_path,
            validate_all=self.validate_all,
            deprecation_validator=self.deprecation_validator,
        )

        deprecated_result = self.check_and_validate_deprecated(
            file_type=file_type,
            file_path=structure_validator.file_path,
            current_file=playbook_validator.current_file,
            is_modified=True,
            is_backward_check=False,
            validator=playbook_validator,
        )
        if deprecated_result is not None:
            return deprecated_result

        return playbook_validator.is_valid_playbook(
            validate_rn=False, id_set_file=self.id_set_file, is_modified=is_modified
        )

    def validate_integration(
        self, structure_validator, pack_error_ignore_list, is_modified, file_type
    ):
        integration_validator = IntegrationValidator(
            structure_validator,
            ignored_errors=pack_error_ignore_list,
            skip_docker_check=self.skip_docker_checks,
            json_file_path=self.json_file_path,
            validate_all=self.validate_all,
            deprecation_validator=self.deprecation_validator,
            using_git=self.use_git,
        )

        deprecated_result = self.check_and_validate_deprecated(
            file_type=file_type,
            file_path=structure_validator.file_path,
            current_file=integration_validator.current_file,
            is_modified=is_modified,
            is_backward_check=self.is_backward_check,
            validator=integration_validator,
        )
        if deprecated_result is not None:
            return deprecated_result
        if is_modified and self.is_backward_check:
            return all(
                [
                    integration_validator.is_valid_file(
                        validate_rn=False,
                        skip_test_conf=self.skip_conf_json,
                        check_is_unskipped=self.check_is_unskipped,
                        conf_json_data=self.conf_json_data,
                        is_modified=is_modified,
                    ),
                    integration_validator.is_backward_compatible(),
                ]
            )
        else:
            return integration_validator.is_valid_file(
                validate_rn=False,
                skip_test_conf=self.skip_conf_json,
                check_is_unskipped=self.check_is_unskipped,
                conf_json_data=self.conf_json_data,
            )

    def validate_script(
        self, structure_validator, pack_error_ignore_list, is_modified, file_type
    ):
        script_validator = ScriptValidator(
            structure_validator,
            ignored_errors=pack_error_ignore_list,
            skip_docker_check=self.skip_docker_checks,
            json_file_path=self.json_file_path,
            validate_all=self.validate_all,
            deprecation_validator=self.deprecation_validator,
            using_git=self.use_git,
        )

        deprecated_result = self.check_and_validate_deprecated(
            file_type=file_type,
            file_path=structure_validator.file_path,
            current_file=script_validator.current_file,
            is_modified=is_modified,
            is_backward_check=self.is_backward_check,
            validator=script_validator,
        )
        if deprecated_result is not None:
            return deprecated_result

        if is_modified and self.is_backward_check:
            return all(
                [
                    script_validator.is_valid_file(validate_rn=False),
                    script_validator.is_backward_compatible(),
                ]
            )
        else:
            return script_validator.is_valid_file(validate_rn=False)

    def validate_beta_integration(self, structure_validator, pack_error_ignore_list):
        integration_validator = IntegrationValidator(
            structure_validator,
            ignored_errors=pack_error_ignore_list,
            skip_docker_check=self.skip_docker_checks,
            json_file_path=self.json_file_path,
            validate_all=self.validate_all,
            using_git=self.use_git,
        )
        return integration_validator.is_valid_beta_integration()

    def validate_image(self, file_path, pack_error_ignore_list):
        pack_name = get_pack_name(file_path)
        if pack_name == "NonSupported":
            return True
        image_validator = ImageValidator(
            file_path,
            ignored_errors=pack_error_ignore_list,
            json_file_path=self.json_file_path,
            specific_validations=self.specific_validations,
        )
        return image_validator.is_valid()

    def validate_author_image(self, file_path, pack_error_ignore_list):
        author_image_validator: AuthorImageValidator = AuthorImageValidator(
            file_path,
            ignored_errors=pack_error_ignore_list,
            specific_validations=self.specific_validations,
        )
        return author_image_validator.is_valid()

    def validate_report(self, structure_validator, pack_error_ignore_list):
        report_validator = ReportValidator(
            structure_validator=structure_validator,
            ignored_errors=pack_error_ignore_list,
            json_file_path=self.json_file_path,
        )
        return report_validator.is_valid_file(validate_rn=False)

    def validate_incident_field(
        self, structure_validator, pack_error_ignore_list, is_modified, is_added_file
    ):
        incident_field_validator = IncidentFieldValidator(
            structure_validator,
            ignored_errors=pack_error_ignore_list,
            json_file_path=self.json_file_path,
            id_set_file=self.id_set_file,
        )
        if is_modified and self.is_backward_check:
            return all(
                [
                    incident_field_validator.is_valid_file(
                        validate_rn=False,
                        is_new_file=not is_modified,
                        use_git=self.use_git,
                        is_added_file=is_added_file,
                    ),
                    incident_field_validator.is_backward_compatible(),
                ]
            )
        else:
            return incident_field_validator.is_valid_file(
                validate_rn=False,
                is_new_file=not is_modified,
                use_git=self.use_git,
                is_added_file=is_added_file,
            )

    def validate_indicator_field(
        self, structure_validator, pack_error_ignore_list, is_modified, is_added_file
    ):
        indicator_field_validator = IndicatorFieldValidator(
            structure_validator,
            ignored_errors=pack_error_ignore_list,
            json_file_path=self.json_file_path,
        )
        if is_modified and self.is_backward_check:
            return all(
                [
                    indicator_field_validator.is_valid_file(
                        validate_rn=False,
                        is_new_file=not is_modified,
                        use_git=self.use_git,
                        is_added_file=is_added_file,
                    ),
                    indicator_field_validator.is_backward_compatible(),
                ]
            )
        else:
            return indicator_field_validator.is_valid_file(
                validate_rn=False,
                is_new_file=not is_modified,
                use_git=self.use_git,
                is_added_file=is_added_file,
            )

    def validate_reputation(self, structure_validator, pack_error_ignore_list):
        reputation_validator = ReputationValidator(
            structure_validator,
            ignored_errors=pack_error_ignore_list,
            json_file_path=self.json_file_path,
        )
        return reputation_validator.is_valid_file(validate_rn=False)

    def validate_layout(self, structure_validator, pack_error_ignore_list):
        layout_validator = LayoutValidator(
            structure_validator,
            ignored_errors=pack_error_ignore_list,
            json_file_path=self.json_file_path,
        )
        return layout_validator.is_valid_layout(
            validate_rn=False, id_set_file=self.id_set_file, is_circle=self.is_circle
        )

    def validate_layoutscontainer(self, structure_validator, pack_error_ignore_list):
        layout_validator = LayoutsContainerValidator(
            structure_validator,
            ignored_errors=pack_error_ignore_list,
            json_file_path=self.json_file_path,
        )
        return layout_validator.is_valid_layout(
            validate_rn=False, id_set_file=self.id_set_file, is_circle=self.is_circle
        )

    def validate_pre_process_rule(self, structure_validator, pack_error_ignore_list):
        pre_process_rules_validator = PreProcessRuleValidator(
            structure_validator,
            ignored_errors=pack_error_ignore_list,
            json_file_path=self.json_file_path,
        )
        return pre_process_rules_validator.is_valid_pre_process_rule(
            validate_rn=False, id_set_file=self.id_set_file, is_ci=self.is_circle
        )

    def validate_lists(self, structure_validator, pack_error_ignore_list):
        lists_validator = ListsValidator(
            structure_validator,
            ignored_errors=pack_error_ignore_list,
            json_file_path=self.json_file_path,
        )
        return lists_validator.is_valid_list()

    def validate_dashboard(self, structure_validator, pack_error_ignore_list):
        dashboard_validator = DashboardValidator(
            structure_validator,
            ignored_errors=pack_error_ignore_list,
            json_file_path=self.json_file_path,
        )
        return dashboard_validator.is_valid_dashboard(validate_rn=False)

    def validate_incident_type(
        self, structure_validator, pack_error_ignore_list, is_modified
    ):
        incident_type_validator = IncidentTypeValidator(
            structure_validator,
            ignored_errors=pack_error_ignore_list,
            json_file_path=self.json_file_path,
        )
        if is_modified and self.is_backward_check:
            return all(
                [
                    incident_type_validator.is_valid_incident_type(validate_rn=False),
                    incident_type_validator.is_backward_compatible(),
                ]
            )
        else:
            return incident_type_validator.is_valid_incident_type(validate_rn=False)

    def validate_mapper(self, structure_validator, pack_error_ignore_list, is_modified):
        mapper_validator = MapperValidator(
            structure_validator,
            ignored_errors=pack_error_ignore_list,
            json_file_path=self.json_file_path,
        )
        if is_modified and self.is_backward_check:
            return all(
                [
                    mapper_validator.is_valid_mapper(
                        validate_rn=False,
                        id_set_file=self.id_set_file,
                        is_circle=self.is_circle,
                    ),
                    mapper_validator.is_backward_compatible(),
                ]
            )

        return mapper_validator.is_valid_mapper(
            validate_rn=False, id_set_file=self.id_set_file, is_circle=self.is_circle
        )

    def validate_classifier(
        self, structure_validator, pack_error_ignore_list, file_type
    ):
        if file_type == FileType.CLASSIFIER:
            new_classifier_version = True

        else:
            new_classifier_version = False

        classifier_validator = ClassifierValidator(
            structure_validator,
            new_classifier_version=new_classifier_version,
            ignored_errors=pack_error_ignore_list,
            json_file_path=self.json_file_path,
        )
        return classifier_validator.is_valid_classifier(
            validate_rn=False, id_set_file=self.id_set_file, is_circle=self.is_circle
        )

    def validate_widget(self, structure_validator, pack_error_ignore_list):
        widget_validator = WidgetValidator(
            structure_validator,
            ignored_errors=pack_error_ignore_list,
            json_file_path=self.json_file_path,
        )
        return widget_validator.is_valid_file(validate_rn=False)

    def validate_triggers(self, structure_validator, pack_error_ignore_list):
        triggers_validator = TriggersValidator(
            structure_validator,
            ignored_errors=pack_error_ignore_list,
            json_file_path=self.json_file_path,
        )
        return triggers_validator.is_valid_file(validate_rn=False)

    def validate_layout_rules(self, structure_validator, pack_error_ignore_list):
        layout_rules_validator = LayoutRuleValidator(
            structure_validator,
            ignored_errors=pack_error_ignore_list,
            json_file_path=self.json_file_path,
        )
        return layout_rules_validator.is_valid_file(validate_rn=False)

    def validate_conf_json(self):
        conf_json_validator = ConfJsonValidator()
        return conf_json_validator.is_valid_conf_json()

    def validate_xsiam_report(self, structure_validator, pack_error_ignore_list):
        xsiam_report_validator = XSIAMReportValidator(
            structure_validator,
            ignored_errors=pack_error_ignore_list,
            json_file_path=self.json_file_path,
        )
        return xsiam_report_validator.is_valid_file(validate_rn=False)

    def validate_xsiam_dashboard(self, structure_validator, pack_error_ignore_list):
        xsiam_dashboard_validator = XSIAMDashboardValidator(
            structure_validator,
            ignored_errors=pack_error_ignore_list,
            json_file_path=self.json_file_path,
        )
        return xsiam_dashboard_validator.is_valid_file(validate_rn=False)

    def validate_xdrc_templates(self, structure_validator, pack_error_ignore_list):
        xdrc_templates_validator = XDRCTemplatesValidator(
            structure_validator,
            ignored_errors=pack_error_ignore_list,
            json_file_path=self.json_file_path,
        )
        return xdrc_templates_validator.is_valid_file(validate_rn=False)

    def validate_parsing_rule(self, structure_validator, pack_error_ignore_list):
        parsing_rule_validator = ParsingRuleValidator(
            structure_validator,
            ignored_errors=pack_error_ignore_list,
            json_file_path=self.json_file_path,
        )
        return parsing_rule_validator.is_valid_file(validate_rn=False)

    def validate_correlation_rule(self, structure_validator, pack_error_ignore_list):
        correlation_rule_validator = CorrelationRuleValidator(
            structure_validator,
            ignored_errors=pack_error_ignore_list,
            json_file_path=self.json_file_path,
        )
        return correlation_rule_validator.is_valid_file(validate_rn=False)

    def validate_modeling_rule(self, structure_validator, pack_error_ignore_list):
        modeling_rule_validator = ModelingRuleValidator(
            structure_validator,
            ignored_errors=pack_error_ignore_list,
            json_file_path=self.json_file_path,
        )
        return modeling_rule_validator.is_valid_file(validate_rn=False)

    def validate_wizard(self, structure_validator, pack_error_ignore_list):
        wizard_validator = WizardValidator(
            structure_validator,
            ignored_errors=pack_error_ignore_list,
            json_file_path=self.json_file_path,
        )
        return wizard_validator.is_valid_file(
            validate_rn=False, id_set_file=self.id_set_file
        )

    def validate_generic_field(
        self, structure_validator, pack_error_ignore_list, is_added_file
    ):
        generic_field_validator = GenericFieldValidator(
            structure_validator,
            ignored_errors=pack_error_ignore_list,
            json_file_path=self.json_file_path,
        )

        return generic_field_validator.is_valid_file(
            validate_rn=False, is_added_file=is_added_file
        )

    def validate_generic_type(self, structure_validator, pack_error_ignore_list):
        generic_type_validator = GenericTypeValidator(
            structure_validator,
            ignored_errors=pack_error_ignore_list,
            json_file_path=self.json_file_path,
        )

        return generic_type_validator.is_valid_file(validate_rn=False)

    def validate_generic_module(self, structure_validator, pack_error_ignore_list):
        generic_module_validator = GenericModuleValidator(
            structure_validator,
            ignored_errors=pack_error_ignore_list,
            json_file_path=self.json_file_path,
        )

        return generic_module_validator.is_valid_file(validate_rn=False)

    def validate_generic_definition(self, structure_validator, pack_error_ignore_list):
        generic_definition_validator = GenericDefinitionValidator(
            structure_validator,
            ignored_errors=pack_error_ignore_list,
            json_file_path=self.json_file_path,
        )

        return generic_definition_validator.is_valid_file(validate_rn=False)

    def validate_pack_unique_files(
        self, pack_path: str, pack_error_ignore_list: dict, should_version_raise=False
    ) -> bool:
        """
        Runs validations on the following pack files:
        * .secret-ignore: Validates that the file exist and that the file's secrets can be parsed as a list delimited by '\n'
        * .pack-ignore: Validates that the file exists and that all regexes in it can be compiled
        * README.md file: Validates that the file exists and image links are valid
        * 2.pack_metadata.json: Validates that the file exists and that it has a valid structure
        * Author_image.png: Validates that the file isn't empty, dimension of 120*50 and that image size is up to 4kb
        Runs validation on the pack dependencies
        Args:
            should_version_raise: Whether we should check if the version of the metadata was raised
            pack_error_ignore_list: A dictionary of all pack ignored errors
            pack_path: A path to a pack
        """
        files_valid = True
        author_valid = True

        logger.info(f"\nValidating {pack_path} unique pack files")
        pack_unique_files_validator = PackUniqueFilesValidator(
            pack=Path(pack_path).name,
            pack_path=pack_path,
            ignored_errors=pack_error_ignore_list,
            should_version_raise=should_version_raise,
            validate_dependencies=not self.skip_dependencies,
            id_set_path=self.id_set_path,
            private_repo=self.is_external_repo,
            skip_id_set_creation=self.skip_id_set_creation,
            prev_ver=self.prev_ver,
            json_file_path=self.json_file_path,
            specific_validations=self.specific_validations,
        )
        pack_errors = pack_unique_files_validator.are_valid_files(
            self.id_set_validations
        )
        if pack_errors:
            files_valid = False

        # check author image
        author_image_path = os.path.join(pack_path, AUTHOR_IMAGE_FILE_NAME)
        if Path(author_image_path).exists():
            logger.info("Validating pack author image")
            author_valid = self.validate_author_image(
                author_image_path, pack_error_ignore_list
            )

        if pack_unique_files_validator.check_metadata_for_marketplace_change():
            self.packs_with_mp_change = self.packs_with_mp_change.union({pack_path})

        return files_valid and author_valid

    def validate_job(self, structure_validator, pack_error_ignore_list):
        job_validator = JobValidator(
            structure_validator,
            pack_error_ignore_list,
            json_file_path=self.json_file_path,
        )
        is_valid = job_validator.is_valid_file()
        if not is_valid:
            job_validator_errors = job_validator.get_errors()
            logger.info(f"[red]{job_validator_errors}[/red]")

        return is_valid

    def get_old_file_path(self, file_path):
        """
        Extract the old file path from the given file
        Args:
            file_path: the path to extract the old file path from.
        """
        return file_path[:2] if isinstance(file_path, tuple) else (file_path, file_path)

    def get_all_files_edited_in_pack_ignore(self, modified_files: set) -> set:
        """
        Extract all the files the file paths of files that there pack-ignore section was ignored somehow.
        Args:
            modified_files: The list of modified files.
        """
        all_files = self.git_util.get_all_files()
        all_files_edited_in_pack_ignore: set = set()
        for file_path in modified_files:
            # handle renamed files
            old_file_path, file_path = self.get_old_file_path(file_path)
            if not file_path.endswith(".pack-ignore"):
                continue
            # if the repo does not have remotes, get the .pack-ignore content from the master branch in Github api
            # if the repo is not in remote / file cannot be found from Github api, try to take it from the latest commit on the default branch (usually master/main)
            old_pack_ignore_content = get_remote_file(
                old_file_path, DEMISTO_GIT_PRIMARY_BRANCH
            )
            if (
                isinstance(old_pack_ignore_content, bytes)
                and old_pack_ignore_content.strip() == b""
            ):  # found an empty file in remote
                old_pack_ignore_content = ""
            elif old_pack_ignore_content == {}:  # not found in remote
                logger.debug(
                    f"Could not get {old_file_path} from remote master branch, trying to get it from local branch"
                )
                primary_branch = GitUtil.find_primary_branch(self.git_util.repo)
                _pack_ignore_default_branch_path = f"{primary_branch}:{old_file_path}"
                try:
                    old_pack_ignore_content = (
                        self.git_util.get_local_remote_file_content(
                            _pack_ignore_default_branch_path
                        )
                    )
                except GitCommandError:
                    logger.warning(
                        f"could not retrieve {_pack_ignore_default_branch_path} from {primary_branch} because {primary_branch} is not a valid ref, assuming .pack-ignore is empty"
                    )
                    old_pack_ignore_content = ""

            config = ConfigParser(allow_no_value=True)
            config.read_string(old_pack_ignore_content)
            old_pack_ignore_content = self.get_error_ignore_list(config=config)
            pack_name = get_pack_name(str(file_path))
            file_content = self.get_error_ignore_list(pack_name)
            files_to_test = set()
            for key, value in old_pack_ignore_content.items():
                if not (section_values := file_content.get(key, [])) or not set(
                    section_values
                ) == set(value):
                    files_to_test.add(key)
            for key, value in file_content.items():
                if not (
                    section_values := old_pack_ignore_content.get(key, [])
                ) or not set(section_values) == set(value):
                    files_to_test.add(key)

            all_files_mapper = {
                file.name: str(file)
                for file in all_files
                if is_file_in_pack(file, pack_name)
            }
            for file in files_to_test:
                if file in all_files_mapper:
                    all_files_edited_in_pack_ignore.add(all_files_mapper.get(file))
        return all_files_edited_in_pack_ignore

    def validate_modified_files(self, modified_files):
        logger.info(
            "\n[cyan]================= Running validation on modified files =================[/cyan]"
        )
        valid_files = set()
        all_files_edited_in_pack_ignore = self.get_all_files_edited_in_pack_ignore(
            modified_files
        )
        for file_path in modified_files.union(all_files_edited_in_pack_ignore):
            # handle renamed files
            old_file_path, file_path = self.get_old_file_path(file_path)

            pack_name = get_pack_name(file_path)
            valid_files.add(
                self.run_validations_on_file(
                    file_path,
                    self.get_error_ignore_list(pack_name),
                    is_modified=file_path in modified_files,
                    old_file_path=old_file_path,
                )
            )

        return all(valid_files)

    def validate_added_files(self, added_files, modified_files):
        logger.info(
            "\n[cyan]================= Running validation on newly added files =================[/cyan]"
        )

        valid_files = set()
        for file_path in added_files:
            pack_name = get_pack_name(file_path)
            valid_files.add(
                self.run_validations_on_file(
                    file_path,
                    self.get_error_ignore_list(pack_name),
                    is_modified=False,
                    modified_files=modified_files,
                    added_files=added_files,
                )
            )
        return all(valid_files)

    @staticmethod
    def should_raise_pack_version(pack: str) -> bool:
        """
        Args:
            pack: The pack name.

        Returns: False if pack is in IGNORED_PACK_NAMES else True.

        """
        return pack not in IGNORED_PACK_NAMES

    @staticmethod
    def is_file_allowed_to_be_deleted(file_path):
        """
        Args:
            file_path: The file path.

        Returns: True if the file allowed to be deleted, else False.

        """
        file_path = str(file_path)
        file_dict = get_remote_file(file_path, tag=DEMISTO_GIT_PRIMARY_BRANCH)
        file_type = find_type(file_path, file_dict)
        return file_type in FileType_ALLOWED_TO_DELETE or not file_type

    @staticmethod
    def was_file_renamed_but_labeled_as_deleted(deleted_file_path, added_files):
        """Check if a file was renamed and not deleted (git false label the file as deleted)
        Args:
            file_path: The file path.

        Returns: True if the file was renamed and not deleted, else False.

        """
        if added_files:
            deleted_file_path = str(deleted_file_path)
            deleted_file_dict = get_remote_file(
                deleted_file_path, tag=DEMISTO_GIT_PRIMARY_BRANCH
            )  # for detecting deleted files
            if deleted_file_type := find_type(deleted_file_path, deleted_file_dict):
                deleted_file_id = _get_file_id(
                    deleted_file_type.value, deleted_file_dict
                )
                if deleted_file_id:
                    for file in added_files:
                        file = str(file)
                        file_type = find_type(file)
                        if file_type == deleted_file_type:
                            file_dict = get_file(file)
                            if deleted_file_id == _get_file_id(
                                file_type.value, file_dict
                            ):
                                return True
        return False

    @error_codes("BA115")
    def validate_deleted_files(self, deleted_files: set, added_files: set) -> bool:
        logger.info(
            "\n[cyan]================= Checking for prohibited deleted files =================[/cyan]"
        )

        is_valid = True
        for file_path in deleted_files:
            file_path = Path(file_path)
            ignored_errors = self.get_error_ignore_list(get_pack_name(str(file_path)))
            if "Packs" not in file_path.absolute().parts:
                # not allowed to delete non-content files
                file_path = str(file_path)
                error_message, error_code = Errors.file_cannot_be_deleted(file_path)
                if self.handle_error(
                    error_message, error_code, file_path, ignored_errors=ignored_errors
                ):
                    is_valid = False

            else:
                if not self.was_file_renamed_but_labeled_as_deleted(
                    file_path, added_files
                ):
                    if not self.is_file_allowed_to_be_deleted(file_path):
                        file_path = str(file_path)
                        error_message, error_code = Errors.file_cannot_be_deleted(
                            file_path
                        )
                        if self.handle_error(
                            error_message,
                            error_code,
                            file_path,
                            ignored_errors=ignored_errors,
                        ):
                            is_valid = False

        return is_valid

    def validate_changed_packs_unique_files(
        self, modified_files, added_files, old_format_files, changed_meta_files
    ):
        logger.info(
            "\n[cyan]================= Running validation on changed pack unique files =================[/cyan]"
        )
        valid_pack_files = set()

        added_packs = get_pack_names_from_files(added_files)
        modified_packs = get_pack_names_from_files(modified_files).union(
            get_pack_names_from_files(old_format_files)
        )
        changed_meta_packs = get_pack_names_from_files(changed_meta_files)

        packs_that_should_have_version_raised = (
            self.get_packs_that_should_have_version_raised(
                modified_files, added_files, old_format_files
            )
        )

        changed_packs = modified_packs.union(added_packs).union(changed_meta_packs)

        for pack in changed_packs:
            raise_version = False
            pack_path = tools.pack_name_to_path(pack)
            if pack in packs_that_should_have_version_raised:
                raise_version = self.should_raise_pack_version(pack)
            valid_pack_files.add(
                self.validate_pack_unique_files(
                    pack_path,
                    self.get_error_ignore_list(pack),
                    should_version_raise=raise_version,
                )
            )

        return all(valid_pack_files)

    @error_codes("ST106")
    def validate_no_old_format(self, old_format_files):
        """Validate there are no files in the old format (unified yml file for the code and configuration
        for python integration).

        Args:
            old_format_files(set): file names which are in the old format.
        """
        handle_error = True
        for file_path in old_format_files:
            logger.info(f"Validating old-format file {file_path}")
            yaml_data = get_yaml(file_path)
            # we only fail on old format if no toversion (meaning it is latest) or if the ynl is not deprecated.
            if "toversion" not in yaml_data and not yaml_data.get("deprecated"):
                error_message, error_code = Errors.invalid_package_structure()
                ignored_errors = self.get_error_ignore_list(get_pack_name(file_path))
                if self.handle_error(
                    error_message,
                    error_code,
                    file_path=file_path,
                    ignored_errors=ignored_errors,
                ):
                    handle_error = False
        return handle_error

    @error_codes("RN105")
    def validate_no_duplicated_release_notes(self, added_files):
        """Validated that among the added files - there are no duplicated RN for the same pack.

        Args:
            added_files(set): The added files

        Returns:
            bool. True if no duplications found, false otherwise
        """
        logger.info(
            "\n[cyan]================= Verifying no duplicated release notes =================[/cyan]"
        )
        added_rn = set()
        for file in added_files:
            if find_type(file) == FileType.RELEASE_NOTES:
                pack_name = get_pack_name(file)
                if pack_name not in added_rn:
                    added_rn.add(pack_name)
                else:
                    error_message, error_code = Errors.multiple_release_notes_files()
                    ignored_errors = self.get_error_ignore_list(pack_name)
                    if self.handle_error(
                        error_message,
                        error_code,
                        file_path=pack_name,
                        ignored_errors=ignored_errors,
                    ):
                        return False

        logger.info("\n[green]No duplicated release notes found.[/green]\n")
        return True

    @error_codes("RN106")
    def validate_no_missing_release_notes(
        self, modified_files, old_format_files, added_files, graph_validator
    ):
        """Validate that there are no missing RN for changed files

        Args:
            modified_files (set): a set of modified files.
            old_format_files (set): a set of old format files that were changed.
            added_files (set): a set of files that were added.
            graph_validator : Content graph

        Returns:
            bool. True if no missing RN found, False otherwise
        """
        logger.info(
            "\n[cyan]================= Checking for missing release notes =================[/cyan]\n"
        )
        packs_that_should_have_new_rn_api_module_related: set = set()
        # existing packs that have files changed (which are not RN, README nor test files) - should have new RN
        changed_files = modified_files.union(old_format_files).union(added_files)
        packs_that_should_have_new_rn = get_pack_names_from_files(
            changed_files, skip_file_types=SKIP_RELEASE_NOTES_FOR_TYPES
        )
        if API_MODULES_PACK in packs_that_should_have_new_rn:
            api_module_set = get_api_module_ids(changed_files)
            integrations = get_api_module_dependencies_from_graph(
                api_module_set, graph_validator.graph
            )
            packs_that_should_have_new_rn_api_module_related = set(
                map(lambda integration: integration.pack_id, integrations)
            )
            packs_that_should_have_new_rn = packs_that_should_have_new_rn.union(
                packs_that_should_have_new_rn_api_module_related
            )

            # APIModules pack is without a version and should not have RN
            packs_that_should_have_new_rn.remove(API_MODULES_PACK)

        # new packs should not have RN
        packs_that_should_have_new_rn = packs_that_should_have_new_rn - self.new_packs

        packs_that_have_new_rn = self.get_packs_with_added_release_notes(added_files)

        packs_that_have_missing_rn = packs_that_should_have_new_rn.difference(
            packs_that_have_new_rn
        )

        if packs_that_have_missing_rn:
            is_valid = set()
            for pack in packs_that_have_missing_rn:
                # # ignore RN in NonSupported pack
                if "NonSupported" in pack:
                    continue
                ignored_errors_list = self.get_error_ignore_list(pack)
                if pack in packs_that_should_have_new_rn_api_module_related:
                    error_message, error_code = Errors.missing_release_notes_for_pack(
                        API_MODULES_PACK
                    )
                else:
                    error_message, error_code = Errors.missing_release_notes_for_pack(
                        pack
                    )
                if not BaseValidator(
                    ignored_errors=ignored_errors_list,
                    json_file_path=self.json_file_path,
                    specific_validations=self.specific_validations,
                ).handle_error(
                    error_message,
                    error_code,
                    file_path=os.path.join(
                        os.getcwd(), PACKS_DIR, pack, PACKS_PACK_META_FILE_NAME
                    ),
                ):
                    is_valid.add(True)

                else:
                    is_valid.add(False)

            return all(is_valid)

        else:
            logger.info("[green]No missing release notes found.[/green]\n")
            return True

    """ ######################################## Git Tools and filtering ####################################### """

    def setup_prev_ver(self, prev_ver: Optional[str]):
        """Setting up the prev_ver parameter"""
        # if prev_ver parameter is set, use it
        if prev_ver:
            return prev_ver

        # If git is connected - Use it to get prev_ver
        if self.git_util:
            # If demisto exists in remotes if so set prev_ver as 'demisto/master'
            if self.git_util.check_if_remote_exists("demisto"):
                return "demisto/master"

            # Otherwise, use git to get the primary branch
            _, branch = self.git_util.handle_prev_ver()
            return f"{DEMISTO_GIT_UPSTREAM}/" + branch

        # Default to 'origin/master'
        return f"{DEMISTO_GIT_UPSTREAM}/master"

    def setup_git_params(self):
        """Setting up the git relevant params"""
        self.branch_name = (
            self.git_util.get_current_git_branch_or_hash()
            if (self.git_util and not self.branch_name)
            else self.branch_name
        )

        # check remote validity
        if "/" in self.prev_ver and not self.git_util.check_if_remote_exists(
            self.prev_ver
        ):
            non_existing_remote = self.prev_ver.split("/")[0]
            logger.info(
                f"[red]Could not find remote {non_existing_remote} reverting to "
                f"{str(self.git_util.repo.remote())}[/red]"
            )
            self.prev_ver = self.prev_ver.replace(
                non_existing_remote, str(self.git_util.repo.remote())
            )

        # if running on release branch check against last release.
        if self.branch_name.startswith("21.") or self.branch_name.startswith("22."):
            self.skip_pack_rn_validation = True
            self.prev_ver = os.environ.get("GIT_SHA1")
            self.is_circle = True

            # when running against git while on release branch - show errors but don't fail the validation
            self.always_valid = True

        # On main or master don't check RN
        elif self.branch_name in ["master", "main", DEMISTO_GIT_PRIMARY_BRANCH]:
            self.skip_pack_rn_validation = True
            error_message, error_code = Errors.running_on_master_with_git()
            if self.handle_error(
                error_message,
                error_code,
                file_path="General",
                warning=(not self.is_external_repo or self.is_circle),
                drop_line=True,
            ):
                return False
        return True

    def print_git_config(self):
        logger.info(
            f"\n[cyan]================= Running validation on branch {self.branch_name} =================[/cyan]"
        )
        if not self.no_configuration_prints:
            logger.info(f"Validating against {self.prev_ver}")

            if self.branch_name in [
                self.prev_ver,
                self.prev_ver.replace(f"{DEMISTO_GIT_UPSTREAM}/", ""),
            ]:  # pragma: no cover
                logger.info("Running only on last commit")

            elif self.is_circle:
                logger.info("Running only on committed files")

            elif self.staged:
                logger.info("Running only on staged files")

            else:
                logger.info("Running on committed and staged files")

            if self.skip_pack_rn_validation:
                logger.info("Skipping release notes validation")

            if self.skip_docker_checks:
                logger.info("Skipping Docker checks")

            if not self.is_backward_check:
                logger.info("Skipping backwards compatibility checks")

            if self.skip_dependencies:
                logger.info("Skipping pack dependencies check")

    def get_unfiltered_changed_files_from_git(self) -> Tuple[Set, Set, Set]:
        """
        Get the added and modified before file filtration to only relevant files

        Returns:
            3 sets:
            - The unfiltered modified files
            - The unfiltered added files
            - The unfiltered renamed files
        """
        # get files from git by status identification against prev-ver
        modified_files = self.git_util.modified_files(
            prev_ver=self.prev_ver,
            committed_only=self.is_circle,
            staged_only=self.staged,
            debug=self.debug_git,
            include_untracked=self.include_untracked,
        )
        added_files = self.git_util.added_files(
            prev_ver=self.prev_ver,
            committed_only=self.is_circle,
            staged_only=self.staged,
            debug=self.debug_git,
            include_untracked=self.include_untracked,
        )
        renamed_files = self.git_util.renamed_files(
            prev_ver=self.prev_ver,
            committed_only=self.is_circle,
            staged_only=self.staged,
            debug=self.debug_git,
            include_untracked=self.include_untracked,
            get_only_current_file_names=True,
        )

        return modified_files, added_files, renamed_files

    def get_changed_files_from_git(self) -> Tuple[Set, Set, Set, Set, bool]:
        """Get the added and modified after file filtration to only relevant files for validate

        Returns:
            - The filtered modified files (including the renamed files)
            - The filtered added files
            - The changed metadata files
            - The modified old-format files (legacy unified python files)
            - Boolean flag that indicates whether all file types are supported
        """

        (
            modified_files,
            added_files,
            renamed_files,
        ) = self.get_unfiltered_changed_files_from_git()

        # filter files only to relevant files
        filtered_modified, old_format_files, _ = self.filter_to_relevant_files(
            modified_files
        )
        filtered_renamed, _, valid_types_renamed = self.filter_to_relevant_files(
            renamed_files
        )
        filtered_modified = filtered_modified.union(filtered_renamed)

        (
            filtered_added,
            old_format_added,
            valid_types_added,
        ) = self.filter_to_relevant_files(added_files)
        old_format_files |= old_format_added

        valid_types = all((valid_types_added, valid_types_renamed))

        # extract metadata files from the recognised changes
        changed_meta = self.pack_metadata_extraction(
            modified_files, added_files, renamed_files
        )
        filtered_changed_meta, old_format_changed, _ = self.filter_to_relevant_files(
            changed_meta, check_metadata_files=True
        )
        old_format_files |= old_format_changed
        return (
            filtered_modified,
            filtered_added,
            filtered_changed_meta,
            old_format_files,
            valid_types,
        )

    def pack_metadata_extraction(self, modified_files, added_files, renamed_files):
        """Extract pack metadata files from the modified and added files

        Return all modified metadata file paths
        and get all newly added packs from the added metadata files."""
        changed_metadata_files = set()
        for path in modified_files.union(renamed_files):
            file_path = str(path[1]) if isinstance(path, tuple) else str(path)

            if file_path.endswith(PACKS_PACK_META_FILE_NAME):
                changed_metadata_files.add(file_path)

        for path in added_files:
            if str(path).endswith(PACKS_PACK_META_FILE_NAME):
                self.new_packs.add(get_pack_name(str(path)))

        return changed_metadata_files

    def filter_to_relevant_files(self, file_set, check_metadata_files=False):
        """Goes over file set and returns only a filtered set of only files relevant for validation"""
        filtered_set: set = set()
        old_format_files: set = set()
        valid_types: set = set()
        for path in file_set:
            old_path = None
            if isinstance(path, tuple):
                file_path = str(path[1])
                old_path = str(path[0])

            else:
                file_path = str(path)

            try:
                (
                    formatted_path,
                    old_path,
                    valid_file_extension,
                ) = self.check_file_relevance_and_format_path(
                    file_path,
                    old_path,
                    old_format_files,
                    check_metadata_files=check_metadata_files,
                )
                valid_types.add(valid_file_extension)
                if formatted_path:
                    if old_path:
                        filtered_set.add((old_path, formatted_path))
                    else:
                        filtered_set.add(formatted_path)

            # handle a case where a file was deleted locally though recognised as added against master.
            except FileNotFoundError:
                if file_path not in self.ignored_files:
                    if self.print_ignored_files:
                        logger.info(f"[yellow]ignoring file {file_path}[/yellow]")
                    self.ignored_files.add(file_path)

        return filtered_set, old_format_files, all(valid_types)

    def check_file_relevance_and_format_path(
        self, file_path, old_path, old_format_files, check_metadata_files=False
    ):
        """
        Determines if a file is relevant for validation and create any modification to the file_path if needed
        :returns a tuple(string, string, bool) where
            - the first element is the path of the file that should be returned, if the file isn't relevant then returns an empty string
            - the second element is the old path in case the file was renamed, if the file wasn't renamed then return an empty string
            - true if the file type is supported OR file type is not supported, but should be ignored, false otherwise
        """
        irrelevant_file_output = "", "", True
        if file_path.split(os.path.sep)[0] in (
            ".gitlab",
            ".circleci",
            ".github",
            ".devcontainer",
            ".vscode",
        ):
            return irrelevant_file_output

        file_type = find_type(file_path)

        if file_type == FileType.CONF_JSON:
            return file_path, "", True

        if self.ignore_files_irrelevant_for_validation(
            file_path, check_metadata_files=check_metadata_files
        ):
            return irrelevant_file_output

        if not self.is_valid_file_type(
            file_type, file_path, self.get_error_ignore_list(get_pack_name(file_path))
        ):
            return "", "", False

        # redirect non-test code files to the associated yml file
        if file_type in [
            FileType.PYTHON_FILE,
            FileType.POWERSHELL_FILE,
            FileType.JAVASCRIPT_FILE,
            FileType.XIF_FILE,
            FileType.MODELING_RULE_XIF,
            FileType.PARSING_RULE_XIF,
        ]:
            if not (
                str(file_path).endswith("_test.py")
                or str(file_path).endswith(".Tests.ps1")
                or str(file_path).endswith("_test.js")
            ):
                file_path = (
                    file_path.replace(".py", ".yml")
                    .replace(".ps1", ".yml")
                    .replace(".js", ".yml")
                    .replace(".xif", ".yml")
                )

                if old_path:
                    old_path = (
                        old_path.replace(".py", ".yml")
                        .replace(".ps1", ".yml")
                        .replace(".js", ".yml")
                        .replace(".xif", ".yml")
                    )
            else:
                return irrelevant_file_output

        if file_type == FileType.XDRC_TEMPLATE_YML:
            file_path = file_path.replace(".yml", ".json")

            if old_path:
                old_path = old_path.replace(".yml", ".json")

        # redirect schema file when updating release notes
        if file_type == FileType.MODELING_RULE_SCHEMA:
            file_path = file_path.replace("_schema", "").replace(".json", ".yml")

            if old_path:
                old_path = old_path.replace("_schema", "").replace(".json", ".yml")

        # redirect _testdata.json file to the associated yml file
        if file_type == FileType.MODELING_RULE_TEST_DATA:
            file_path = file_path.replace("_testdata.json", ".yml")

            if old_path:
                old_path = old_path.replace("_testdata.json", ".yml")

        # check for old file format
        if self.is_old_file_format(file_path, file_type):
            old_format_files.add(file_path)
            return irrelevant_file_output

        # if renamed file - return a tuple
        if old_path:
            return file_path, old_path, True

        # else return the file path
        else:
            return file_path, "", True

    def ignore_files_irrelevant_for_validation(
        self, file_path: str, check_metadata_files: bool = False
    ) -> bool:
        """
        Will ignore files that are not in the packs directory, are .txt files or are in the
        VALIDATION_USING_GIT_IGNORABLE_DATA tuple.

        Args:
            file_path: path of file to check if should be ignored.
            check_metadata_files: If True will not ignore metadata files.
        Returns: True if file is ignored, false otherwise
        """

        if PACKS_DIR not in file_path:
            self.ignore_file(file_path)
            return True

        if check_metadata_files and find_type(file_path) == FileType.METADATA:
            return False

        if file_path.endswith(".txt"):
            self.ignore_file(file_path)
            return True

        if any(name in str(file_path) for name in VALIDATION_USING_GIT_IGNORABLE_DATA):
            self.ignore_file(file_path)
            return True
        return False

    def ignore_file(self, file_path: str) -> None:
        if self.print_ignored_files:
            logger.info(f"[yellow]ignoring file {file_path}[/yellow]")
        self.ignored_files.add(file_path)

    """ ######################################## Validate Tools ############################################### """

    @staticmethod
    def create_ignored_errors_list(errors_to_check):
        """Creating a list of errors without the errors in the errors_to_check list"""
        ignored_error_list = []
        all_errors = get_all_error_codes()
        for error_code in all_errors:
            error_type = error_code[:2]
            if error_code not in errors_to_check and error_type not in errors_to_check:
                ignored_error_list.append(error_code)

        return ignored_error_list

    def add_ignored_errors_to_list(self, config, section, key, ignored_errors_list):
        if key == "ignore":
            ignored_errors_list.extend(str(config[section][key]).split(","))

        if key in PRESET_ERROR_TO_IGNORE:
            ignored_errors_list.extend(PRESET_ERROR_TO_IGNORE.get(key))

        if key in PRESET_ERROR_TO_CHECK:
            ignored_errors_list.extend(
                self.create_ignored_errors_list(PRESET_ERROR_TO_CHECK.get(key))
            )

    def get_error_ignore_list(self, pack_name="", config=None):
        ignored_errors_list: dict = {}
        if pack_name:
            config = get_pack_ignore_content(pack_name)
        if config:
            # create file specific ignored errors list
            for section in filter(
                lambda section: section.startswith("file:"), config.sections()
            ):
                file_name = section[len("file:") :]
                ignored_errors_list[file_name] = []
                for key in config[section]:
                    self.add_ignored_errors_to_list(
                        config, section, key, ignored_errors_list[file_name]
                    )

        return ignored_errors_list

    @staticmethod
    def is_old_file_format(file_path: str, file_type: FileType):
        if file_type not in {FileType.INTEGRATION, FileType.SCRIPT}:
            return False
        file_yml = get_file(file_path)
        # check for unified integration
        if file_type == FileType.INTEGRATION and file_yml.get("script", {}).get(
            "script", "-"
        ) not in ["-", ""]:
            if file_yml.get("script", {}).get("type", "javascript") != "python":
                return False
            return True

        # check for unified script
        if file_type == FileType.SCRIPT and file_yml.get("script", "-") not in [
            "-",
            "",
        ]:
            if file_yml.get("type", "javascript") != "python":
                return False
            return True
        return False

    @staticmethod
    def get_packs_with_added_release_notes(added_files):
        added_rn = set()
        for file in added_files:
            if find_type(path=file) == FileType.RELEASE_NOTES:
                added_rn.add(get_pack_name(file))

        return added_rn

    def print_ignored_errors_report(self, print_ignored_errors):
        if print_ignored_errors:
            all_ignored_errors = "\n".join(FOUND_FILES_AND_IGNORED_ERRORS)
            logger.info(
                f"\n[yellow]=========== Found ignored errors "
                f"in the following files ===========\n\n{all_ignored_errors}[/yellow]"
            )

    def print_ignored_files_report(self, print_ignored_files):
        if print_ignored_files:
            all_ignored_files = "\n".join(list(self.ignored_files))
            logger.info(
                f"\n[yellow]=========== Ignored the following files ===========\n\n{all_ignored_files}[/yellow]"
            )

    def get_packs_that_should_have_version_raised(
        self, modified_files, added_files, old_format_files
    ):
        # modified packs (where the change is not test-playbook, test-script, readme, metadata file, release notes or
        # doc/author images)
        all_modified_files = modified_files.union(old_format_files)
        modified_packs_that_should_have_version_raised = get_pack_names_from_files(
            all_modified_files,
            skip_file_types={
                FileType.RELEASE_NOTES,
                FileType.README,
                FileType.TEST_PLAYBOOK,
                FileType.TEST_SCRIPT,
                FileType.DOC_IMAGE,
                FileType.AUTHOR_IMAGE,
                FileType.CONTRIBUTORS,
                FileType.PACK_IGNORE,
            },
        )

        # also existing packs with added files which are not test-playbook, test-script readme or release notes
        # should have their version raised
        modified_packs_that_should_have_version_raised = (
            modified_packs_that_should_have_version_raised.union(
                get_pack_names_from_files(
                    added_files,
                    skip_file_types={
                        FileType.RELEASE_NOTES,
                        FileType.README,
                        FileType.TEST_PLAYBOOK,
                        FileType.TEST_SCRIPT,
                        FileType.DOC_IMAGE,
                        FileType.AUTHOR_IMAGE,
                        FileType.CONTRIBUTORS,
                    },
                )
                - self.new_packs
            )
        )

        return modified_packs_that_should_have_version_raised

    @staticmethod
    def get_packs(changed_files):
        packs = set()
        for changed_file in changed_files:
            if isinstance(changed_file, tuple):
                changed_file = changed_file[1]
            pack = get_pack_name(changed_file)
            if pack:
                packs.add(pack)

        return packs

    def get_id_set_file(self, skip_id_set_creation, id_set_path):
        """

        Args:
            skip_id_set_creation (bool): whether should skip id set validation or not
            this will also determine whether a new id_set can be created by validate.
            id_set_path (str): id_set.json path file

        Returns:
            str: is_set file path
        """
        id_set = {}
        if not Path(id_set_path).is_file():
            if not skip_id_set_creation:
                id_set, _, _ = IDSetCreator(print_logs=False).create_id_set()

        else:
            id_set = open_id_set_file(id_set_path)

        if not id_set and not self.no_configuration_prints:
            error_message, error_code = Errors.no_id_set_file()
            self.handle_error(
                error_message,
                error_code,
                file_path=os.path.join(os.getcwd(), id_set_path),
                warning=True,
            )

        return id_set

    def check_and_validate_deprecated(
        self,
        file_type,
        file_path,
        current_file,
        is_modified,
        is_backward_check,
        validator,
    ):
        """If file is deprecated, validate it. Return None otherwise.

        Files with 'deprecated: true' or 'toversion < OLDEST_SUPPORTED_VERSION' fields are considered deprecated.

        Args:
            file_type: (FileType) Type of file to validate.
            file_path: (str) file path to validate.
            current_file: (dict) file in json format to validate.
            is_modified: (boolean) for whether the file was modified.
            is_backward_check: (boolean) for whether to preform backwards compatibility validation.
            validator: (ContentEntityValidator) validator object to run backwards compatibility validation from.

        Returns:
            True if current_file is deprecated and valid.
            False if current_file is deprecated and invalid.
            None if current_file is not deprecated.
        """
        is_deprecated = current_file.get("deprecated")

        toversion_is_old = "toversion" in current_file and version.parse(
            current_file.get("toversion", DEFAULT_CONTENT_ITEM_TO_VERSION)
        ) < version.parse(OLDEST_SUPPORTED_VERSION)

        if is_deprecated or toversion_is_old:
            logger.info(f"Validating deprecated file: {file_path}")

            is_valid_as_deprecated = True
            if hasattr(validator, "is_valid_as_deprecated"):
                is_valid_as_deprecated = validator.is_valid_as_deprecated()

            if is_modified and is_backward_check:
                return all([is_valid_as_deprecated, validator.is_backward_compatible()])

            self.ignored_files.add(file_path)
            if self.print_ignored_files:
                logger.info(f"Skipping validation for: {file_path}")

            return is_valid_as_deprecated
        return None

    @error_codes("BA120,BA121,BA122,BA123")
    def is_valid_path(self, path: Path) -> bool:
        """
        Args:
            path (Path): path to the file
        Returns:
            bool: whether the file may be saved in this path:
                - BA120: Under a folder that accepts first-level files (e.g. Widgets, but not Integrations)
                - BA121: Under an allowed first-level folder (e.g. Integrations, not `integration` or `INTEGRATIONS`)
                - BA122: Allowed file name under a pack root folder.
                - BA123: Files are not allowed outside of a pack.
        """
        if path.is_dir():
            raise ValueError(
                "is_allowed_modified_file_path should not be run on folders"
            )

        if PACKS_DIR not in path.parts:
            logger.debug(
                "non-content files are excempt from is_valid_path checks, skipping them"
            )
            return True

        depth = depth_from_packs(path)
        pack_name = get_pack_name(path)

        if pack_name == DEPRECATED_CONTENT_PACK:
            logger.debug(
                f"files under {DEPRECATED_CONTENT_PACK} are excempt from is_valid_path checks, skipping them."
            )
            return True

        def _handle_error(error_method: Callable[[Path], Tuple[str, str]]) -> bool:
            # returns True if the validation should fail
            (
                error_message,
                error_code,
            ) = error_method(path)
            return bool(
                self.handle_error(
                    error_message=error_message,
                    error_code=error_code,
                    file_path=str(path),
                    drop_line=True,
                )
            )

        if depth == 1:  # Packs/<modified file, not under a pack>
            if _handle_error(Errors.file_not_allowed_outside_pack):
                return False

        elif depth == 2:  # Packs/MyPack/<modified file>
            if (path.name not in PACK_ROOT_FILE_NAMES) and _handle_error(
                Errors.file_not_allowed_at_pack_root
            ):
                return False

        else:
            # Packs/MyPack/SomeFolder/<modified file> OR DEEPER
            first_level_folder = path.parts[-depth + 1]

            if (
                depth == 3
                and first_level_folder
                not in FIRST_LEVEL_FOLDERS_ALLOWED_TO_CONTAIN_FILES
                and _handle_error(Errors.files_not_allowed_directly_under_this_folder)
            ):
                # Packs/MyPack/SomeFolderThatShouldntHaveFilesDirectly/<modified file>
                return False

            if first_level_folder not in FIRST_LEVEL_FOLDERS and _handle_error(
                Errors.invalid_first_level_folder
            ):
                # Packs/MyPack/SomeFolderThatShouldntBeFirstLevel/<modified file>
                return False

        return True  # this part is reached when a _hanlde method returns False


def depth_from_packs(path: Path) -> int:
    if PACKS_DIR not in path.parts:
        raise ValueError(f"Called depth_from_packs on a path not including {PACKS_DIR}")
    return len(path.parts) - path.parts.index(PACKS_DIR) - 1<|MERGE_RESOLUTION|>--- conflicted
+++ resolved
@@ -15,14 +15,11 @@
     AUTHOR_IMAGE_FILE_NAME,
     CONTENT_ENTITIES_DIRS,
     DEFAULT_CONTENT_ITEM_TO_VERSION,
-<<<<<<< HEAD
+    DEMISTO_GIT_PRIMARY_BRANCH,
+    DEMISTO_GIT_UPSTREAM,
     DEPRECATED_CONTENT_PACK,
     FIRST_LEVEL_FOLDERS,
     FIRST_LEVEL_FOLDERS_ALLOWED_TO_CONTAIN_FILES,
-=======
-    DEMISTO_GIT_PRIMARY_BRANCH,
-    DEMISTO_GIT_UPSTREAM,
->>>>>>> 8ff68806
     GENERIC_FIELDS_DIR,
     GENERIC_TYPES_DIR,
     IGNORED_PACK_NAMES,
