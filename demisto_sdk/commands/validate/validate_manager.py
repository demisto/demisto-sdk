--- conflicted
+++ resolved
@@ -31,11 +31,7 @@
         ignore_support_level=False,
         ignore: Optional[List[str]] = None,
     ):
-<<<<<<< HEAD
-        self.validate_all = validate_all
-=======
         self.ignore_support_level = ignore_support_level
->>>>>>> d20f6bbe
         self.file_path = file_path
         self.allow_autofix = allow_autofix
         self.validation_results = validation_results
@@ -48,18 +44,10 @@
             self.invalid_items,
         ) = self.initializer.gather_objects_to_run_on()
         self.committed_only = self.initializer.committed_only
-<<<<<<< HEAD
         self.configured_validations: ConfiguredValidations = self.config_reader.read(
-            use_git=self.initializer.use_git,
             ignore_support_level=ignore_support_level,
+            mode=self.initializer.execution_mode,
             codes_to_ignore=ignore,
-=======
-        self.configured_validations: ConfiguredValidations = (
-            self.config_reader.gather_validations_from_conf(
-                execution_mode=self.initializer.execution_mode,
-                ignore_support_level=self.ignore_support_level,
-            )
->>>>>>> d20f6bbe
         )
         self.validators = self.filter_validators()
 
@@ -116,7 +104,7 @@
             BaseValidator.graph_interface.close()
         self.add_invalid_content_items()
         return self.validation_results.post_results(
-            only_throw_warning=self.configured_validations.only_throw_warnings
+            only_throw_warning=self.configured_validations.warning
         )
 
     def filter_validators(self) -> List[BaseValidator]:
@@ -130,7 +118,7 @@
         return [
             validator
             for validator in get_all_validators()
-            if validator.error_code in self.configured_validations.validations_to_run
+            if validator.error_code in self.configured_validations.select
         ]
 
     def add_invalid_content_items(self):
