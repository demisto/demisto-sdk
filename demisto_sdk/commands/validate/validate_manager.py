import os
from concurrent.futures._base import Future, as_completed
from configparser import ConfigParser
from pathlib import Path
from typing import Callable, List, Optional, Set, Tuple

import pebble
from git import GitCommandError, InvalidGitRepositoryError
from packaging import version

from demisto_sdk.commands.common import tools
from demisto_sdk.commands.common.configuration import Configuration
from demisto_sdk.commands.common.constants import (
    API_MODULES_PACK,
    AUTHOR_IMAGE_FILE_NAME,
    CONTENT_ENTITIES_DIRS,
    DEFAULT_CONTENT_ITEM_TO_VERSION,
    GENERIC_FIELDS_DIR,
    GENERIC_TYPES_DIR,
    IGNORED_PACK_NAMES,
    OLDEST_SUPPORTED_VERSION,
    PACKS_DIR,
    PACKS_PACK_META_FILE_NAME,
    SKIP_RELEASE_NOTES_FOR_TYPES,
    VALIDATION_USING_GIT_IGNORABLE_DATA,
    XSIAM_DASHBOARDS_DIR,
    FileType,
    FileType_ALLOWED_TO_DELETE,
    PathLevel, DEMISTO_DEFAULT_BRANCH, DEMISTO_DEFAULT_REMOTE,
)
from demisto_sdk.commands.common.content import Content
from demisto_sdk.commands.common.content_constant_paths import (
    CONTENT_PATH,
    DEFAULT_ID_SET_PATH,
)
from demisto_sdk.commands.common.cpu_count import cpu_count
from demisto_sdk.commands.common.errors import (
    FOUND_FILES_AND_ERRORS,
    FOUND_FILES_AND_IGNORED_ERRORS,
    PRESET_ERROR_TO_CHECK,
    PRESET_ERROR_TO_IGNORE,
    Errors,
    get_all_error_codes,
)
from demisto_sdk.commands.common.git_util import GitUtil
from demisto_sdk.commands.common.hook_validations.author_image import (
    AuthorImageValidator,
)
from demisto_sdk.commands.common.hook_validations.base_validator import (
    BaseValidator,
    error_codes,
)
from demisto_sdk.commands.common.hook_validations.classifier import ClassifierValidator
from demisto_sdk.commands.common.hook_validations.conf_json import ConfJsonValidator
from demisto_sdk.commands.common.hook_validations.correlation_rule import (
    CorrelationRuleValidator,
)
from demisto_sdk.commands.common.hook_validations.dashboard import DashboardValidator
from demisto_sdk.commands.common.hook_validations.deprecation import (
    DeprecationValidator,
)
from demisto_sdk.commands.common.hook_validations.description import (
    DescriptionValidator,
)
from demisto_sdk.commands.common.hook_validations.generic_definition import (
    GenericDefinitionValidator,
)
from demisto_sdk.commands.common.hook_validations.generic_field import (
    GenericFieldValidator,
)
from demisto_sdk.commands.common.hook_validations.generic_module import (
    GenericModuleValidator,
)
from demisto_sdk.commands.common.hook_validations.generic_type import (
    GenericTypeValidator,
)
from demisto_sdk.commands.common.hook_validations.graph_validator import GraphValidator
from demisto_sdk.commands.common.hook_validations.id import IDSetValidations
from demisto_sdk.commands.common.hook_validations.image import ImageValidator
from demisto_sdk.commands.common.hook_validations.incident_field import (
    IncidentFieldValidator,
)
from demisto_sdk.commands.common.hook_validations.incident_type import (
    IncidentTypeValidator,
)
from demisto_sdk.commands.common.hook_validations.indicator_field import (
    IndicatorFieldValidator,
)
from demisto_sdk.commands.common.hook_validations.integration import (
    IntegrationValidator,
)
from demisto_sdk.commands.common.hook_validations.job import JobValidator
from demisto_sdk.commands.common.hook_validations.layout import (
    LayoutsContainerValidator,
    LayoutValidator,
)
from demisto_sdk.commands.common.hook_validations.layout_rule import LayoutRuleValidator
from demisto_sdk.commands.common.hook_validations.lists import ListsValidator
from demisto_sdk.commands.common.hook_validations.mapper import MapperValidator
from demisto_sdk.commands.common.hook_validations.modeling_rule import (
    ModelingRuleValidator,
)
from demisto_sdk.commands.common.hook_validations.pack_unique_files import (
    PackUniqueFilesValidator,
)
from demisto_sdk.commands.common.hook_validations.parsing_rule import (
    ParsingRuleValidator,
)
from demisto_sdk.commands.common.hook_validations.playbook import PlaybookValidator
from demisto_sdk.commands.common.hook_validations.pre_process_rule import (
    PreProcessRuleValidator,
)
from demisto_sdk.commands.common.hook_validations.python_file import PythonFileValidator
from demisto_sdk.commands.common.hook_validations.readme import ReadMeValidator
from demisto_sdk.commands.common.hook_validations.release_notes import (
    ReleaseNotesValidator,
)
from demisto_sdk.commands.common.hook_validations.release_notes_config import (
    ReleaseNotesConfigValidator,
)
from demisto_sdk.commands.common.hook_validations.report import ReportValidator
from demisto_sdk.commands.common.hook_validations.reputation import ReputationValidator
from demisto_sdk.commands.common.hook_validations.script import ScriptValidator
from demisto_sdk.commands.common.hook_validations.structure import StructureValidator
from demisto_sdk.commands.common.hook_validations.test_playbook import (
    TestPlaybookValidator,
)
from demisto_sdk.commands.common.hook_validations.triggers import TriggersValidator
from demisto_sdk.commands.common.hook_validations.widget import WidgetValidator
from demisto_sdk.commands.common.hook_validations.wizard import WizardValidator
from demisto_sdk.commands.common.hook_validations.xdrc_templates import (
    XDRCTemplatesValidator,
)
from demisto_sdk.commands.common.hook_validations.xsiam_dashboard import (
    XSIAMDashboardValidator,
)
from demisto_sdk.commands.common.hook_validations.xsiam_report import (
    XSIAMReportValidator,
)
from demisto_sdk.commands.common.hook_validations.xsoar_config_json import (
    XSOARConfigJsonValidator,
)
from demisto_sdk.commands.common.logger import get_log_file, logger
from demisto_sdk.commands.common.tools import (
    _get_file_id,
    find_type,
    get_api_module_dependencies_from_graph,
    get_api_module_ids,
    get_file,
    get_pack_ignore_content,
    get_pack_name,
    get_pack_names_from_files,
    get_relative_path_from_packs_dir,
    get_remote_file,
    get_yaml,
    is_file_in_pack,
    open_id_set_file,
    run_command_os,
)
from demisto_sdk.commands.create_id_set.create_id_set import IDSetCreator

SKIPPED_FILES = [
    "CommonServerUserPython.py",
    "demistomock.py",
    "DemistoClassApiModule.py",
]


class ValidateManager:
    def __init__(
        self,
        is_backward_check=True,
        prev_ver=None,
        use_git=False,
        only_committed_files=False,
        print_ignored_files=False,
        skip_conf_json=True,
        validate_graph=False,
        validate_id_set=False,
        file_path=None,
        validate_all=False,
        is_external_repo=False,
        skip_pack_rn_validation=False,
        print_ignored_errors=False,
        silence_init_prints=False,
        no_docker_checks=False,
        skip_dependencies=False,
        id_set_path=None,
        staged=False,
        create_id_set=False,
        json_file_path=None,
        skip_schema_check=False,
        debug_git=False,
        include_untracked=False,
        pykwalify_logs=False,
        check_is_unskipped=True,
        quiet_bc=False,
        multiprocessing=True,
        specific_validations=None,
    ):
        # General configuration
        self.skip_docker_checks = False
        self.no_configuration_prints = silence_init_prints
        self.skip_conf_json = skip_conf_json
        self.is_backward_check = is_backward_check
        self.is_circle = only_committed_files
        self.validate_all = validate_all
        self.use_git = use_git
        self.skip_pack_rn_validation = skip_pack_rn_validation
        self.print_ignored_files = print_ignored_files
        self.print_ignored_errors = print_ignored_errors
        self.skip_dependencies = skip_dependencies or not use_git
        self.skip_id_set_creation = not create_id_set or skip_dependencies
        self.validate_graph = validate_graph
        self.compare_type = "..."
        self.staged = staged
        self.skip_schema_check = skip_schema_check
        self.debug_git = debug_git
        self.include_untracked = include_untracked
        self.pykwalify_logs = pykwalify_logs
        self.quiet_bc = quiet_bc
        self.check_is_unskipped = check_is_unskipped
        self.conf_json_data = {}
        self.run_with_multiprocessing = multiprocessing
        self.packs_with_mp_change = set()
        self.is_possible_validate_readme = (
            self.is_node_exist() or ReadMeValidator.is_docker_available()
        )

        if json_file_path:
            self.json_file_path = (
                os.path.join(json_file_path, "validate_outputs.json")
                if os.path.isdir(json_file_path)
                else json_file_path
            )
        else:
            self.json_file_path = ""

        self.specific_validations = specific_validations
        if specific_validations:
            self.specific_validations = specific_validations.split(",")

        # Class constants
        self.handle_error = BaseValidator(json_file_path=json_file_path).handle_error
        self.should_run_validation = BaseValidator(
            specific_validations=specific_validations
        ).should_run_validation
        self.file_path = file_path
        self.id_set_path = id_set_path or DEFAULT_ID_SET_PATH
        # create the id_set only once per run.
        self.id_set_file = self.get_id_set_file(
            self.skip_id_set_creation, self.id_set_path
        )

        self.id_set_validations = (
            IDSetValidations(
                is_circle=self.is_circle,
                configuration=Configuration(),
                ignored_errors=None,
                id_set_file=self.id_set_file,
                json_file_path=json_file_path,
                specific_validations=self.specific_validations,
            )
            if validate_id_set
            else None
        )

        self.deprecation_validator = DeprecationValidator(id_set_file=self.id_set_file)

        try:
            self.git_util = GitUtil(repo=Content.git())
            self.branch_name = self.git_util.get_current_git_branch_or_hash()
        except (InvalidGitRepositoryError, TypeError):
            # if we are using git - fail the validation by raising the exception.
            if self.use_git:
                raise
            # if we are not using git - simply move on.
            else:
                logger.info("Unable to connect to git")
                self.git_util = None  # type: ignore[assignment]
                self.branch_name = ""

        if prev_ver and not prev_ver.startswith(DEMISTO_DEFAULT_REMOTE):
            self.prev_ver = self.setup_prev_ver(f"{DEMISTO_DEFAULT_REMOTE}/" + prev_ver)
        else:
            self.prev_ver = self.setup_prev_ver(prev_ver)

        self.check_only_schema = False
        self.always_valid = False
        self.ignored_files = set()
        self.new_packs = set()
        self.skipped_file_types = (
            FileType.CHANGELOG,
            FileType.DOC_IMAGE,
            FileType.MODELING_RULE_SCHEMA,
            FileType.XSIAM_REPORT_IMAGE,
            FileType.PIPFILE,
            FileType.PIPFILE_LOCK,
            FileType.TXT,
            FileType.JAVASCRIPT_FILE,
            FileType.POWERSHELL_FILE,
            FileType.PYLINTRC,
            FileType.SECRET_IGNORE,
            FileType.LICENSE,
            FileType.UNIFIED_YML,
            FileType.PACK_IGNORE,
            FileType.INI,
            FileType.PEM,
            FileType.METADATA,
        )

        self.is_external_repo = is_external_repo
        if is_external_repo:
            if not self.no_configuration_prints:
                logger.info("Running in a private repository")
            self.skip_conf_json = True

        self.print_percent = False
        self.completion_percentage = 0

        if validate_all:
            # No need to check docker images on build branch hence we do not check on -a mode
            # also do not skip id set creation unless the flag is up
            self.skip_docker_checks = True
            self.skip_pack_rn_validation = True
            self.print_percent = (
                not self.run_with_multiprocessing
            )  # the Multiprocessing will mismatch the percent
            self.check_is_unskipped = False

        if no_docker_checks:
            self.skip_docker_checks = True

        if self.skip_conf_json:
            self.check_is_unskipped = False

        if not self.skip_conf_json:
            self.conf_json_validator = ConfJsonValidator(
                specific_validations=self.specific_validations
            )
            self.conf_json_data = self.conf_json_validator.conf_data

    def is_node_exist(self) -> bool:
        """Check if node interpreter exists.
        Returns:
            bool: True if node exist, else False
        """
        # Check node exist
        content_path = CONTENT_PATH
        stdout, stderr, exit_code = run_command_os("node -v", cwd=content_path)  # type: ignore
        if exit_code:
            return False
        return True

    def print_final_report(self, valid):
        self.print_ignored_files_report(self.print_ignored_files)
        self.print_ignored_errors_report(self.print_ignored_errors)

        if valid:
            logger.info("\n[green]The files are valid[/green]")
            return 0

        else:
            all_failing_files = "\n".join(set(FOUND_FILES_AND_ERRORS))
            logger.info(
                f"\n[red]=========== Found errors in the following files ===========\n\n{all_failing_files}[/red]\n"
            )

            if self.always_valid:
                logger.info(
                    "[yellow]Found the errors above, but not failing build[/yellow]"
                )
                return 0

            logger.info(
                "[red]The files were found as invalid, the exact error message can be located above[/red]"
            )
            return 1

    def run_validation(self):
        """Initiates validation in accordance with mode (i,g,a)"""
        if self.validate_all:
            is_valid = self.run_validation_on_all_packs()
        elif self.use_git:
            is_valid = self.run_validation_using_git()
        elif self.file_path:
            is_valid = self.run_validation_on_specific_files()
        else:
            # default validate to -g --post-commit
            self.use_git = True
            self.is_circle = True
            is_valid = self.run_validation_using_git()
        return self.print_final_report(is_valid)

    @staticmethod
    def detect_file_level(file_path: str) -> PathLevel:
        """
        Detect the whether the path points to a file, a content entity dir, a content generic entity dir
        (i.e GenericFields or GenericTypes), a pack dir or package dir

        Args:
             file_path(str): the path to check.

        Returns:
            PathLevel. File, ContentDir, ContentGenericDir, Pack or Package - depending on the file path level.
        """
        if Path(file_path).is_file():
            return PathLevel.FILE

        file_path = file_path.rstrip("/")
        dir_name = Path(file_path).name
        if dir_name in CONTENT_ENTITIES_DIRS:
            return PathLevel.CONTENT_ENTITY_DIR

        if str(os.path.dirname(file_path)).endswith(GENERIC_TYPES_DIR) or str(
            os.path.dirname(file_path)
        ).endswith(GENERIC_FIELDS_DIR):
            return PathLevel.CONTENT_GENERIC_ENTITY_DIR

        if Path(file_path).parent.name == PACKS_DIR:
            return PathLevel.PACK

        else:
            return PathLevel.PACKAGE

    def run_validation_on_specific_files(self):
        """Run validations only on specific files"""
        files_validation_result = set()
        if self.use_git:
            self.setup_git_params()
        files_to_validate = self.file_path.split(",")

        for path in files_to_validate:
            error_ignore_list = self.get_error_ignore_list(get_pack_name(path))
            file_level = self.detect_file_level(path)

            if file_level == PathLevel.FILE:
                logger.info(
                    f"\n[cyan]================= Validating file {path} =================[/cyan]"
                )
                files_validation_result.add(
                    self.run_validations_on_file(path, error_ignore_list)
                )

            elif file_level == PathLevel.CONTENT_ENTITY_DIR:
                logger.info(
                    f"\n[cyan]================= Validating content directory {path} =================[/cyan]"
                )
                files_validation_result.add(
                    self.run_validation_on_content_entities(path, error_ignore_list)
                )

            elif file_level == PathLevel.CONTENT_GENERIC_ENTITY_DIR:
                logger.info(
                    f"\n[cyan]================= Validating content directory {path} =================[/cyan]"
                )
                files_validation_result.add(
                    self.run_validation_on_generic_entities(path, error_ignore_list)
                )

            elif file_level == PathLevel.PACK:
                logger.info(
                    f"\n[cyan]================= Validating pack {path} =================[/cyan]"
                )
                files_validation_result.add(self.run_validations_on_pack(path)[0])

            else:
                logger.info(
                    f"\n[cyan]================= Validating package {path} =================[/cyan]"
                )
                files_validation_result.add(
                    self.run_validation_on_package(path, error_ignore_list)
                )

        if self.validate_graph:
            logger.info(
                "\n[cyan]================= Validating graph =================[/cyan]"
            )
            with GraphValidator(
                specific_validations=self.specific_validations,
                input_files=files_to_validate,
                include_optional_deps=True,
            ) as graph_validator:
                files_validation_result.add(graph_validator.is_valid_content_graph())

        return all(files_validation_result)

    def wait_futures_complete(self, futures_list: List[Future], done_fn: Callable):
        """Wait for all futures to complete, Raise exception if occurred.
        Args:
            futures_list: futures to wait for.
            done_fn: Function to run on result.
        Raises:
            Exception: Raise caught exception for further cleanups.
        """
        for future in as_completed(futures_list):
            try:
                result = future.result()
                done_fn(result[0], result[1])
            except Exception as e:
                logger.info(
                    f"[red]An error occurred while tried to collect result, Error: {e}[/red]"
                )
                raise

    def run_validation_on_all_packs(self):
        """Runs validations on all files in all packs in repo (-a option)

        Returns:
            bool. true if all files are valid, false otherwise.
        """
        logger.info(
            "\n[cyan]================= Validating all files =================[/cyan]"
        )
        all_packs_valid = set()

        if not self.skip_conf_json:
            all_packs_valid.add(self.conf_json_validator.is_valid_conf_json())

        count = 1
        # Filter non-pack files that might exist locally (e.g, .DS_STORE on MacOS)
        all_packs = list(
            filter(
                os.path.isdir,
                [os.path.join(PACKS_DIR, p) for p in os.listdir(PACKS_DIR)],
            )
        )
        num_of_packs = len(all_packs)
        all_packs.sort(key=str.lower)

        ReadMeValidator.add_node_env_vars()
        if self.is_possible_validate_readme:
            with ReadMeValidator.start_mdx_server(handle_error=self.handle_error):
                return self.validate_packs(
                    all_packs, all_packs_valid, count, num_of_packs
                )
        else:
            return self.validate_packs(all_packs, all_packs_valid, count, num_of_packs)

    def validate_packs(
        self, all_packs: list, all_packs_valid: set, count: int, num_of_packs: int
    ) -> bool:

        if self.run_with_multiprocessing:
            with pebble.ProcessPool(max_workers=cpu_count()) as executor:
                futures = []
                for pack_path in all_packs:
                    futures.append(
                        executor.schedule(
                            self.run_validations_on_pack, args=(pack_path,)
                        )
                    )
                self.wait_futures_complete(
                    futures_list=futures,
                    done_fn=lambda x, y: (
                        all_packs_valid.add(x),  # type: ignore
                        FOUND_FILES_AND_ERRORS.extend(y),  # type: ignore[func-returns-value]
                    ),
                )
        else:
            for pack_path in all_packs:
                self.completion_percentage = format((count / num_of_packs) * 100, ".2f")  # type: ignore
                all_packs_valid.add(self.run_validations_on_pack(pack_path)[0])
                count += 1
        if self.validate_graph:
            logger.info(
                "\n[cyan]================= Validating graph =================[/cyan]"
            )
            specific_validations_list = (
                self.specific_validations if self.specific_validations else []
            )
            with GraphValidator(
                specific_validations=self.specific_validations,
                include_optional_deps=(
                    True if "GR103" in specific_validations_list else False
                ),
            ) as graph_validator:
                all_packs_valid.add(graph_validator.is_valid_content_graph())

        return all(all_packs_valid)

    def run_validations_on_pack(self, pack_path, skip_files: Optional[Set[str]] = None):
        """Runs validation on all files in given pack. (i,g,a)

        Args:
            pack_path: the path to the pack.
            skip_files: a list of files to skip.

        Returns:
            bool. true if all files in pack are valid, false otherwise.
        """
        if not skip_files:
            skip_files = set()

        pack_entities_validation_results = set()
        pack_error_ignore_list = self.get_error_ignore_list(Path(pack_path).name)

        pack_entities_validation_results.add(
            self.validate_pack_unique_files(pack_path, pack_error_ignore_list)
        )

        for content_dir in os.listdir(pack_path):
            content_entity_path = os.path.join(pack_path, content_dir)
            if content_entity_path not in skip_files:
                if content_dir in CONTENT_ENTITIES_DIRS:
                    pack_entities_validation_results.add(
                        self.run_validation_on_content_entities(
                            content_entity_path, pack_error_ignore_list
                        )
                    )
                else:
                    self.ignored_files.add(content_entity_path)

        return all(pack_entities_validation_results), FOUND_FILES_AND_ERRORS

    def run_validation_on_content_entities(
        self, content_entity_dir_path, pack_error_ignore_list
    ):
        """Gets non-pack folder and runs validation within it (Scripts, Integrations...)

        Returns:
            bool. true if all files in directory are valid, false otherwise.
        """
        content_entities_validation_results = set()
        if content_entity_dir_path.endswith(
            GENERIC_FIELDS_DIR
        ) or content_entity_dir_path.endswith(GENERIC_TYPES_DIR):
            for dir_name in os.listdir(content_entity_dir_path):
                dir_path = os.path.join(content_entity_dir_path, dir_name)
                if not Path(dir_path).is_file():
                    # should be only directories (not files) in generic types/fields directory
                    content_entities_validation_results.add(
                        self.run_validation_on_generic_entities(
                            dir_path, pack_error_ignore_list
                        )
                    )
                else:
                    self.ignored_files.add(dir_path)
        else:
            for file_name in os.listdir(content_entity_dir_path):
                file_path = os.path.join(content_entity_dir_path, file_name)
                if Path(file_path).is_file():
                    if (
                        file_path.endswith(".json")
                        or file_path.endswith(".yml")
                        or file_path.endswith(".md")
                        or (
                            content_entity_dir_path.endswith(XSIAM_DASHBOARDS_DIR)
                            and file_path.endswith(".png")
                        )
                    ):
                        content_entities_validation_results.add(
                            self.run_validations_on_file(
                                file_path, pack_error_ignore_list
                            )
                        )
                    else:
                        self.ignored_files.add(file_path)

                else:
                    content_entities_validation_results.add(
                        self.run_validation_on_package(
                            file_path, pack_error_ignore_list
                        )
                    )

        return all(content_entities_validation_results)

    @staticmethod
    def should_validate_xsiam_content(package_path):
        parent_name = Path(package_path).stem
        dir_name = Path(package_path).parent.stem
        return (
            parent_name in {"XSIAMDashboards", "XSIAMReports"}
            or dir_name == "XDRCTemplates"
        )

    def run_validation_on_package(self, package_path, pack_error_ignore_list):
        package_entities_validation_results = set()
        for file_name in os.listdir(package_path):
            file_path = os.path.join(package_path, file_name)
            package_entities_validation_results.add(
                self.run_validations_on_file(file_path, pack_error_ignore_list)
            )

        return all(package_entities_validation_results)

    def run_validation_on_generic_entities(self, dir_path, pack_error_ignore_list):
        """
        Gets a generic content entity directory (i.e a sub-directory of GenericTypes or GenericFields)
        and runs validation within it.

        Returns:
            bool. true if all files in directory are valid, false otherwise.
        """
        package_entities_validation_results = set()

        for file_name in os.listdir(dir_path):
            file_path = os.path.join(dir_path, file_name)
            if file_path.endswith(".json"):  # generic types/fields are jsons
                package_entities_validation_results.add(
                    self.run_validations_on_file(file_path, pack_error_ignore_list)
                )
            else:
                self.ignored_files.add(file_path)

        return all(package_entities_validation_results)

    @error_codes("BA114")
    def is_valid_pack_name(self, file_path, old_file_path, ignored_errors):
        """
        Valid pack name is currently considered to be a new pack name or an existing pack.
        If pack name is changed, will return `False`.
        """
        if not old_file_path:
            return True
        original_pack_name = get_pack_name(old_file_path)
        new_pack_name = get_pack_name(file_path)
        if original_pack_name != new_pack_name:
            error_message, error_code = Errors.changed_pack_name(original_pack_name)
            if self.handle_error(
                error_message=error_message,
                error_code=error_code,
                file_path=file_path,
                drop_line=True,
                ignored_errors=ignored_errors,
            ):
                return False
        return True

    @error_codes("BA102,IM110")
    def is_valid_file_type(
        self, file_type: FileType, file_path: str, ignored_errors: dict
    ):
        """
        If a file_type is unsupported, will return `False`.
        """
        if not file_type:
            error_message, error_code = Errors.file_type_not_supported(
                file_type, file_path
            )
            if str(file_path).endswith(".png"):
                error_message, error_code = Errors.invalid_image_name_or_location()
            if self.handle_error(
                error_message=error_message,
                error_code=error_code,
                file_path=file_path,
                drop_line=True,
                ignored_errors=ignored_errors,
            ):
                return False

        return True

    def is_skipped_file(self, file_path: str) -> bool:
        """check wether the file in the given file_path is in the SKIPPED_FILES list.

        Args:
            file_path: the file on which to run.

        Returns:
            bool. true if file is in SKIPPED_FILES list, false otherwise.
        """
        path = Path(file_path)
        if get_log_file() == path:
            return True
        return path.name in SKIPPED_FILES or (
            path.name == "CommonServerPython.py" and path.parent.parent.name != "Base"
        )

    # flake8: noqa: C901
    def run_validations_on_file(
        self,
        file_path,
        pack_error_ignore_list,
        is_modified=False,
        old_file_path=None,
        modified_files=None,
        added_files=None,
    ):
        """Choose a validator to run for a single file. (i)

        Args:
            modified_files: A set of modified files - used for RN validation
            added_files: A set of added files - used for RN validation
            old_file_path: The old file path for renamed files
            pack_error_ignore_list: A dictionary of all pack ignored errors
            file_path: the file on which to run.
            is_modified: whether the file is modified or added.

        Returns:
            bool. true if file is valid, false otherwise.
        """
        if not self.is_valid_pack_name(
            file_path, old_file_path, pack_error_ignore_list
        ):
            return False
        file_type = find_type(file_path)

        is_added_file = file_path in added_files if added_files else False
        if file_type == FileType.MODELING_RULE_TEST_DATA:
            file_path = file_path.replace("_testdata.json", ".yml")
        if file_path.endswith(".xif"):
            file_path = file_path.replace(".xif", ".yml")
        if (
            file_type in self.skipped_file_types
            or self.is_skipped_file(file_path)
            or (self.git_util and self.git_util._is_file_git_ignored(file_path))
            or self.detect_file_level(file_path)
            in (PathLevel.PACKAGE, PathLevel.CONTENT_ENTITY_DIR)
        ):
            self.ignored_files.add(file_path)
            return True
        elif not self.is_valid_file_type(file_type, file_path, pack_error_ignore_list):
            return False

        if file_type == FileType.XSOAR_CONFIG:
            xsoar_config_validator = XSOARConfigJsonValidator(
                file_path,
                specific_validations=self.specific_validations,
                ignored_errors=pack_error_ignore_list,
            )
            return xsoar_config_validator.is_valid_xsoar_config_file()

        if not self.check_only_schema:
            # if file_type = None, it means BA102 was ignored in an external repo.
            validation_print = f"\nValidating {file_path} as {file_type.value if file_type else 'unknown-file'}"
            if self.print_percent:
                if FOUND_FILES_AND_ERRORS:
                    validation_print += f" [red][{self.completion_percentage}%][/red]"
                else:
                    validation_print += (
                        f" [green][{self.completion_percentage}%][/green]"
                    )

            logger.info(validation_print)

        structure_validator = StructureValidator(
            file_path,
            predefined_scheme=file_type,
            ignored_errors=pack_error_ignore_list,
            tag=self.prev_ver,
            old_file_path=old_file_path,
            branch_name=self.branch_name,
            is_new_file=not is_modified,
            json_file_path=self.json_file_path,
            skip_schema_check=self.skip_schema_check,
            pykwalify_logs=self.pykwalify_logs,
            quiet_bc=self.quiet_bc,
            specific_validations=self.specific_validations,
        )

        # schema validation
        if file_type not in {
            FileType.TEST_PLAYBOOK,
            FileType.TEST_SCRIPT,
            FileType.DESCRIPTION,
        }:
            if not structure_validator.is_valid_file():
                return False

        # Passed schema validation
        # if only schema validation is required - stop check here
        if self.check_only_schema:
            return True

        # id_set validation
        if (
            self.id_set_validations
            and not self.id_set_validations.is_file_valid_in_set(
                file_path, file_type, pack_error_ignore_list
            )
        ):
            return False

        # conf.json validation
        valid_in_conf = True
        if self.check_is_unskipped and file_type in {
            FileType.INTEGRATION,
            FileType.SCRIPT,
            FileType.BETA_INTEGRATION,
        }:
            if not self.conf_json_validator.is_valid_file_in_conf_json(
                structure_validator.current_file,
                file_type,
                file_path,
                pack_error_ignore_list,
            ):
                valid_in_conf = False

        # Note: these file are not ignored but there are no additional validators for connections
        if file_type == FileType.CONNECTION:
            return True

        # test playbooks and test scripts are using the same validation.
        elif file_type in {FileType.TEST_PLAYBOOK, FileType.TEST_SCRIPT}:
            return self.validate_test_playbook(
                structure_validator, pack_error_ignore_list
            )

        elif file_type == FileType.RELEASE_NOTES:
            if not self.skip_pack_rn_validation:
                return self.validate_release_notes(
                    file_path,
                    added_files,
                    modified_files,
                    pack_error_ignore_list,
                )
            else:
                logger.info("[yellow]Skipping release notes validation[/yellow]")

        elif file_type == FileType.RELEASE_NOTES_CONFIG:
            return self.validate_release_notes_config(file_path, pack_error_ignore_list)

        elif file_type == FileType.DESCRIPTION:
            return self.validate_description(file_path, pack_error_ignore_list)

        elif file_type == FileType.README:
            if not self.is_possible_validate_readme:
                error_message, error_code = Errors.error_uninstall_node()
                if self.handle_error(
                    error_message=error_message,
                    error_code=error_code,
                    file_path=file_path,
                    ignored_errors=pack_error_ignore_list,
                ):
                    return False
            if not self.validate_all:
                ReadMeValidator.add_node_env_vars()
                if (
                    not ReadMeValidator.are_modules_installed_for_verify(
                        CONTENT_PATH  # type: ignore
                    )
                    and not ReadMeValidator.is_docker_available()
                ):  # shows warning message
                    return True
                with ReadMeValidator.start_mdx_server(handle_error=self.handle_error):
                    return self.validate_readme(file_path, pack_error_ignore_list)
            return self.validate_readme(file_path, pack_error_ignore_list)

        elif file_type == FileType.REPORT:
            return self.validate_report(structure_validator, pack_error_ignore_list)

        elif file_type == FileType.PLAYBOOK:
            return self.validate_playbook(
                structure_validator, pack_error_ignore_list, file_type, is_modified
            )

        elif file_type == FileType.INTEGRATION:
            return all(
                [
                    self.validate_integration(
                        structure_validator,
                        pack_error_ignore_list,
                        is_modified,
                        file_type,
                    ),
                    valid_in_conf,
                ]
            )

        elif file_type == FileType.SCRIPT:
            return all(
                [
                    self.validate_script(
                        structure_validator,
                        pack_error_ignore_list,
                        is_modified,
                        file_type,
                    ),
                    valid_in_conf,
                ]
            )
        elif file_type == FileType.PYTHON_FILE:
            return self.validate_python_file(file_path, pack_error_ignore_list)

        elif file_type == FileType.BETA_INTEGRATION:
            return self.validate_beta_integration(
                structure_validator, pack_error_ignore_list
            )

        # Validate only images of packs
        elif file_type == FileType.IMAGE:
            return self.validate_image(file_path, pack_error_ignore_list)

        elif file_type == FileType.AUTHOR_IMAGE:
            return self.validate_author_image(file_path, pack_error_ignore_list)

        elif file_type == FileType.INCIDENT_FIELD:
            return self.validate_incident_field(
                structure_validator, pack_error_ignore_list, is_modified, is_added_file
            )

        elif file_type == FileType.INDICATOR_FIELD:
            return self.validate_indicator_field(
                structure_validator, pack_error_ignore_list, is_modified, is_added_file
            )

        elif file_type == FileType.REPUTATION:
            return self.validate_reputation(structure_validator, pack_error_ignore_list)

        elif file_type == FileType.LAYOUT:
            return self.validate_layout(structure_validator, pack_error_ignore_list)

        elif file_type == FileType.LAYOUTS_CONTAINER:
            return self.validate_layoutscontainer(
                structure_validator, pack_error_ignore_list
            )

        elif file_type == FileType.PRE_PROCESS_RULES:
            return self.validate_pre_process_rule(
                structure_validator, pack_error_ignore_list
            )

        elif file_type == FileType.LISTS:
            return self.validate_lists(structure_validator, pack_error_ignore_list)

        elif file_type == FileType.DASHBOARD:
            return self.validate_dashboard(structure_validator, pack_error_ignore_list)

        elif file_type == FileType.INCIDENT_TYPE:
            return self.validate_incident_type(
                structure_validator, pack_error_ignore_list, is_modified
            )

        elif file_type == FileType.MAPPER:
            return self.validate_mapper(
                structure_validator, pack_error_ignore_list, is_modified
            )

        elif file_type in (FileType.OLD_CLASSIFIER, FileType.CLASSIFIER):
            return self.validate_classifier(
                structure_validator, pack_error_ignore_list, file_type
            )

        elif file_type == FileType.WIDGET:
            return self.validate_widget(structure_validator, pack_error_ignore_list)

        elif file_type == FileType.TRIGGER:
            return self.validate_triggers(structure_validator, pack_error_ignore_list)

        elif file_type in (
            FileType.PARSING_RULE,
            FileType.PARSING_RULE_XIF,
        ):
            return self.validate_parsing_rule(
                structure_validator, pack_error_ignore_list
            )

        elif file_type in (
            FileType.MODELING_RULE,
            FileType.MODELING_RULE_XIF,
            FileType.MODELING_RULE_TEST_DATA,
        ):
            logger.info(f"Validating {file_type.value} file: {file_path}")
            if self.validate_all:
                file_name = Path(file_path).name
                error_ignore_list = pack_error_ignore_list.copy()
                error_ignore_list.setdefault(file_name, [])
                error_ignore_list.get(file_name).append("MR104")
                return self.validate_modeling_rule(
                    structure_validator, error_ignore_list
                )
            return self.validate_modeling_rule(
                structure_validator, pack_error_ignore_list
            )

        elif file_type == FileType.CORRELATION_RULE:
            return self.validate_correlation_rule(
                structure_validator, pack_error_ignore_list
            )

        elif file_type in {FileType.XSIAM_DASHBOARD, FileType.XSIAM_DASHBOARD_IMAGE}:
            return self.validate_xsiam_dashboard(
                structure_validator, pack_error_ignore_list
            )

        elif file_type in {FileType.XDRC_TEMPLATE, FileType.XDRC_TEMPLATE_YML}:
            return self.validate_xdrc_templates(
                structure_validator, pack_error_ignore_list
            )

        elif file_type == FileType.XSIAM_REPORT:
            return self.validate_xsiam_report(
                structure_validator, pack_error_ignore_list
            )

        elif file_type == FileType.WIZARD:
            return self.validate_wizard(structure_validator, pack_error_ignore_list)

        elif file_type == FileType.GENERIC_FIELD:
            return self.validate_generic_field(
                structure_validator, pack_error_ignore_list, is_added_file
            )

        elif file_type == FileType.GENERIC_TYPE:
            return self.validate_generic_type(
                structure_validator, pack_error_ignore_list
            )

        elif file_type == FileType.GENERIC_MODULE:
            return self.validate_generic_module(
                structure_validator, pack_error_ignore_list
            )

        elif file_type == FileType.GENERIC_DEFINITION:
            return self.validate_generic_definition(
                structure_validator, pack_error_ignore_list
            )

        elif file_type == FileType.JOB:
            return self.validate_job(structure_validator, pack_error_ignore_list)

        elif file_type == FileType.LAYOUT_RULE:
            return self.validate_layout_rules(
                structure_validator, pack_error_ignore_list
            )

        elif file_type == FileType.CONTRIBUTORS:
            # This is temporarily - need to add a proper contributors validations
            return True

        elif file_type == FileType.CONF_JSON and not self.skip_conf_json:
            return self.validate_conf_json()

        else:
            return self.file_type_not_supported(
                file_type, file_path, pack_error_ignore_list
            )
        return True

    @error_codes("BA102")
    def file_type_not_supported(
        self, file_type: FileType, file_path: str, ignored_errors: dict
    ):
        error_message, error_code = Errors.file_type_not_supported(file_type, file_path)
        if self.handle_error(
            error_message=error_message,
            error_code=error_code,
            file_path=file_path,
            ignored_errors=ignored_errors,
        ):
            return False
        return True

    @staticmethod
    def get_file_by_status(
        modified_files: Set, old_format_files: Set, file_path: str
    ) -> Tuple[Set, Set, Set]:
        """Given a specific file path identify in which git status set
        it exists and return a set containing that file and 2 additional empty sets.

        Args:
            modified_files(Set): A set of modified and renamed files.
            old_format_files(Set): A set of old format files.
            file_path(str): The file path to check.

        Returns:
            Tuple[Set, Set, Set]. 3 sets representing modified, added or old format files respectively
            where the file path is in the appropriate set
        """
        filtered_modified_files: Set = set()
        filtered_added_files: Set = set()
        filtered_old_format: Set = set()

        # go through modified files and try to identify if the file is there
        for file in modified_files:
            if isinstance(file, str) and file == file_path:
                filtered_modified_files.add(file_path)
                return (
                    filtered_modified_files,
                    filtered_added_files,
                    filtered_old_format,
                )

            # handle renamed files which are in tuples
            elif file_path in file:
                filtered_modified_files.add(file)
                return (
                    filtered_modified_files,
                    filtered_added_files,
                    filtered_old_format,
                )

        # if the file is not modified check if it is in old format files
        if file_path in old_format_files:
            filtered_old_format.add(file_path)

        else:
            # if not found in either modified or old format consider the file newly added
            filtered_added_files.add(file_path)

        return filtered_modified_files, filtered_added_files, filtered_old_format

    @staticmethod
    def specify_files_from_directory(file_set: Set, directory_path: str) -> Set:
        """Filter a set of file paths to only include ones which are from a specified directory.

        Args:
            file_set(Set): A set of file paths - could be stings or tuples for rename files.
            directory_path(str): the directory path in which to check for the files.

        Returns:
            Set. A set of all the paths of files that appear in the given directory.
        """
        filtered_set: Set = set()
        for file in file_set:
            if isinstance(file, str) and directory_path in file:
                filtered_set.add(file)

            # handle renamed files
            elif isinstance(file, tuple) and directory_path in file[1]:
                filtered_set.add(file)

        return filtered_set

    def specify_files_by_status(
        self, modified_files: Set, added_files: Set, old_format_files: Set
    ) -> Tuple[Set, Set, Set]:
        """Filter the files identified from git to only specified files.

        Args:
            modified_files(Set): A set of modified and renamed files.
            added_files(Set): A set of added files.
            old_format_files(Set): A set of old format files.

        Returns:
            Tuple[Set, Set, Set]. 3 sets for modified, added an old format files where the only files that
            appear are the ones specified by the 'file_path' ValidateManager parameter
        """
        filtered_modified_files: Set = set()
        filtered_added_files: Set = set()
        filtered_old_format: Set = set()

        for path in self.file_path.split(","):
            path = get_relative_path_from_packs_dir(path)
            file_level = self.detect_file_level(path)
            if file_level == PathLevel.FILE:
                temp_modified, temp_added, temp_old_format = self.get_file_by_status(
                    modified_files, old_format_files, path
                )
                filtered_modified_files = filtered_modified_files.union(temp_modified)
                filtered_added_files = filtered_added_files.union(temp_added)
                filtered_old_format = filtered_old_format.union(temp_old_format)

            else:
                filtered_modified_files = filtered_modified_files.union(
                    self.specify_files_from_directory(modified_files, path)
                )
                filtered_added_files = filtered_added_files.union(
                    self.specify_files_from_directory(added_files, path)
                )
                filtered_old_format = filtered_old_format.union(
                    self.specify_files_from_directory(old_format_files, path)
                )

        return filtered_modified_files, filtered_added_files, filtered_old_format

    def run_validation_using_git(self):
        """Runs validation on only changed packs/files (g)"""
        valid_git_setup = self.setup_git_params()
        if not self.no_configuration_prints:
            self.print_git_config()

        (
            modified_files,
            added_files,
            changed_meta_files,
            old_format_files,
            valid_types,
        ) = self.get_changed_files_from_git()

        # filter to only specified paths if given
        if self.file_path:
            (
                modified_files,
                added_files,
                old_format_files,
            ) = self.specify_files_by_status(
                modified_files, added_files, old_format_files
            )
        deleted_files = self.git_util.deleted_files(
            prev_ver=self.prev_ver,
            committed_only=self.is_circle,
            staged_only=self.staged,
            include_untracked=self.include_untracked,
        )

        validation_results = {valid_git_setup, valid_types}

        validation_results.add(
            self.validate_modified_files(modified_files | old_format_files)
        )
        validation_results.add(self.validate_added_files(added_files, modified_files))
        validation_results.add(
            self.validate_changed_packs_unique_files(
                modified_files, added_files, old_format_files, changed_meta_files
            )
        )
        validation_results.add(self.validate_deleted_files(deleted_files, added_files))
        logger.debug("*** after adding validate_deleted_files")

        logger.debug(
            f"*** Before ifs, {old_format_files=}, {self.skip_pack_rn_validation=}"
        )
        if old_format_files:
            logger.info(
                "\n[cyan]================= Running validation on old format files =================[/cyan]"
            )
            validation_results.add(self.validate_no_old_format(old_format_files))
            logger.info("*** after adding validate_no_old_format")

        if not self.skip_pack_rn_validation:
            logger.info("*** adding validate_no_duplicated_release_notes")
            validation_results.add(
                self.validate_no_duplicated_release_notes(added_files)
            )
            logger.info("*** after adding validate_no_duplicated_release_notes")

        all_files_set = list(
            set().union(
                modified_files, added_files, old_format_files, changed_meta_files
            )
        )
        if self.validate_graph:
            logger.info(
                "\n[cyan]================= Validating graph =================[/cyan]"
            )
            if all_files_set:
                with GraphValidator(
                    specific_validations=self.specific_validations,
                    git_files=all_files_set,
                    include_optional_deps=True,
                ) as graph_validator:
                    validation_results.add(graph_validator.is_valid_content_graph())
                    validation_results.add(
                        self.validate_no_missing_release_notes(
                            modified_files,
                            old_format_files,
                            added_files,
                            graph_validator,
                        )
                    )

        if self.packs_with_mp_change:
            logger.info(
                "\n[cyan]================= Running validation on Marketplace Changed Packs =================[/cyan]"
            )
            logger.debug(
                f"Found marketplace change in the following packs: {self.packs_with_mp_change}"
            )

            for mp_changed_metadata_pack in self.packs_with_mp_change:
                # Running validation on the whole pack, excluding files that were already checked.
                validation_results.add(
                    self.run_validations_on_pack(
                        mp_changed_metadata_pack, skip_files=set(all_files_set)
                    )[0]
                )

            logger.debug("Finished validating marketplace changed packs.")

        return all(validation_results)

    """ ######################################## Unique Validations ####################################### """

    def validate_description(self, file_path, pack_error_ignore_list):
        description_validator = DescriptionValidator(
            file_path,
            ignored_errors=pack_error_ignore_list,
            json_file_path=self.json_file_path,
            specific_validations=self.specific_validations,
        )
        return description_validator.is_valid_file()

    def validate_readme(self, file_path, pack_error_ignore_list):
        readme_validator = ReadMeValidator(
            file_path,
            ignored_errors=pack_error_ignore_list,
            json_file_path=self.json_file_path,
            specific_validations=self.specific_validations,
        )
        return readme_validator.is_valid_file()

    def validate_python_file(self, file_path, pack_error_ignore_list):
        python_file_validator = PythonFileValidator(
            file_path,
            ignored_errors=pack_error_ignore_list,
            json_file_path=self.json_file_path,
            specific_validations=self.specific_validations,
        )
        return python_file_validator.is_valid_file()

    def validate_test_playbook(self, structure_validator, pack_error_ignore_list):
        test_playbook_validator = TestPlaybookValidator(
            structure_validator=structure_validator,
            ignored_errors=pack_error_ignore_list,
            json_file_path=self.json_file_path,
        )
        return test_playbook_validator.is_valid_test_playbook(validate_rn=False)

    @error_codes("RN108")
    def validate_no_release_notes_for_new_pack(
        self, pack_name, file_path, ignored_errors
    ):
        if pack_name in self.new_packs:
            error_message, error_code = Errors.added_release_notes_for_new_pack(
                pack_name
            )
            if self.handle_error(
                error_message=error_message,
                error_code=error_code,
                file_path=file_path,
                ignored_errors=ignored_errors,
            ):
                return False
        return True

    def validate_release_notes(
        self,
        file_path,
        added_files,
        modified_files,
        pack_error_ignore_list,
    ):
        pack_name = get_pack_name(file_path)

        # added new RN to a new pack
        if not self.validate_no_release_notes_for_new_pack(
            pack_name, file_path, pack_error_ignore_list
        ):
            return False

        if pack_name != "NonSupported":
            if not added_files:
                added_files = {file_path}

            release_notes_validator = ReleaseNotesValidator(
                file_path,
                pack_name=pack_name,
                modified_files=modified_files,
                added_files=added_files,
                ignored_errors=pack_error_ignore_list,
                json_file_path=self.json_file_path,
                specific_validations=self.specific_validations,
            )
            return release_notes_validator.is_file_valid()

        return True

    def validate_release_notes_config(
        self, file_path: str, pack_error_ignore_list: list
    ) -> bool:
        """
        Builds validator for RN config file and returns its validation results.
        Args:
            file_path (str): Path to RN config file.
            pack_error_ignore_list (list): Pack error ignore list.

        Returns:
            (bool): Whether RN config file is valid.
        """
        pack_name = get_pack_name(file_path)
        if pack_name == "NonSupported":
            return True
        release_notes_config_validator = ReleaseNotesConfigValidator(
            file_path,
            ignored_errors=pack_error_ignore_list,
            json_file_path=self.json_file_path,
            specific_validations=self.specific_validations,
        )
        return release_notes_config_validator.is_file_valid()

    def validate_playbook(
        self, structure_validator, pack_error_ignore_list, file_type, is_modified
    ):
        playbook_validator = PlaybookValidator(
            structure_validator,
            ignored_errors=pack_error_ignore_list,
            json_file_path=self.json_file_path,
            validate_all=self.validate_all,
            deprecation_validator=self.deprecation_validator,
        )

        deprecated_result = self.check_and_validate_deprecated(
            file_type=file_type,
            file_path=structure_validator.file_path,
            current_file=playbook_validator.current_file,
            is_modified=True,
            is_backward_check=False,
            validator=playbook_validator,
        )
        if deprecated_result is not None:
            return deprecated_result

        return playbook_validator.is_valid_playbook(
            validate_rn=False, id_set_file=self.id_set_file, is_modified=is_modified
        )

    def validate_integration(
        self, structure_validator, pack_error_ignore_list, is_modified, file_type
    ):
        integration_validator = IntegrationValidator(
            structure_validator,
            ignored_errors=pack_error_ignore_list,
            skip_docker_check=self.skip_docker_checks,
            json_file_path=self.json_file_path,
            validate_all=self.validate_all,
            deprecation_validator=self.deprecation_validator,
            using_git=self.use_git,
        )

        deprecated_result = self.check_and_validate_deprecated(
            file_type=file_type,
            file_path=structure_validator.file_path,
            current_file=integration_validator.current_file,
            is_modified=is_modified,
            is_backward_check=self.is_backward_check,
            validator=integration_validator,
        )
        if deprecated_result is not None:
            return deprecated_result
        if is_modified and self.is_backward_check:
            return all(
                [
                    integration_validator.is_valid_file(
                        validate_rn=False,
                        skip_test_conf=self.skip_conf_json,
                        check_is_unskipped=self.check_is_unskipped,
                        conf_json_data=self.conf_json_data,
                        is_modified=is_modified,
                    ),
                    integration_validator.is_backward_compatible(),
                ]
            )
        else:
            return integration_validator.is_valid_file(
                validate_rn=False,
                skip_test_conf=self.skip_conf_json,
                check_is_unskipped=self.check_is_unskipped,
                conf_json_data=self.conf_json_data,
            )

    def validate_script(
        self, structure_validator, pack_error_ignore_list, is_modified, file_type
    ):
        script_validator = ScriptValidator(
            structure_validator,
            ignored_errors=pack_error_ignore_list,
            skip_docker_check=self.skip_docker_checks,
            json_file_path=self.json_file_path,
            validate_all=self.validate_all,
            deprecation_validator=self.deprecation_validator,
            using_git=self.use_git,
        )

        deprecated_result = self.check_and_validate_deprecated(
            file_type=file_type,
            file_path=structure_validator.file_path,
            current_file=script_validator.current_file,
            is_modified=is_modified,
            is_backward_check=self.is_backward_check,
            validator=script_validator,
        )
        if deprecated_result is not None:
            return deprecated_result

        if is_modified and self.is_backward_check:
            return all(
                [
                    script_validator.is_valid_file(validate_rn=False),
                    script_validator.is_backward_compatible(),
                ]
            )
        else:
            return script_validator.is_valid_file(validate_rn=False)

    def validate_beta_integration(self, structure_validator, pack_error_ignore_list):
        integration_validator = IntegrationValidator(
            structure_validator,
            ignored_errors=pack_error_ignore_list,
            skip_docker_check=self.skip_docker_checks,
            json_file_path=self.json_file_path,
            validate_all=self.validate_all,
            using_git=self.use_git,
        )
        return integration_validator.is_valid_beta_integration()

    def validate_image(self, file_path, pack_error_ignore_list):
        pack_name = get_pack_name(file_path)
        if pack_name == "NonSupported":
            return True
        image_validator = ImageValidator(
            file_path,
            ignored_errors=pack_error_ignore_list,
            json_file_path=self.json_file_path,
            specific_validations=self.specific_validations,
        )
        return image_validator.is_valid()

    def validate_author_image(self, file_path, pack_error_ignore_list):
        author_image_validator: AuthorImageValidator = AuthorImageValidator(
            file_path,
            ignored_errors=pack_error_ignore_list,
            specific_validations=self.specific_validations,
        )
        return author_image_validator.is_valid()

    def validate_report(self, structure_validator, pack_error_ignore_list):
        report_validator = ReportValidator(
            structure_validator=structure_validator,
            ignored_errors=pack_error_ignore_list,
            json_file_path=self.json_file_path,
        )
        return report_validator.is_valid_file(validate_rn=False)

    def validate_incident_field(
        self, structure_validator, pack_error_ignore_list, is_modified, is_added_file
    ):
        incident_field_validator = IncidentFieldValidator(
            structure_validator,
            ignored_errors=pack_error_ignore_list,
            json_file_path=self.json_file_path,
            id_set_file=self.id_set_file,
        )
        if is_modified and self.is_backward_check:
            return all(
                [
                    incident_field_validator.is_valid_file(
                        validate_rn=False,
                        is_new_file=not is_modified,
                        use_git=self.use_git,
                        is_added_file=is_added_file,
                    ),
                    incident_field_validator.is_backward_compatible(),
                ]
            )
        else:
            return incident_field_validator.is_valid_file(
                validate_rn=False,
                is_new_file=not is_modified,
                use_git=self.use_git,
                is_added_file=is_added_file,
            )

    def validate_indicator_field(
        self, structure_validator, pack_error_ignore_list, is_modified, is_added_file
    ):
        indicator_field_validator = IndicatorFieldValidator(
            structure_validator,
            ignored_errors=pack_error_ignore_list,
            json_file_path=self.json_file_path,
        )
        if is_modified and self.is_backward_check:
            return all(
                [
                    indicator_field_validator.is_valid_file(
                        validate_rn=False,
                        is_new_file=not is_modified,
                        use_git=self.use_git,
                        is_added_file=is_added_file,
                    ),
                    indicator_field_validator.is_backward_compatible(),
                ]
            )
        else:
            return indicator_field_validator.is_valid_file(
                validate_rn=False,
                is_new_file=not is_modified,
                use_git=self.use_git,
                is_added_file=is_added_file,
            )

    def validate_reputation(self, structure_validator, pack_error_ignore_list):
        reputation_validator = ReputationValidator(
            structure_validator,
            ignored_errors=pack_error_ignore_list,
            json_file_path=self.json_file_path,
        )
        return reputation_validator.is_valid_file(validate_rn=False)

    def validate_layout(self, structure_validator, pack_error_ignore_list):
        layout_validator = LayoutValidator(
            structure_validator,
            ignored_errors=pack_error_ignore_list,
            json_file_path=self.json_file_path,
        )
        return layout_validator.is_valid_layout(
            validate_rn=False, id_set_file=self.id_set_file, is_circle=self.is_circle
        )

    def validate_layoutscontainer(self, structure_validator, pack_error_ignore_list):
        layout_validator = LayoutsContainerValidator(
            structure_validator,
            ignored_errors=pack_error_ignore_list,
            json_file_path=self.json_file_path,
        )
        return layout_validator.is_valid_layout(
            validate_rn=False, id_set_file=self.id_set_file, is_circle=self.is_circle
        )

    def validate_pre_process_rule(self, structure_validator, pack_error_ignore_list):
        pre_process_rules_validator = PreProcessRuleValidator(
            structure_validator,
            ignored_errors=pack_error_ignore_list,
            json_file_path=self.json_file_path,
        )
        return pre_process_rules_validator.is_valid_pre_process_rule(
            validate_rn=False, id_set_file=self.id_set_file, is_ci=self.is_circle
        )

    def validate_lists(self, structure_validator, pack_error_ignore_list):
        lists_validator = ListsValidator(
            structure_validator,
            ignored_errors=pack_error_ignore_list,
            json_file_path=self.json_file_path,
        )
        return lists_validator.is_valid_list()

    def validate_dashboard(self, structure_validator, pack_error_ignore_list):
        dashboard_validator = DashboardValidator(
            structure_validator,
            ignored_errors=pack_error_ignore_list,
            json_file_path=self.json_file_path,
        )
        return dashboard_validator.is_valid_dashboard(validate_rn=False)

    def validate_incident_type(
        self, structure_validator, pack_error_ignore_list, is_modified
    ):
        incident_type_validator = IncidentTypeValidator(
            structure_validator,
            ignored_errors=pack_error_ignore_list,
            json_file_path=self.json_file_path,
        )
        if is_modified and self.is_backward_check:
            return all(
                [
                    incident_type_validator.is_valid_incident_type(validate_rn=False),
                    incident_type_validator.is_backward_compatible(),
                ]
            )
        else:
            return incident_type_validator.is_valid_incident_type(validate_rn=False)

    def validate_mapper(self, structure_validator, pack_error_ignore_list, is_modified):
        mapper_validator = MapperValidator(
            structure_validator,
            ignored_errors=pack_error_ignore_list,
            json_file_path=self.json_file_path,
        )
        if is_modified and self.is_backward_check:
            return all(
                [
                    mapper_validator.is_valid_mapper(
                        validate_rn=False,
                        id_set_file=self.id_set_file,
                        is_circle=self.is_circle,
                    ),
                    mapper_validator.is_backward_compatible(),
                ]
            )

        return mapper_validator.is_valid_mapper(
            validate_rn=False, id_set_file=self.id_set_file, is_circle=self.is_circle
        )

    def validate_classifier(
        self, structure_validator, pack_error_ignore_list, file_type
    ):
        if file_type == FileType.CLASSIFIER:
            new_classifier_version = True

        else:
            new_classifier_version = False

        classifier_validator = ClassifierValidator(
            structure_validator,
            new_classifier_version=new_classifier_version,
            ignored_errors=pack_error_ignore_list,
            json_file_path=self.json_file_path,
        )
        return classifier_validator.is_valid_classifier(
            validate_rn=False, id_set_file=self.id_set_file, is_circle=self.is_circle
        )

    def validate_widget(self, structure_validator, pack_error_ignore_list):
        widget_validator = WidgetValidator(
            structure_validator,
            ignored_errors=pack_error_ignore_list,
            json_file_path=self.json_file_path,
        )
        return widget_validator.is_valid_file(validate_rn=False)

    def validate_triggers(self, structure_validator, pack_error_ignore_list):
        triggers_validator = TriggersValidator(
            structure_validator,
            ignored_errors=pack_error_ignore_list,
            json_file_path=self.json_file_path,
        )
        return triggers_validator.is_valid_file(validate_rn=False)

    def validate_layout_rules(self, structure_validator, pack_error_ignore_list):
        layout_rules_validator = LayoutRuleValidator(
            structure_validator,
            ignored_errors=pack_error_ignore_list,
            json_file_path=self.json_file_path,
        )
        return layout_rules_validator.is_valid_file(validate_rn=False)

    def validate_conf_json(self):
        conf_json_validator = ConfJsonValidator()
        return conf_json_validator.is_valid_conf_json()

    def validate_xsiam_report(self, structure_validator, pack_error_ignore_list):
        xsiam_report_validator = XSIAMReportValidator(
            structure_validator,
            ignored_errors=pack_error_ignore_list,
            json_file_path=self.json_file_path,
        )
        return xsiam_report_validator.is_valid_file(validate_rn=False)

    def validate_xsiam_dashboard(self, structure_validator, pack_error_ignore_list):
        xsiam_dashboard_validator = XSIAMDashboardValidator(
            structure_validator,
            ignored_errors=pack_error_ignore_list,
            json_file_path=self.json_file_path,
        )
        return xsiam_dashboard_validator.is_valid_file(validate_rn=False)

    def validate_xdrc_templates(self, structure_validator, pack_error_ignore_list):
        xdrc_templates_validator = XDRCTemplatesValidator(
            structure_validator,
            ignored_errors=pack_error_ignore_list,
            json_file_path=self.json_file_path,
        )
        return xdrc_templates_validator.is_valid_file(validate_rn=False)

    def validate_parsing_rule(self, structure_validator, pack_error_ignore_list):
        parsing_rule_validator = ParsingRuleValidator(
            structure_validator,
            ignored_errors=pack_error_ignore_list,
            json_file_path=self.json_file_path,
        )
        return parsing_rule_validator.is_valid_file(validate_rn=False)

    def validate_correlation_rule(self, structure_validator, pack_error_ignore_list):
        correlation_rule_validator = CorrelationRuleValidator(
            structure_validator,
            ignored_errors=pack_error_ignore_list,
            json_file_path=self.json_file_path,
        )
        return correlation_rule_validator.is_valid_file(validate_rn=False)

    def validate_modeling_rule(self, structure_validator, pack_error_ignore_list):
        modeling_rule_validator = ModelingRuleValidator(
            structure_validator,
            ignored_errors=pack_error_ignore_list,
            json_file_path=self.json_file_path,
        )
        return modeling_rule_validator.is_valid_file(validate_rn=False)

    def validate_wizard(self, structure_validator, pack_error_ignore_list):
        wizard_validator = WizardValidator(
            structure_validator,
            ignored_errors=pack_error_ignore_list,
            json_file_path=self.json_file_path,
        )
        return wizard_validator.is_valid_file(
            validate_rn=False, id_set_file=self.id_set_file
        )

    def validate_generic_field(
        self, structure_validator, pack_error_ignore_list, is_added_file
    ):
        generic_field_validator = GenericFieldValidator(
            structure_validator,
            ignored_errors=pack_error_ignore_list,
            json_file_path=self.json_file_path,
        )

        return generic_field_validator.is_valid_file(
            validate_rn=False, is_added_file=is_added_file
        )

    def validate_generic_type(self, structure_validator, pack_error_ignore_list):
        generic_type_validator = GenericTypeValidator(
            structure_validator,
            ignored_errors=pack_error_ignore_list,
            json_file_path=self.json_file_path,
        )

        return generic_type_validator.is_valid_file(validate_rn=False)

    def validate_generic_module(self, structure_validator, pack_error_ignore_list):
        generic_module_validator = GenericModuleValidator(
            structure_validator,
            ignored_errors=pack_error_ignore_list,
            json_file_path=self.json_file_path,
        )

        return generic_module_validator.is_valid_file(validate_rn=False)

    def validate_generic_definition(self, structure_validator, pack_error_ignore_list):
        generic_definition_validator = GenericDefinitionValidator(
            structure_validator,
            ignored_errors=pack_error_ignore_list,
            json_file_path=self.json_file_path,
        )

        return generic_definition_validator.is_valid_file(validate_rn=False)

    def validate_pack_unique_files(
        self, pack_path: str, pack_error_ignore_list: dict, should_version_raise=False
    ) -> bool:
        """
        Runs validations on the following pack files:
        * .secret-ignore: Validates that the file exist and that the file's secrets can be parsed as a list delimited by '\n'
        * .pack-ignore: Validates that the file exists and that all regexes in it can be compiled
        * README.md file: Validates that the file exists and image links are valid
        * 2.pack_metadata.json: Validates that the file exists and that it has a valid structure
        * Author_image.png: Validates that the file isn't empty, dimension of 120*50 and that image size is up to 4kb
        Runs validation on the pack dependencies
        Args:
            should_version_raise: Whether we should check if the version of the metadata was raised
            pack_error_ignore_list: A dictionary of all pack ignored errors
            pack_path: A path to a pack
        """
        files_valid = True
        author_valid = True

        logger.info(f"\nValidating {pack_path} unique pack files")
        pack_unique_files_validator = PackUniqueFilesValidator(
            pack=Path(pack_path).name,
            pack_path=pack_path,
            ignored_errors=pack_error_ignore_list,
            should_version_raise=should_version_raise,
            validate_dependencies=not self.skip_dependencies,
            id_set_path=self.id_set_path,
            private_repo=self.is_external_repo,
            skip_id_set_creation=self.skip_id_set_creation,
            prev_ver=self.prev_ver,
            json_file_path=self.json_file_path,
            specific_validations=self.specific_validations,
        )
        pack_errors = pack_unique_files_validator.are_valid_files(
            self.id_set_validations
        )
        if pack_errors:
            files_valid = False

        # check author image
        author_image_path = os.path.join(pack_path, AUTHOR_IMAGE_FILE_NAME)
        if Path(author_image_path).exists():
            logger.info("Validating pack author image")
            author_valid = self.validate_author_image(
                author_image_path, pack_error_ignore_list
            )

        if pack_unique_files_validator.check_metadata_for_marketplace_change():
            self.packs_with_mp_change = self.packs_with_mp_change.union({pack_path})

        return files_valid and author_valid

    def validate_job(self, structure_validator, pack_error_ignore_list):
        job_validator = JobValidator(
            structure_validator,
            pack_error_ignore_list,
            json_file_path=self.json_file_path,
        )
        is_valid = job_validator.is_valid_file()
        if not is_valid:
            job_validator_errors = job_validator.get_errors()
            logger.info(f"[red]{job_validator_errors}[/red]")

        return is_valid

    def get_old_file_path(self, file_path):
        """
        Extract the old file path from the given file
        Args:
            file_path: the path to extract the old file path from.
        """
        return file_path[:2] if isinstance(file_path, tuple) else (file_path, file_path)

    def get_all_files_edited_in_pack_ignore(self, modified_files: set) -> set:
        """
        Extract all the files the file paths of files that there pack-ignore section was ignored somehow.
        Args:
            modified_files: The list of modified files.
        """
        all_files = self.git_util.get_all_files()
        all_files_edited_in_pack_ignore: set = set()
        for file_path in modified_files:
            # handle renamed files
            old_file_path, file_path = self.get_old_file_path(file_path)
            if not file_path.endswith(".pack-ignore"):
                continue
<<<<<<< HEAD
            # if the repo does not have remotes, get the .pack-ignore content from the master branch in Github
            # if the repo is not in remote / file cannot be found, try to take it from the latest commit on the default branch (usually master/main)
            old_pack_ignore_content = get_remote_file(
                old_file_path, DEMISTO_DEFAULT_BRANCH
            ) or self.git_util.get_local_remote_file_content(
                f"{GitUtil.find_primary_branch(self.git_util.repo)}:{old_file_path}"
            )
=======
            # if the repo does not have remotes, get the .pack-ignore content from the master branch in Github api
            # if the repo is not in remote / file cannot be found from Github api, try to take it from the latest commit on the default branch (usually master/main)
            old_pack_ignore_content = get_remote_file(old_file_path, "master")
            if old_pack_ignore_content == b"":  # found as empty file in remote
                old_pack_ignore_content = ""
            elif old_pack_ignore_content == {}:  # not found in remote
                logger.debug(
                    f"Could not get {old_file_path} from remote master branch, trying to get it from local branch"
                )
                primary_branch = GitUtil.find_primary_branch(self.git_util.repo)
                _pack_ignore_default_branch_path = f"{primary_branch}:{old_file_path}"
                try:
                    old_pack_ignore_content = (
                        self.git_util.get_local_remote_file_content(
                            _pack_ignore_default_branch_path
                        )
                    )
                except GitCommandError:
                    logger.warning(
                        f"could not retrieve {_pack_ignore_default_branch_path} from {primary_branch} because {primary_branch} is not a valid ref, assuming .pack-ignore is empty"
                    )
                    old_pack_ignore_content = ""

>>>>>>> 3d500457
            config = ConfigParser(allow_no_value=True)
            config.read_string(old_pack_ignore_content)
            old_pack_ignore_content = self.get_error_ignore_list(config=config)
            pack_name = get_pack_name(str(file_path))
            file_content = self.get_error_ignore_list(pack_name)
            files_to_test = set()
            for key, value in old_pack_ignore_content.items():
                if not (section_values := file_content.get(key, [])) or not set(
                    section_values
                ) == set(value):
                    files_to_test.add(key)
            for key, value in file_content.items():
                if not (
                    section_values := old_pack_ignore_content.get(key, [])
                ) or not set(section_values) == set(value):
                    files_to_test.add(key)

            all_files_mapper = {
                file.name: str(file)
                for file in all_files
                if is_file_in_pack(file, pack_name)
            }
            for file in files_to_test:
                if file in all_files_mapper:
                    all_files_edited_in_pack_ignore.add(all_files_mapper.get(file))
        return all_files_edited_in_pack_ignore

    def validate_modified_files(self, modified_files):
        logger.info(
            "\n[cyan]================= Running validation on modified files =================[/cyan]"
        )
        valid_files = set()
        all_files_edited_in_pack_ignore = self.get_all_files_edited_in_pack_ignore(
            modified_files
        )
        for file_path in modified_files.union(all_files_edited_in_pack_ignore):
            # handle renamed files
            old_file_path, file_path = self.get_old_file_path(file_path)

            pack_name = get_pack_name(file_path)
            valid_files.add(
                self.run_validations_on_file(
                    file_path,
                    self.get_error_ignore_list(pack_name),
                    is_modified=file_path in modified_files,
                    old_file_path=old_file_path,
                )
            )

        return all(valid_files)

    def validate_added_files(self, added_files, modified_files):
        logger.info(
            "\n[cyan]================= Running validation on newly added files =================[/cyan]"
        )

        valid_files = set()
        for file_path in added_files:
            pack_name = get_pack_name(file_path)
            valid_files.add(
                self.run_validations_on_file(
                    file_path,
                    self.get_error_ignore_list(pack_name),
                    is_modified=False,
                    modified_files=modified_files,
                    added_files=added_files,
                )
            )
        return all(valid_files)

    @staticmethod
    def should_raise_pack_version(pack: str) -> bool:
        """
        Args:
            pack: The pack name.

        Returns: False if pack is in IGNORED_PACK_NAMES else True.

        """
        return pack not in IGNORED_PACK_NAMES

    @staticmethod
    def is_file_allowed_to_be_deleted(file_path):
        """
        Args:
            file_path: The file path.

        Returns: True if the file allowed to be deleted, else False.

        """
        file_path = str(file_path)
        file_dict = get_remote_file(file_path, tag=DEMISTO_DEFAULT_BRANCH)
        file_type = find_type(file_path, file_dict)
        return file_type in FileType_ALLOWED_TO_DELETE or not file_type

    @staticmethod
    def was_file_renamed_but_labeled_as_deleted(deleted_file_path, added_files):
        """Check if a file was renamed and not deleted (git false label the file as deleted)
        Args:
            file_path: The file path.

        Returns: True if the file was renamed and not deleted, else False.

        """
        if added_files:
            deleted_file_path = str(deleted_file_path)
            deleted_file_dict = get_remote_file(
                deleted_file_path, tag=DEMISTO_DEFAULT_BRANCH
            )  # for detecting deleted files
            if deleted_file_type := find_type(deleted_file_path, deleted_file_dict):
                deleted_file_id = _get_file_id(
                    deleted_file_type.value, deleted_file_dict
                )
                if deleted_file_id:
                    for file in added_files:
                        file = str(file)
                        file_type = find_type(file)
                        if file_type == deleted_file_type:
                            file_dict = get_file(file)
                            if deleted_file_id == _get_file_id(
                                file_type.value, file_dict
                            ):
                                return True
        return False

    @error_codes("BA115")
    def validate_deleted_files(self, deleted_files: set, added_files: set) -> bool:
        logger.info(
            "\n[cyan]================= Checking for prohibited deleted files =================[/cyan]"
        )

        is_valid = True
        for file_path in deleted_files:
            file_path = Path(file_path)
            ignored_errors = self.get_error_ignore_list(get_pack_name(str(file_path)))
            if "Packs" not in file_path.absolute().parts:
                # not allowed to delete non-content files
                file_path = str(file_path)
                error_message, error_code = Errors.file_cannot_be_deleted(file_path)
                if self.handle_error(
                    error_message, error_code, file_path, ignored_errors=ignored_errors
                ):
                    is_valid = False

            else:
                if not self.was_file_renamed_but_labeled_as_deleted(
                    file_path, added_files
                ):
                    if not self.is_file_allowed_to_be_deleted(file_path):
                        file_path = str(file_path)
                        error_message, error_code = Errors.file_cannot_be_deleted(
                            file_path
                        )
                        if self.handle_error(
                            error_message,
                            error_code,
                            file_path,
                            ignored_errors=ignored_errors,
                        ):
                            is_valid = False

        return is_valid

    def validate_changed_packs_unique_files(
        self, modified_files, added_files, old_format_files, changed_meta_files
    ):
        logger.info(
            "\n[cyan]================= Running validation on changed pack unique files =================[/cyan]"
        )
        valid_pack_files = set()

        added_packs = get_pack_names_from_files(added_files)
        modified_packs = get_pack_names_from_files(modified_files).union(
            get_pack_names_from_files(old_format_files)
        )
        changed_meta_packs = get_pack_names_from_files(changed_meta_files)

        packs_that_should_have_version_raised = (
            self.get_packs_that_should_have_version_raised(
                modified_files, added_files, old_format_files
            )
        )

        changed_packs = modified_packs.union(added_packs).union(changed_meta_packs)

        for pack in changed_packs:
            raise_version = False
            pack_path = tools.pack_name_to_path(pack)
            if pack in packs_that_should_have_version_raised:
                raise_version = self.should_raise_pack_version(pack)
            valid_pack_files.add(
                self.validate_pack_unique_files(
                    pack_path,
                    self.get_error_ignore_list(pack),
                    should_version_raise=raise_version,
                )
            )

        return all(valid_pack_files)

    @error_codes("ST106")
    def validate_no_old_format(self, old_format_files):
        """Validate there are no files in the old format (unified yml file for the code and configuration
        for python integration).

        Args:
            old_format_files(set): file names which are in the old format.
        """
        handle_error = True
        for file_path in old_format_files:
            logger.info(f"Validating old-format file {file_path}")
            yaml_data = get_yaml(file_path)
            # we only fail on old format if no toversion (meaning it is latest) or if the ynl is not deprecated.
            if "toversion" not in yaml_data and not yaml_data.get("deprecated"):
                error_message, error_code = Errors.invalid_package_structure()
                ignored_errors = self.get_error_ignore_list(get_pack_name(file_path))
                if self.handle_error(
                    error_message,
                    error_code,
                    file_path=file_path,
                    ignored_errors=ignored_errors,
                ):
                    handle_error = False
        return handle_error

    @error_codes("RN105")
    def validate_no_duplicated_release_notes(self, added_files):
        """Validated that among the added files - there are no duplicated RN for the same pack.

        Args:
            added_files(set): The added files

        Returns:
            bool. True if no duplications found, false otherwise
        """
        logger.info(
            "\n[cyan]================= Verifying no duplicated release notes =================[/cyan]"
        )
        added_rn = set()
        for file in added_files:
            if find_type(file) == FileType.RELEASE_NOTES:
                pack_name = get_pack_name(file)
                if pack_name not in added_rn:
                    added_rn.add(pack_name)
                else:
                    error_message, error_code = Errors.multiple_release_notes_files()
                    ignored_errors = self.get_error_ignore_list(pack_name)
                    if self.handle_error(
                        error_message,
                        error_code,
                        file_path=pack_name,
                        ignored_errors=ignored_errors,
                    ):
                        return False

        logger.info("\n[green]No duplicated release notes found.[/green]\n")
        return True

    @error_codes("RN106")
    def validate_no_missing_release_notes(
        self, modified_files, old_format_files, added_files, graph_validator
    ):
        """Validate that there are no missing RN for changed files

        Args:
            modified_files (set): a set of modified files.
            old_format_files (set): a set of old format files that were changed.
            added_files (set): a set of files that were added.
            graph_validator : Content graph

        Returns:
            bool. True if no missing RN found, False otherwise
        """
        logger.info(
            "\n[cyan]================= Checking for missing release notes =================[/cyan]\n"
        )
        packs_that_should_have_new_rn_api_module_related: set = set()
        # existing packs that have files changed (which are not RN, README nor test files) - should have new RN
        changed_files = modified_files.union(old_format_files).union(added_files)
        packs_that_should_have_new_rn = get_pack_names_from_files(
            changed_files, skip_file_types=SKIP_RELEASE_NOTES_FOR_TYPES
        )
        if API_MODULES_PACK in packs_that_should_have_new_rn:
            api_module_set = get_api_module_ids(changed_files)
            integrations = get_api_module_dependencies_from_graph(
                api_module_set, graph_validator.graph
            )
            packs_that_should_have_new_rn_api_module_related = set(
                map(lambda integration: integration.pack_id, integrations)
            )
            packs_that_should_have_new_rn = packs_that_should_have_new_rn.union(
                packs_that_should_have_new_rn_api_module_related
            )

            # APIModules pack is without a version and should not have RN
            packs_that_should_have_new_rn.remove(API_MODULES_PACK)

        # new packs should not have RN
        packs_that_should_have_new_rn = packs_that_should_have_new_rn - self.new_packs

        packs_that_have_new_rn = self.get_packs_with_added_release_notes(added_files)

        packs_that_have_missing_rn = packs_that_should_have_new_rn.difference(
            packs_that_have_new_rn
        )

        if packs_that_have_missing_rn:
            is_valid = set()
            for pack in packs_that_have_missing_rn:
                # # ignore RN in NonSupported pack
                if "NonSupported" in pack:
                    continue
                ignored_errors_list = self.get_error_ignore_list(pack)
                if pack in packs_that_should_have_new_rn_api_module_related:
                    error_message, error_code = Errors.missing_release_notes_for_pack(
                        API_MODULES_PACK
                    )
                else:
                    error_message, error_code = Errors.missing_release_notes_for_pack(
                        pack
                    )
                if not BaseValidator(
                    ignored_errors=ignored_errors_list,
                    json_file_path=self.json_file_path,
                    specific_validations=self.specific_validations,
                ).handle_error(
                    error_message,
                    error_code,
                    file_path=os.path.join(
                        os.getcwd(), PACKS_DIR, pack, PACKS_PACK_META_FILE_NAME
                    ),
                ):
                    is_valid.add(True)

                else:
                    is_valid.add(False)

            return all(is_valid)

        else:
            logger.info("[green]No missing release notes found.[/green]\n")
            return True

    """ ######################################## Git Tools and filtering ####################################### """

    def setup_prev_ver(self, prev_ver: Optional[str]):
        """Setting up the prev_ver parameter"""
        # if prev_ver parameter is set, use it
        if prev_ver:
            return prev_ver

        # If git is connected - Use it to get prev_ver
        if self.git_util:
            # If demisto exists in remotes if so set prev_ver as 'demisto/master'
            if self.git_util.check_if_remote_exists("demisto"):
                return "demisto/master"

            # Otherwise, use git to get the primary branch
            _, branch = self.git_util.handle_prev_ver()
            return f"{DEMISTO_DEFAULT_REMOTE}/" + branch

        # Default to 'origin/master'
        return f"{DEMISTO_DEFAULT_REMOTE}/master"

    def setup_git_params(self):
        """Setting up the git relevant params"""
        self.branch_name = (
            self.git_util.get_current_git_branch_or_hash()
            if (self.git_util and not self.branch_name)
            else self.branch_name
        )

        # check remote validity
        if "/" in self.prev_ver and not self.git_util.check_if_remote_exists(
            self.prev_ver
        ):
            non_existing_remote = self.prev_ver.split("/")[0]
            logger.info(
                f"[red]Could not find remote {non_existing_remote} reverting to "
                f"{str(self.git_util.repo.remote())}[/red]"
            )
            self.prev_ver = self.prev_ver.replace(
                non_existing_remote, str(self.git_util.repo.remote())
            )

        # if running on release branch check against last release.
        if self.branch_name.startswith("21.") or self.branch_name.startswith("22."):
            self.skip_pack_rn_validation = True
            self.prev_ver = os.environ.get("GIT_SHA1")
            self.is_circle = True

            # when running against git while on release branch - show errors but don't fail the validation
            self.always_valid = True

        # On main or master don't check RN
        elif self.branch_name in ["master", "main", DEMISTO_DEFAULT_BRANCH]:
            self.skip_pack_rn_validation = True
            error_message, error_code = Errors.running_on_master_with_git()
            if self.handle_error(
                error_message,
                error_code,
                file_path="General",
                warning=(not self.is_external_repo or self.is_circle),
                drop_line=True,
            ):
                return False
        return True

    def print_git_config(self):
        logger.info(
            f"\n[cyan]================= Running validation on branch {self.branch_name} =================[/cyan]"
        )
        if not self.no_configuration_prints:
            logger.info(f"Validating against {self.prev_ver}")

            if self.branch_name in [
                self.prev_ver,
                self.prev_ver.replace(f"{DEMISTO_DEFAULT_REMOTE}/", ""),
            ]:  # pragma: no cover
                logger.info("Running only on last commit")

            elif self.is_circle:
                logger.info("Running only on committed files")

            elif self.staged:
                logger.info("Running only on staged files")

            else:
                logger.info("Running on committed and staged files")

            if self.skip_pack_rn_validation:
                logger.info("Skipping release notes validation")

            if self.skip_docker_checks:
                logger.info("Skipping Docker checks")

            if not self.is_backward_check:
                logger.info("Skipping backwards compatibility checks")

            if self.skip_dependencies:
                logger.info("Skipping pack dependencies check")

    def get_unfiltered_changed_files_from_git(self) -> Tuple[Set, Set, Set]:
        """
        Get the added and modified before file filtration to only relevant files

        Returns:
            3 sets:
            - The unfiltered modified files
            - The unfiltered added files
            - The unfiltered renamed files
        """
        # get files from git by status identification against prev-ver
        modified_files = self.git_util.modified_files(
            prev_ver=self.prev_ver,
            committed_only=self.is_circle,
            staged_only=self.staged,
            debug=self.debug_git,
            include_untracked=self.include_untracked,
        )
        added_files = self.git_util.added_files(
            prev_ver=self.prev_ver,
            committed_only=self.is_circle,
            staged_only=self.staged,
            debug=self.debug_git,
            include_untracked=self.include_untracked,
        )
        renamed_files = self.git_util.renamed_files(
            prev_ver=self.prev_ver,
            committed_only=self.is_circle,
            staged_only=self.staged,
            debug=self.debug_git,
            include_untracked=self.include_untracked,
            get_only_current_file_names=True,
        )

        return modified_files, added_files, renamed_files

    def get_changed_files_from_git(self) -> Tuple[Set, Set, Set, Set, bool]:
        """Get the added and modified after file filtration to only relevant files for validate

        Returns:
            - The filtered modified files (including the renamed files)
            - The filtered added files
            - The changed metadata files
            - The modified old-format files (legacy unified python files)
            - Boolean flag that indicates whether all file types are supported
        """

        (
            modified_files,
            added_files,
            renamed_files,
        ) = self.get_unfiltered_changed_files_from_git()

        # filter files only to relevant files
        filtered_modified, old_format_files, _ = self.filter_to_relevant_files(
            modified_files
        )
        filtered_renamed, _, valid_types_renamed = self.filter_to_relevant_files(
            renamed_files
        )
        filtered_modified = filtered_modified.union(filtered_renamed)

        (
            filtered_added,
            old_format_added,
            valid_types_added,
        ) = self.filter_to_relevant_files(added_files)
        old_format_files |= old_format_added

        valid_types = all((valid_types_added, valid_types_renamed))

        # extract metadata files from the recognised changes
        changed_meta = self.pack_metadata_extraction(
            modified_files, added_files, renamed_files
        )
        filtered_changed_meta, old_format_changed, _ = self.filter_to_relevant_files(
            changed_meta, check_metadata_files=True
        )
        old_format_files |= old_format_changed
        return (
            filtered_modified,
            filtered_added,
            filtered_changed_meta,
            old_format_files,
            valid_types,
        )

    def pack_metadata_extraction(self, modified_files, added_files, renamed_files):
        """Extract pack metadata files from the modified and added files

        Return all modified metadata file paths
        and get all newly added packs from the added metadata files."""
        changed_metadata_files = set()
        for path in modified_files.union(renamed_files):
            file_path = str(path[1]) if isinstance(path, tuple) else str(path)

            if file_path.endswith(PACKS_PACK_META_FILE_NAME):
                changed_metadata_files.add(file_path)

        for path in added_files:
            if str(path).endswith(PACKS_PACK_META_FILE_NAME):
                self.new_packs.add(get_pack_name(str(path)))

        return changed_metadata_files

    def filter_to_relevant_files(self, file_set, check_metadata_files=False):
        """Goes over file set and returns only a filtered set of only files relevant for validation"""
        filtered_set: set = set()
        old_format_files: set = set()
        valid_types: set = set()
        for path in file_set:
            old_path = None
            if isinstance(path, tuple):
                file_path = str(path[1])
                old_path = str(path[0])

            else:
                file_path = str(path)

            try:
                (
                    formatted_path,
                    old_path,
                    valid_file_extension,
                ) = self.check_file_relevance_and_format_path(
                    file_path,
                    old_path,
                    old_format_files,
                    check_metadata_files=check_metadata_files,
                )
                valid_types.add(valid_file_extension)
                if formatted_path:
                    if old_path:
                        filtered_set.add((old_path, formatted_path))
                    else:
                        filtered_set.add(formatted_path)

            # handle a case where a file was deleted locally though recognised as added against master.
            except FileNotFoundError:
                if file_path not in self.ignored_files:
                    if self.print_ignored_files:
                        logger.info(f"[yellow]ignoring file {file_path}[/yellow]")
                    self.ignored_files.add(file_path)

        return filtered_set, old_format_files, all(valid_types)

    def check_file_relevance_and_format_path(
        self, file_path, old_path, old_format_files, check_metadata_files=False
    ):
        """
        Determines if a file is relevant for validation and create any modification to the file_path if needed
        :returns a tuple(string, string, bool) where
            - the first element is the path of the file that should be returned, if the file isn't relevant then returns an empty string
            - the second element is the old path in case the file was renamed, if the file wasn't renamed then return an empty string
            - true if the file type is supported OR file type is not supported, but should be ignored, false otherwise
        """
        irrelevant_file_output = "", "", True
        if file_path.split(os.path.sep)[0] in (
            ".gitlab",
            ".circleci",
            ".github",
            ".devcontainer",
            ".vscode",
        ):
            return irrelevant_file_output

        file_type = find_type(file_path)

        if file_type == FileType.CONF_JSON:
            return file_path, "", True

        if self.ignore_files_irrelevant_for_validation(
            file_path, check_metadata_files=check_metadata_files
        ):
            return irrelevant_file_output

        if not self.is_valid_file_type(
            file_type, file_path, self.get_error_ignore_list(get_pack_name(file_path))
        ):
            return "", "", False

        # redirect non-test code files to the associated yml file
        if file_type in [
            FileType.PYTHON_FILE,
            FileType.POWERSHELL_FILE,
            FileType.JAVASCRIPT_FILE,
            FileType.XIF_FILE,
            FileType.MODELING_RULE_XIF,
            FileType.PARSING_RULE_XIF,
        ]:
            if not (
                str(file_path).endswith("_test.py")
                or str(file_path).endswith(".Tests.ps1")
                or str(file_path).endswith("_test.js")
            ):
                file_path = (
                    file_path.replace(".py", ".yml")
                    .replace(".ps1", ".yml")
                    .replace(".js", ".yml")
                    .replace(".xif", ".yml")
                )

                if old_path:
                    old_path = (
                        old_path.replace(".py", ".yml")
                        .replace(".ps1", ".yml")
                        .replace(".js", ".yml")
                        .replace(".xif", ".yml")
                    )
            else:
                return irrelevant_file_output

        if file_type == FileType.XDRC_TEMPLATE_YML:
            file_path = file_path.replace(".yml", ".json")

            if old_path:
                old_path = old_path.replace(".yml", ".json")

        # redirect schema file when updating release notes
        if file_type == FileType.MODELING_RULE_SCHEMA:
            file_path = file_path.replace("_schema", "").replace(".json", ".yml")

            if old_path:
                old_path = old_path.replace("_schema", "").replace(".json", ".yml")

        # redirect _testdata.json file to the associated yml file
        if file_type == FileType.MODELING_RULE_TEST_DATA:
            file_path = file_path.replace("_testdata.json", ".yml")

            if old_path:
                old_path = old_path.replace("_testdata.json", ".yml")

        # check for old file format
        if self.is_old_file_format(file_path, file_type):
            old_format_files.add(file_path)
            return irrelevant_file_output

        # if renamed file - return a tuple
        if old_path:
            return file_path, old_path, True

        # else return the file path
        else:
            return file_path, "", True

    def ignore_files_irrelevant_for_validation(
        self, file_path: str, check_metadata_files: bool = False
    ) -> bool:
        """
        Will ignore files that are not in the packs directory, are .txt files or are in the
        VALIDATION_USING_GIT_IGNORABLE_DATA tuple.

        Args:
            file_path: path of file to check if should be ignored.
            check_metadata_files: If True will not ignore metadata files.
        Returns: True if file is ignored, false otherwise
        """

        if PACKS_DIR not in file_path:
            self.ignore_file(file_path)
            return True

        if check_metadata_files and find_type(file_path) == FileType.METADATA:
            return False

        if file_path.endswith(".txt"):
            self.ignore_file(file_path)
            return True

        if any(name in str(file_path) for name in VALIDATION_USING_GIT_IGNORABLE_DATA):
            self.ignore_file(file_path)
            return True
        return False

    def ignore_file(self, file_path: str) -> None:
        if self.print_ignored_files:
            logger.info(f"[yellow]ignoring file {file_path}[/yellow]")
        self.ignored_files.add(file_path)

    """ ######################################## Validate Tools ############################################### """

    @staticmethod
    def create_ignored_errors_list(errors_to_check):
        """Creating a list of errors without the errors in the errors_to_check list"""
        ignored_error_list = []
        all_errors = get_all_error_codes()
        for error_code in all_errors:
            error_type = error_code[:2]
            if error_code not in errors_to_check and error_type not in errors_to_check:
                ignored_error_list.append(error_code)

        return ignored_error_list

    def add_ignored_errors_to_list(self, config, section, key, ignored_errors_list):
        if key == "ignore":
            ignored_errors_list.extend(str(config[section][key]).split(","))

        if key in PRESET_ERROR_TO_IGNORE:
            ignored_errors_list.extend(PRESET_ERROR_TO_IGNORE.get(key))

        if key in PRESET_ERROR_TO_CHECK:
            ignored_errors_list.extend(
                self.create_ignored_errors_list(PRESET_ERROR_TO_CHECK.get(key))
            )

    def get_error_ignore_list(self, pack_name="", config=None):
        ignored_errors_list: dict = {}
        if pack_name:
            config = get_pack_ignore_content(pack_name)
        if config:
            # create file specific ignored errors list
            for section in filter(
                lambda section: section.startswith("file:"), config.sections()
            ):
                file_name = section[len("file:") :]
                ignored_errors_list[file_name] = []
                for key in config[section]:
                    self.add_ignored_errors_to_list(
                        config, section, key, ignored_errors_list[file_name]
                    )

        return ignored_errors_list

    @staticmethod
    def is_old_file_format(file_path: str, file_type: FileType):
        if file_type not in {FileType.INTEGRATION, FileType.SCRIPT}:
            return False
        file_yml = get_file(file_path)
        # check for unified integration
        if file_type == FileType.INTEGRATION and file_yml.get("script", {}).get(
            "script", "-"
        ) not in ["-", ""]:
            if file_yml.get("script", {}).get("type", "javascript") != "python":
                return False
            return True

        # check for unified script
        if file_type == FileType.SCRIPT and file_yml.get("script", "-") not in [
            "-",
            "",
        ]:
            if file_yml.get("type", "javascript") != "python":
                return False
            return True
        return False

    @staticmethod
    def get_packs_with_added_release_notes(added_files):
        added_rn = set()
        for file in added_files:
            if find_type(path=file) == FileType.RELEASE_NOTES:
                added_rn.add(get_pack_name(file))

        return added_rn

    def print_ignored_errors_report(self, print_ignored_errors):
        if print_ignored_errors:
            all_ignored_errors = "\n".join(FOUND_FILES_AND_IGNORED_ERRORS)
            logger.info(
                f"\n[yellow]=========== Found ignored errors "
                f"in the following files ===========\n\n{all_ignored_errors}[/yellow]"
            )

    def print_ignored_files_report(self, print_ignored_files):
        if print_ignored_files:
            all_ignored_files = "\n".join(list(self.ignored_files))
            logger.info(
                f"\n[yellow]=========== Ignored the following files ===========\n\n{all_ignored_files}[/yellow]"
            )

    def get_packs_that_should_have_version_raised(
        self, modified_files, added_files, old_format_files
    ):
        # modified packs (where the change is not test-playbook, test-script, readme, metadata file, release notes or
        # doc/author images)
        all_modified_files = modified_files.union(old_format_files)
        modified_packs_that_should_have_version_raised = get_pack_names_from_files(
            all_modified_files,
            skip_file_types={
                FileType.RELEASE_NOTES,
                FileType.README,
                FileType.TEST_PLAYBOOK,
                FileType.TEST_SCRIPT,
                FileType.DOC_IMAGE,
                FileType.AUTHOR_IMAGE,
                FileType.CONTRIBUTORS,
                FileType.PACK_IGNORE,
            },
        )

        # also existing packs with added files which are not test-playbook, test-script readme or release notes
        # should have their version raised
        modified_packs_that_should_have_version_raised = (
            modified_packs_that_should_have_version_raised.union(
                get_pack_names_from_files(
                    added_files,
                    skip_file_types={
                        FileType.RELEASE_NOTES,
                        FileType.README,
                        FileType.TEST_PLAYBOOK,
                        FileType.TEST_SCRIPT,
                        FileType.DOC_IMAGE,
                        FileType.AUTHOR_IMAGE,
                        FileType.CONTRIBUTORS,
                    },
                )
                - self.new_packs
            )
        )

        return modified_packs_that_should_have_version_raised

    @staticmethod
    def get_packs(changed_files):
        packs = set()
        for changed_file in changed_files:
            if isinstance(changed_file, tuple):
                changed_file = changed_file[1]
            pack = get_pack_name(changed_file)
            if pack:
                packs.add(pack)

        return packs

    def get_id_set_file(self, skip_id_set_creation, id_set_path):
        """

        Args:
            skip_id_set_creation (bool): whether should skip id set validation or not
            this will also determine whether a new id_set can be created by validate.
            id_set_path (str): id_set.json path file

        Returns:
            str: is_set file path
        """
        id_set = {}
        if not Path(id_set_path).is_file():
            if not skip_id_set_creation:
                id_set, _, _ = IDSetCreator(print_logs=False).create_id_set()

        else:
            id_set = open_id_set_file(id_set_path)

        if not id_set and not self.no_configuration_prints:
            error_message, error_code = Errors.no_id_set_file()
            self.handle_error(
                error_message,
                error_code,
                file_path=os.path.join(os.getcwd(), id_set_path),
                warning=True,
            )

        return id_set

    def check_and_validate_deprecated(
        self,
        file_type,
        file_path,
        current_file,
        is_modified,
        is_backward_check,
        validator,
    ):
        """If file is deprecated, validate it. Return None otherwise.

        Files with 'deprecated: true' or 'toversion < OLDEST_SUPPORTED_VERSION' fields are considered deprecated.

        Args:
            file_type: (FileType) Type of file to validate.
            file_path: (str) file path to validate.
            current_file: (dict) file in json format to validate.
            is_modified: (boolean) for whether the file was modified.
            is_backward_check: (boolean) for whether to preform backwards compatibility validation.
            validator: (ContentEntityValidator) validator object to run backwards compatibility validation from.

        Returns:
            True if current_file is deprecated and valid.
            False if current_file is deprecated and invalid.
            None if current_file is not deprecated.
        """
        is_deprecated = current_file.get("deprecated")

        toversion_is_old = "toversion" in current_file and version.parse(
            current_file.get("toversion", DEFAULT_CONTENT_ITEM_TO_VERSION)
        ) < version.parse(OLDEST_SUPPORTED_VERSION)

        if is_deprecated or toversion_is_old:
            logger.info(f"Validating deprecated file: {file_path}")

            is_valid_as_deprecated = True
            if hasattr(validator, "is_valid_as_deprecated"):
                is_valid_as_deprecated = validator.is_valid_as_deprecated()

            if is_modified and is_backward_check:
                return all([is_valid_as_deprecated, validator.is_backward_compatible()])

            self.ignored_files.add(file_path)
            if self.print_ignored_files:
                logger.info(f"Skipping validation for: {file_path}")

            return is_valid_as_deprecated
        return None<|MERGE_RESOLUTION|>--- conflicted
+++ resolved
@@ -1996,18 +1996,9 @@
             old_file_path, file_path = self.get_old_file_path(file_path)
             if not file_path.endswith(".pack-ignore"):
                 continue
-<<<<<<< HEAD
-            # if the repo does not have remotes, get the .pack-ignore content from the master branch in Github
-            # if the repo is not in remote / file cannot be found, try to take it from the latest commit on the default branch (usually master/main)
-            old_pack_ignore_content = get_remote_file(
-                old_file_path, DEMISTO_DEFAULT_BRANCH
-            ) or self.git_util.get_local_remote_file_content(
-                f"{GitUtil.find_primary_branch(self.git_util.repo)}:{old_file_path}"
-            )
-=======
             # if the repo does not have remotes, get the .pack-ignore content from the master branch in Github api
             # if the repo is not in remote / file cannot be found from Github api, try to take it from the latest commit on the default branch (usually master/main)
-            old_pack_ignore_content = get_remote_file(old_file_path, "master")
+            old_pack_ignore_content = get_remote_file(old_file_path, DEMISTO_DEFAULT_BRANCH)
             if old_pack_ignore_content == b"":  # found as empty file in remote
                 old_pack_ignore_content = ""
             elif old_pack_ignore_content == {}:  # not found in remote
@@ -2028,7 +2019,6 @@
                     )
                     old_pack_ignore_content = ""
 
->>>>>>> 3d500457
             config = ConfigParser(allow_no_value=True)
             config.read_string(old_pack_ignore_content)
             old_pack_ignore_content = self.get_error_ignore_list(config=config)
