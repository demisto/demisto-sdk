--- conflicted
+++ resolved
@@ -594,27 +594,17 @@
 
     def validate_layout(self, structure_validator, pack_error_ignore_list):
         layout_validator = LayoutValidator(structure_validator, ignored_errors=pack_error_ignore_list,
-<<<<<<< HEAD
                                            print_as_warnings=self.print_ignored_errors,
                                            json_file_path=self.json_file_path)
-        return layout_validator.is_valid_layout(validate_rn=False)
+        return layout_validator.is_valid_layout(validate_rn=False, id_set_file=self.id_set_file,
+                                                is_circle=self.is_circle)
 
     def validate_layoutscontainer(self, structure_validator, pack_error_ignore_list):
         layout_validator = LayoutsContainerValidator(structure_validator, ignored_errors=pack_error_ignore_list,
                                                      print_as_warnings=self.print_ignored_errors,
                                                      json_file_path=self.json_file_path)
-        return layout_validator.is_valid_layout(validate_rn=False)
-=======
-                                           print_as_warnings=self.print_ignored_errors)
         return layout_validator.is_valid_layout(validate_rn=False, id_set_file=self.id_set_file,
                                                 is_circle=self.is_circle)
-
-    def validate_layoutscontainer(self, structure_validator, pack_error_ignore_list):
-        layout_validator = LayoutsContainerValidator(structure_validator, ignored_errors=pack_error_ignore_list,
-                                                     print_as_warnings=self.print_ignored_errors)
-        return layout_validator.is_valid_layout(validate_rn=False, id_set_file=self.id_set_file,
-                                                is_circle=self.is_circle)
->>>>>>> 5af25be5
 
     def validate_dashboard(self, structure_validator, pack_error_ignore_list):
         dashboard_validator = DashboardValidator(structure_validator, ignored_errors=pack_error_ignore_list,
@@ -634,15 +624,10 @@
 
     def validate_mapper(self, structure_validator, pack_error_ignore_list):
         mapper_validator = MapperValidator(structure_validator, ignored_errors=pack_error_ignore_list,
-<<<<<<< HEAD
                                            print_as_warnings=self.print_ignored_errors,
                                            json_file_path=self.json_file_path)
-        return mapper_validator.is_valid_mapper(validate_rn=False)
-=======
-                                           print_as_warnings=self.print_ignored_errors)
         return mapper_validator.is_valid_mapper(validate_rn=False, id_set_file=self.id_set_file,
                                                 is_circle=self.is_circle)
->>>>>>> 5af25be5
 
     def validate_classifier(self, structure_validator, pack_error_ignore_list, file_type):
         if file_type == FileType.CLASSIFIER:
@@ -653,15 +638,10 @@
 
         classifier_validator = ClassifierValidator(structure_validator, new_classifier_version=new_classifier_version,
                                                    ignored_errors=pack_error_ignore_list,
-<<<<<<< HEAD
                                                    print_as_warnings=self.print_ignored_errors,
                                                    json_file_path=self.json_file_path)
-        return classifier_validator.is_valid_classifier(validate_rn=False)
-=======
-                                                   print_as_warnings=self.print_ignored_errors)
         return classifier_validator.is_valid_classifier(validate_rn=False, id_set_file=self.id_set_file,
                                                         is_circle=self.is_circle)
->>>>>>> 5af25be5
 
     def validate_widget(self, structure_validator, pack_error_ignore_list):
         widget_validator = WidgetValidator(structure_validator, ignored_errors=pack_error_ignore_list,
@@ -733,7 +713,7 @@
                                                          added_files=added_files))
         return all(valid_files)
 
-    @staticmethod
+    @ staticmethod
     def should_raise_pack_version(pack: str) -> bool:
         """
         Args:
@@ -942,9 +922,8 @@
         all_committed_files_string = run_command(
             f'git diff --name-status {prev_ver}{compare_type}refs/heads/{self.branch_name}')
 
-        modified_files, added_files, _, old_format_files, changed_meta_files = \
-            self.filter_changed_files(all_committed_files_string, prev_ver,
-                                      print_ignored_files=self.print_ignored_files)
+        modified_files, added_files, _, old_format_files, changed_meta_files = self.filter_changed_files(all_committed_files_string, prev_ver,
+                                                                                                         print_ignored_files=self.print_ignored_files)
 
         if not self.is_circle:
             remote_configured = has_remote_configured()
@@ -962,13 +941,13 @@
 
                 all_changed_files_string = run_command(
                     f'git diff --name-status {repo}/master...HEAD')
-                modified_files_from_tag, added_files_from_tag, _, _, changed_meta_files_from_tag = \
-                    self.filter_changed_files(all_changed_files_string, print_ignored_files=self.print_ignored_files)
+                modified_files_from_tag, added_files_from_tag, _, _, changed_meta_files_from_tag = self.filter_changed_files(
+                    all_changed_files_string, print_ignored_files=self.print_ignored_files)
 
                 # all local non-committed changes and changes against prev_ver
                 outer_changes_files_string = run_command(f'git diff --name-status --no-merges {repo}/master...HEAD')
-                nc_modified_files, nc_added_files, nc_deleted_files, nc_old_format_files, nc_changed_meta_files = \
-                    self.filter_changed_files(outer_changes_files_string, print_ignored_files=self.print_ignored_files)
+                nc_modified_files, nc_added_files, nc_deleted_files, nc_old_format_files, nc_changed_meta_files = self.filter_changed_files(
+                    outer_changes_files_string, print_ignored_files=self.print_ignored_files)
 
             else:
                 if (not is_origin_demisto and not remote_configured) and not self.no_configuration_prints:
@@ -981,13 +960,13 @@
 
                 # only changes against prev_ver (without local changes)
                 all_changed_files_string = run_command('git diff --name-status {}'.format(prev_ver))
-                modified_files_from_tag, added_files_from_tag, _, _, changed_meta_files_from_tag = \
-                    self.filter_changed_files(all_changed_files_string, print_ignored_files=self.print_ignored_files)
+                modified_files_from_tag, added_files_from_tag, _, _, changed_meta_files_from_tag = self.filter_changed_files(
+                    all_changed_files_string, print_ignored_files=self.print_ignored_files)
 
                 # all local non-committed changes and changes against prev_ver
                 outer_changes_files_string = run_command('git diff --name-status --no-merges HEAD')
-                nc_modified_files, nc_added_files, nc_deleted_files, nc_old_format_files, nc_changed_meta_files = \
-                    self.filter_changed_files(outer_changes_files_string, print_ignored_files=self.print_ignored_files)
+                nc_modified_files, nc_added_files, nc_deleted_files, nc_old_format_files, nc_changed_meta_files = self.filter_changed_files(
+                    outer_changes_files_string, print_ignored_files=self.print_ignored_files)
 
             old_format_files = old_format_files.union(nc_old_format_files)
             modified_files = modified_files.union(
@@ -1004,8 +983,8 @@
             changed_meta_files = changed_meta_files - set(nc_deleted_files)
 
         if self.staged:
-            modified_files, added_files, old_format_files, changed_meta_files = \
-                self.filter_staged_only(modified_files, added_files, old_format_files, changed_meta_files)
+            modified_files, added_files, old_format_files, changed_meta_files = self.filter_staged_only(
+                modified_files, added_files, old_format_files, changed_meta_files)
 
         modified_packs = self.get_packs(modified_files).union(self.get_packs(old_format_files)).union(
             self.get_packs(added_files))
@@ -1132,7 +1111,7 @@
 
     """ ######################################## Validate Tools ############################################### """
 
-    @staticmethod
+    @ staticmethod
     def create_ignored_errors_list(errors_to_check):
         ignored_error_list = []
         all_errors = get_all_error_codes()
@@ -1143,7 +1122,7 @@
 
         return ignored_error_list
 
-    @staticmethod
+    @ staticmethod
     def get_allowed_ignored_errors_from_list(error_list):
         allowed_ignore_list = []
         for error in error_list:
@@ -1186,7 +1165,7 @@
 
         return ignored_errors_list
 
-    @staticmethod
+    @ staticmethod
     def get_current_working_branch() -> str:
         branches = run_command('git branch')
         branch_name_reg = re.search(r'\* (.*)', branches)
@@ -1197,7 +1176,7 @@
     def get_content_release_identifier(self) -> Optional[str]:
         return tools.get_content_release_identifier(self.branch_name)
 
-    @staticmethod
+    @ staticmethod
     def _is_py_script_or_integration(file_path):
         file_yml = get_yaml(file_path)
         if re.match(PACKS_INTEGRATION_NON_SPLIT_YML_REGEX, file_path, re.IGNORECASE):
@@ -1213,7 +1192,7 @@
 
         return False
 
-    @staticmethod
+    @ staticmethod
     def get_packs_with_added_release_notes(added_files):
         added_rn = set()
         for file in added_files:
@@ -1250,7 +1229,7 @@
 
         return modified_packs_that_should_have_version_raised
 
-    @staticmethod
+    @ staticmethod
     def get_packs(changed_files):
         packs = set()
         for changed_file in changed_files:
@@ -1262,7 +1241,7 @@
 
         return packs
 
-    @staticmethod
+    @ staticmethod
     def get_id_set_file(skip_id_set_creation, id_set_path):
         """
 
@@ -1307,8 +1286,8 @@
             is_deprecated = "deprecated" in current_file and current_file["deprecated"]
 
         toversion_is_old = "toversion" in current_file and \
-                           version.parse(current_file.get("toversion", "99.99.99")) < \
-                           version.parse(OLDEST_SUPPORTED_VERSION)
+            version.parse(current_file.get("toversion", "99.99.99")) < \
+            version.parse(OLDEST_SUPPORTED_VERSION)
 
         if is_deprecated or toversion_is_old:
             click.echo(f"Validating deprecated file: {file_path}")
