--- conflicted
+++ resolved
@@ -887,22 +887,13 @@
         return changed_metadata_files
 
     def filter_to_relevant_files(self, file_set):
-        filtered_set = set()
-        old_format_files = set()
-<<<<<<< HEAD
+        filtered_set: set = set()
+        old_format_files: set = set()
         for path in file_set:
             old_path = None
             if isinstance(path, tuple):
                 file_path = str(path[1])
                 old_path = str(path[0])
-=======
-        changed_meta_files = set()
-        for f in all_files:
-            file_data: list = list(filter(None, f.split('\t')))
-
-            if not file_data:
-                continue
->>>>>>> 81d2bf7f
 
             else:
                 file_path = str(path)
