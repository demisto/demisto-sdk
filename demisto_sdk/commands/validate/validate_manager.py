import os
import re
from configparser import ConfigParser, MissingSectionHeaderError
from typing import Optional

import click
from demisto_sdk.commands.common import tools
from demisto_sdk.commands.common.configuration import Configuration
from demisto_sdk.commands.common.constants import (
<<<<<<< HEAD
    API_MODULES_PACK, CONTENT_ENTITIES_DIRS, IGNORED_PACK_NAMES, PACKS_DIR,
    PACKS_INTEGRATION_NON_SPLIT_YML_REGEX, PACKS_PACK_META_FILE_NAME,
    PACKS_SCRIPT_NON_SPLIT_YML_REGEX, FileType)
from demisto_sdk.commands.common.content import (Content,
                                                 path_to_object_validate)
=======
    API_MODULES_PACK, CONTENT_ENTITIES_DIRS, IGNORED_PACK_NAMES,
    OLDEST_SUPPORTED_VERSION, PACKS_DIR, PACKS_INTEGRATION_NON_SPLIT_YML_REGEX,
    PACKS_PACK_META_FILE_NAME, PACKS_SCRIPT_NON_SPLIT_YML_REGEX,
    TESTS_DIRECTORIES, FileType)
from demisto_sdk.commands.common.content import Content
>>>>>>> f83ac591
from demisto_sdk.commands.common.errors import (ALLOWED_IGNORE_ERRORS,
                                                ERROR_CODE,
                                                FOUND_FILES_AND_ERRORS,
                                                FOUND_FILES_AND_IGNORED_ERRORS,
                                                PRESET_ERROR_TO_CHECK,
                                                PRESET_ERROR_TO_IGNORE, Errors)
from demisto_sdk.commands.common.git_util import GitUtil
from demisto_sdk.commands.common.hook_validations.base_validator import \
    BaseValidator
from demisto_sdk.commands.common.hook_validations.conf_json import \
    ConfJsonValidator
from demisto_sdk.commands.common.hook_validations.id import IDSetValidator
from demisto_sdk.commands.common.hook_validations.pack_unique_files import \
    PackUniqueFilesValidator
from demisto_sdk.commands.common.hook_validations.release_notes import \
    ReleaseNotesValidator
from demisto_sdk.commands.common.hook_validations.structure import \
    StructureValidator
from demisto_sdk.commands.common.tools import (find_type, get_api_module_ids,
                                               get_api_module_integrations_set,
                                               get_content_release_identifier,
                                               get_pack_ignore_file_path,
                                               get_pack_name,
                                               get_pack_names_from_files,
                                               get_yaml, open_id_set_file,
                                               run_command)
from demisto_sdk.commands.create_id_set.create_id_set import IDSetCreator
from git import InvalidGitRepositoryError
<<<<<<< HEAD
=======
from packaging import version
>>>>>>> f83ac591


class ValidateManager:
    def __init__(
            self, is_backward_check=True, prev_ver=None, use_git=False, only_committed_files=False,
            print_ignored_files=False, skip_conf_json=True, validate_id_set=False, file_path=None,
            validate_all=False, is_external_repo=False, skip_pack_rn_validation=False, print_ignored_errors=False,
            silence_init_prints=False, no_docker_checks=False, skip_dependencies=False, id_set_path=None, staged=False,
            skip_id_set_creation=False
    ):
        # General configuration
        self.skip_docker_checks = False
        self.no_configuration_prints = silence_init_prints
        self.skip_conf_json = skip_conf_json
        self.is_backward_check = is_backward_check
        self.id_set_validations = validate_id_set
        self.is_circle = only_committed_files
        self.validate_all = validate_all
        self.use_git = use_git
        self.skip_pack_rn_validation = skip_pack_rn_validation
        self.prev_ver = prev_ver if prev_ver else 'origin/master'
        self.print_ignored_files = print_ignored_files
        self.print_ignored_errors = print_ignored_errors
        self.skip_dependencies = skip_dependencies or not use_git
        self.skip_id_set_creation = skip_id_set_creation or self.skip_dependencies
        self.compare_type = '...'
        self.staged = staged

        # Class constants
        self.handle_error = BaseValidator(print_as_warnings=print_ignored_errors).handle_error
        self.file_path = file_path
        if not id_set_path:
            id_set_path = 'Tests/id_set.json'
        self.id_set_path = id_set_path

        try:
            self.git_util = GitUtil(repo=Content.git())
            self.branch_name = self.git_util.get_current_working_branch()
        except InvalidGitRepositoryError:
            if self.use_git:
                raise
            else:
                self.git_util = None  # type: ignore
                self.branch_name = ''
                pass

        self.changes_in_schema = False
        self.check_only_schema = False
        self.always_valid = False
        self.ignored_files = set()
        self.new_packs = set()
        self.skipped_file_types = (FileType.CHANGELOG,
                                   FileType.DESCRIPTION,
                                   FileType.DOC_IMAGE,
                                   FileType.PACK_METADATA,
                                   None)

        self.is_external_repo = is_external_repo
        if is_external_repo:
            if not self.no_configuration_prints:
                click.echo('Running in a private repository')
            self.skip_conf_json = True

        self.print_percent = False
        self.completion_percentage = 0

        if validate_all:
            # No need to check docker images on build branch hence we do not check on -a mode
            # also do not skip id set creation unless the flag is up
            self.skip_docker_checks = True
            self.skip_pack_rn_validation = True
            self.skip_id_set_creation = skip_id_set_creation
            self.print_percent = True

        self.id_set_file = self.get_id_set_file(self.skip_id_set_creation, self.id_set_path)

        if no_docker_checks:
            self.skip_docker_checks = True

    def print_final_report(self, valid):
        self.print_ignored_files_report(self.print_ignored_files)
        self.print_ignored_errors_report(self.print_ignored_errors)

        if valid:
            click.secho('\nThe files are valid', fg='green')
            return 0

        else:
            all_failing_files = '\n'.join(FOUND_FILES_AND_ERRORS)
            click.secho(f"\n=========== Found errors in the following files ===========\n\n{all_failing_files}\n",
                        fg="bright_red")

            if self.always_valid:
                click.secho('Found the errors above, but not failing build', fg='yellow')
                return 0

            click.secho('The files were found as invalid, the exact error message can be located above',
                        fg='red')
            return 1

    def run_validation(self):
        """Initiates validation in accordance with mode (i,g,a)
        """
        if self.validate_all:
            is_valid = self.run_validation_on_all_packs()
        elif self.use_git:
            is_valid = self.run_validation_using_git()
        elif self.file_path:
            is_valid = self.run_validation_on_specific_files()
        else:
            # default validate to -g --post-commit
            self.use_git = True
            self.is_circle = True
            is_valid = self.run_validation_using_git()
        return self.print_final_report(is_valid)

    def run_validation_on_specific_files(self):
        """Run validations only on specific files
        """
        files_validation_result = set()

        for path in self.file_path.split(','):
            error_ignore_list = self.get_error_ignore_list(get_pack_name(path))

            if os.path.isfile(path):
                click.secho('\n================= Validating file =================', fg="bright_cyan")
                files_validation_result.add(self.run_validations_on_file(path, error_ignore_list))

            else:
                path = path.rstrip('/')
                dir_name = os.path.basename(path)
                if dir_name in CONTENT_ENTITIES_DIRS:
                    click.secho(f'\n================= Validating content directory {path} =================',
                                fg="bright_cyan")
                    files_validation_result.add(self.run_validation_on_content_entities(path, error_ignore_list))
                else:
                    if os.path.basename(os.path.dirname(path)) == PACKS_DIR:
                        click.secho(f'\n================= Validating pack {path} =================',
                                    fg="bright_cyan")
                        files_validation_result.add(self.run_validations_on_pack(path))

                    else:
                        click.secho(f'\n================= Validating package {path} =================',
                                    fg="bright_cyan")
                        files_validation_result.add(self.run_validation_on_package(path, error_ignore_list))

        return all(files_validation_result)

    def run_validation_on_all_packs(self):
        """Runs validations on all files in all packs in repo (-a option)

        Returns:
            bool. true if all files are valid, false otherwise.
        """
        click.secho('\n================= Validating all files =================', fg="bright_cyan")
        all_packs_valid = set()

        if not self.skip_conf_json:
            conf_json_validator = ConfJsonValidator()
            all_packs_valid.add(conf_json_validator.is_valid_conf_json())

        num_of_packs = len(os.listdir(PACKS_DIR))
        count = 1

        for pack_name in os.listdir(PACKS_DIR):
            self.completion_percentage = format((count / num_of_packs) * 100, ".2f")  # type: ignore
            pack_path = os.path.join(PACKS_DIR, pack_name)
            all_packs_valid.add(self.run_validations_on_pack(pack_path))
            count += 1

        return all(all_packs_valid)

    def run_validations_on_pack(self, pack_path):
        """Runs validation on all files in given pack. (i,g,a)

        Args:
            pack_path: the path to the pack.

        Returns:
            bool. true if all files in pack are valid, false otherwise.
        """
        pack_entities_validation_results = set()
        pack_error_ignore_list = self.get_error_ignore_list(os.path.basename(pack_path))

        pack_entities_validation_results.add(self.validate_pack_unique_files(pack_path, pack_error_ignore_list))

        for content_dir in os.listdir(pack_path):
            content_entity_path = os.path.join(pack_path, content_dir)
            if content_dir in CONTENT_ENTITIES_DIRS:
                pack_entities_validation_results.add(self.run_validation_on_content_entities(content_entity_path,
                                                                                             pack_error_ignore_list))
            else:
                self.ignored_files.add(content_entity_path)

        return all(pack_entities_validation_results)

    def run_validation_on_content_entities(self, content_entity_dir_path, pack_error_ignore_list):
        """Gets non-pack folder and runs validation within it (Scripts, Integrations...)

        Returns:
            bool. true if all files in directory are valid, false otherwise.
        """
        content_entities_validation_results = set()
        for file_name in os.listdir(content_entity_dir_path):
            file_path = os.path.join(content_entity_dir_path, file_name)
            if os.path.isfile(file_path):
                if file_path.endswith('.json') or file_path.endswith('.yml') or file_path.endswith('.md'):
                    content_entities_validation_results.add(self.run_validations_on_file(file_path,
                                                                                         pack_error_ignore_list))
                else:
                    self.ignored_files.add(file_path)

            else:
                content_entities_validation_results.add(self.run_validation_on_package(file_path,
                                                                                       pack_error_ignore_list))

        return all(content_entities_validation_results)

    def run_validation_on_package(self, package_path, pack_error_ignore_list):
        package_entities_validation_results = set()

        for file_name in os.listdir(package_path):
            file_path = os.path.join(package_path, file_name)
            if file_path.endswith('.yml') or file_path.endswith('.md'):
                package_entities_validation_results.add(self.run_validations_on_file(file_path, pack_error_ignore_list))

            else:
                self.ignored_files.add(file_path)

        return all(package_entities_validation_results)

    # flake8: noqa: C901
    def run_validations_on_file(self, file_path, pack_error_ignore_list, is_modified=False,
                                old_file_path=None, modified_files=None, added_files=None):
        """Choose a validator to run for a single file. (i)

        Args:
            modified_files: A set of modified files - used for RN validation
            added_files: A set of added files - used for RN validation
            old_file_path: The old file path for renamed files
            pack_error_ignore_list: A dictionary of all pack ignored errors
            file_path: the file on which to run.
            is_modified: whether the file is modified or added.

        Returns:
            bool. true if file is valid, false otherwise.
        """
        file_type = find_type(file_path)

        if file_type in self.skipped_file_types or str(file_path).endswith('_unified.yml'):
            self.ignored_files.add(file_path)
            return True

        elif file_type is None:
            error_message, error_code = Errors.file_type_not_supported()
            if self.handle_error(error_message=error_message, error_code=error_code, file_path=file_path,
                                 drop_line=True):
                return False

        if not self.check_only_schema:
            validation_print = f"\nValidating {file_path} as {file_type.value}"

            if self.print_percent:
                validation_print += f' [{self.completion_percentage}%]'
            click.echo(validation_print)

        # schema validation
        if file_type not in {FileType.TEST_PLAYBOOK, FileType.TEST_SCRIPT}:
            valid_schema = self.validate_schema(file_path, file_type,
                                                pack_error_ignore_list, old_file_path, is_modified)
            # Passed schema validation
            # if only schema validation is required - stop check here
            if not valid_schema or (valid_schema and self.check_only_schema):
                return valid_schema

        # id_set validation
        if self.id_set_validations:
            id_set_validator = IDSetValidator(is_circle=self.is_circle, configuration=Configuration(),
                                              ignored_errors=pack_error_ignore_list,
                                              print_as_warnings=self.print_ignored_errors)
            if not id_set_validator.is_file_valid_in_set(file_path, file_type):
                return False

        elif file_type == FileType.RELEASE_NOTES:
            if not self.skip_pack_rn_validation:
                return self.validate_release_notes(file_path, added_files, modified_files, pack_error_ignore_list,
                                                   is_modified)
            else:
                return True

        base = BaseValidator(ignored_errors=pack_error_ignore_list,
                             print_as_warnings=self.print_ignored_errors,
                             check_bc=(is_modified and self.is_backward_check),
                             prev_ver=self.prev_ver, branch_name=self.branch_name,
                             skip_docker_check=self.skip_docker_checks, file_type=file_type,
                             skip_test_conf=self.skip_conf_json, suppress_print=self.no_configuration_prints,
                             is_modified=is_modified, id_set_file=self.id_set_file, old_file_path=old_file_path)

        file_validator = path_to_object_validate(path=file_path, file_type=file_type, base=base)

        # A second catch for non-supported file types which are not listed.
        if not file_validator:
            error_message, error_code = Errors.file_type_not_supported(given_type=file_type.value)
            if self.handle_error(error_message=error_message, error_code=error_code, file_path=file_path,
                                 drop_line=True):
                return False

        return file_validator.validate()

    def run_validation_using_git(self):
        """Runs validation on only changed packs/files (g)
        """
        self.setup_git_params()
        if not self.no_configuration_prints:
            self.git_config_prints()

        modified_files, added_files, changed_meta_files, old_format_files = \
            self.get_changed_files_from_git()

        validation_results = set()

        validation_results.add(self.validate_modified_files(modified_files))
        validation_results.add(self.validate_added_files(added_files, modified_files))
        validation_results.add(self.validate_changed_packs_unique_files(modified_files, added_files,
                                                                        changed_meta_files))

        if old_format_files:
            click.secho(f'\n================= Running validation on old format files =================',
                        fg="bright_cyan")
            validation_results.add(self.validate_no_old_format(old_format_files))

        if not self.skip_pack_rn_validation:
            validation_results.add(self.validate_no_duplicated_release_notes(added_files))
            validation_results.add(self.validate_no_missing_release_notes(modified_files, old_format_files,
                                                                          added_files))

        if self.changes_in_schema:
            self.check_only_schema = True
            click.secho(f'\n================= Detected changes in schema - Running validation on all files '
                        f'=================',
                        fg="bright_cyan")
            validation_results.add(self.run_validation_on_all_packs())

        return all(validation_results)

    """ ######################################## Unique Validations ####################################### """

    def validate_schema(self, file_path, file_type, pack_error_ignore_list, old_file_path, is_modified):
        click.secho(f'Validating scheme for {file_path}')
        structure_validator = StructureValidator(file_path, predefined_scheme=file_type,
                                                 ignored_errors=pack_error_ignore_list,
                                                 print_as_warnings=self.print_ignored_errors, tag=self.prev_ver,
                                                 old_file_path=old_file_path, branch_name=self.branch_name,
                                                 is_new_file=not is_modified)

        if not structure_validator.is_valid_file():
            return False

        return True

    def validate_release_notes(self, file_path, added_files, modified_files, pack_error_ignore_list, is_modified):
        pack_name = get_pack_name(file_path)

        # modified existing RN
        if is_modified:
            error_message, error_code = Errors.modified_existing_release_notes(pack_name)
            if self.handle_error(error_message=error_message, error_code=error_code, file_path=file_path):
                return False

        # added new RN to a new pack
        if pack_name in self.new_packs:
            error_message, error_code = Errors.added_release_notes_for_new_pack(pack_name)
            if self.handle_error(error_message=error_message, error_code=error_code, file_path=file_path):
                return False

        if pack_name != 'NonSupported':
            if not added_files:
                added_files = {file_path}

            release_notes_validator = ReleaseNotesValidator(file_path, pack_name=pack_name,
                                                            modified_files=modified_files,
                                                            added_files=added_files,
                                                            ignored_errors=pack_error_ignore_list,
                                                            print_as_warnings=self.print_ignored_errors)
            return release_notes_validator.is_file_valid()

        return True

    def validate_pack_unique_files(self, pack_path: str, pack_error_ignore_list: dict, id_set_path=None,
                                   should_version_raise=False) -> bool:
        """
        Runs validations on the following pack files:
        * .secret-ignore: Validates that the file exist and that the file's secrets can be parsed as a list delimited by '\n'
        * .pack-ignore: Validates that the file exists and that all regexes in it can be compiled
        * README.md file: Validates that the file exists
        * 2.pack_metadata.json: Validates that the file exists and that it has a valid structure
        Runs validation on the pack dependencies
        Args:
            id_set_path (str): Path of the id_set. Optional.
            should_version_raise: Whether we should check if the version of the metadata was raised
            pack_error_ignore_list: A dictionary of all pack ignored errors
            pack_path: A path to a pack
        """
        print(f'\nValidating {pack_path} unique pack files')

        pack_unique_files_validator = PackUniqueFilesValidator(pack=os.path.basename(pack_path),
                                                               pack_path=pack_path,
                                                               ignored_errors=pack_error_ignore_list,
                                                               print_as_warnings=self.print_ignored_errors,
                                                               should_version_raise=should_version_raise,
                                                               validate_dependencies=not self.skip_dependencies,
                                                               id_set_path=id_set_path,
                                                               private_repo=self.is_external_repo,
                                                               skip_id_set_creation=self.skip_id_set_creation)
        pack_errors = pack_unique_files_validator.validate_pack_unique_files()
        if pack_errors:
            click.secho(pack_errors, fg="bright_red")
            return False

        return True

    def validate_modified_files(self, modified_files):
        click.secho(f'\n================= Running validation on modified files =================',
                    fg="bright_cyan")
        valid_files = set()
        for file_path in modified_files:
            # handle renamed files
            if isinstance(file_path, tuple):
                old_file_path = file_path[0]
                file_path = file_path[1]

            else:
                old_file_path = None

            pack_name = get_pack_name(file_path)
            valid_files.add(self.run_validations_on_file(file_path, self.get_error_ignore_list(pack_name),
                                                         is_modified=True, old_file_path=old_file_path))
        return all(valid_files)

    def validate_added_files(self, added_files, modified_files):
        click.secho(f'\n================= Running validation on newly added files =================',
                    fg="bright_cyan")

        valid_files = set()
        for file_path in added_files:
            pack_name = get_pack_name(file_path)
            valid_files.add(self.run_validations_on_file(file_path, self.get_error_ignore_list(pack_name),
                                                         is_modified=False, modified_files=modified_files,
                                                         added_files=added_files))
        return all(valid_files)

    @staticmethod
    def should_raise_pack_version(pack: str) -> bool:
        """
        Args:
            pack: The pack name.

        Returns: False if pack is in IGNORED_PACK_NAMES else True.

        """
        return pack not in IGNORED_PACK_NAMES

    def validate_changed_packs_unique_files(self, modified_files, added_files, changed_meta_files):
        click.secho(f'\n================= Running validation on changed pack unique files =================',
                    fg="bright_cyan")
        valid_pack_files = set()

        added_packs = get_pack_names_from_files(added_files)
        modified_packs = get_pack_names_from_files(modified_files)
        changed_meta_packs = get_pack_names_from_files(changed_meta_files)

        packs_that_should_have_version_raised = self.get_packs_that_should_have_version_raised(modified_files,
                                                                                               added_files)

        changed_packs = modified_packs.union(added_packs).union(changed_meta_packs)

        for pack in changed_packs:
            raise_version = False
            pack_path = tools.pack_name_to_path(pack)
            if pack in packs_that_should_have_version_raised:
                raise_version = self.should_raise_pack_version(pack)
            valid_pack_files.add(self.validate_pack_unique_files(
                pack_path, self.get_error_ignore_list(pack), should_version_raise=raise_version,
                id_set_path=self.id_set_path))

        return all(valid_pack_files)

    def validate_no_old_format(self, old_format_files):
        """ Validate there are no files in the old format(unified yml file for the code and configuration).

        Args:
            old_format_files(set): file names which are in the old format.
        """
        handle_error = True
        for file_path in old_format_files:
            click.echo(f"Validating old-format file {file_path}")
            yaml_data = get_yaml(file_path)
            # we only fail on old format if no toversion (meaning it is latest) or if the ynl is not deprecated.
            if 'toversion' not in yaml_data and not yaml_data.get('deprecated'):
                error_message, error_code = Errors.invalid_package_structure(file_path)
                if self.handle_error(error_message, error_code, file_path=file_path):
                    handle_error = False
        return handle_error

    def validate_no_duplicated_release_notes(self, added_files):
        """Validated that among the added files - there are no duplicated RN for the same pack.

        Args:
            added_files(set): The added files

        Returns:
            bool. True if no duplications found, false otherwise
        """
        click.secho(f'\n================= Verifying no duplicated release notes =================',
                    fg="bright_cyan")
        added_rn = set()
        for file in added_files:
            if find_type(file) == FileType.RELEASE_NOTES:
                pack_name = get_pack_name(file)
                if pack_name not in added_rn:
                    added_rn.add(pack_name)
                else:
                    error_message, error_code = Errors.multiple_release_notes_files()
                    if self.handle_error(error_message, error_code, file_path=pack_name):
                        return False

        click.secho("\nNo duplicated release notes found.\n", fg="bright_green")
        return True

    def validate_no_missing_release_notes(self, modified_files, old_format_files, added_files):
        """Validate that there are no missing RN for changed files

        Args:
            modified_files (set): a set of modified files.
            old_format_files (set): a set of old format files that were changed.
            added_files (set): a set of files that were added.

        Returns:
            bool. True if no missing RN found, False otherwise
        """
        click.secho("\n================= Checking for missing release notes =================\n", fg="bright_cyan")
        packs_that_should_have_new_rn_api_module_related: set = set()
        # existing packs that have files changed (which are not RN, README nor test files) - should have new RN
        changed_files = modified_files.union(old_format_files).union(added_files)
        packs_that_should_have_new_rn = get_pack_names_from_files(changed_files,
                                                                  skip_file_types={FileType.RELEASE_NOTES,
                                                                                   FileType.README,
                                                                                   FileType.TEST_PLAYBOOK,
                                                                                   FileType.TEST_SCRIPT,
                                                                                   FileType.DOC_IMAGE})
        if API_MODULES_PACK in packs_that_should_have_new_rn:
            api_module_set = get_api_module_ids(changed_files)
            integrations = get_api_module_integrations_set(api_module_set, self.id_set_file.get('integrations', []))
            packs_that_should_have_new_rn_api_module_related = set(map(lambda integration: integration.get('pack'),
                                                                       integrations))
            packs_that_should_have_new_rn = packs_that_should_have_new_rn.union(
                packs_that_should_have_new_rn_api_module_related)

            # APIModules pack is without a version and should not have RN
            packs_that_should_have_new_rn.remove(API_MODULES_PACK)

        # new packs should not have RN
        packs_that_should_have_new_rn = packs_that_should_have_new_rn - self.new_packs

        packs_that_have_new_rn = self.get_packs_with_added_release_notes(added_files)

        packs_that_have_missing_rn = packs_that_should_have_new_rn.difference(packs_that_have_new_rn)

        if len(packs_that_have_missing_rn) > 0:
            is_valid = set()
            for pack in packs_that_have_missing_rn:
                # # ignore RN in NonSupported pack
                if 'NonSupported' in pack:
                    continue
                ignored_errors_list = self.get_error_ignore_list(pack)
                if pack in packs_that_should_have_new_rn_api_module_related:
                    error_message, error_code = Errors.missing_release_notes_for_pack(API_MODULES_PACK)
                else:
                    error_message, error_code = Errors.missing_release_notes_for_pack(pack)
                if not BaseValidator(ignored_errors=ignored_errors_list,
                                     print_as_warnings=self.print_ignored_errors).handle_error(
                        error_message, error_code, file_path=os.path.join(PACKS_DIR, pack)):
                    is_valid.add(True)

                else:
                    is_valid.add(False)

            return all(is_valid)

        else:
            click.secho("No missing release notes found.\n", fg="bright_green")
            return True

    """ ######################################## Git Tools and filtering ####################################### """

    def setup_git_params(self):
<<<<<<< HEAD
        self.branch_name = self.git_util.get_current_working_branch() if \
            (self.git_util and not self.branch_name) else self.branch_name
=======
        """Setting up the git relevant params"""
        self.branch_name = self.git_util.get_current_working_branch() if (self.git_util and not self.branch_name) \
            else self.branch_name
>>>>>>> f83ac591

        # if running on release branch check against last release.
        if self.branch_name.startswith('19.') or self.branch_name.startswith('20.'):
            self.skip_pack_rn_validation = True

            self.prev_ver = get_content_release_identifier(self.branch_name)

            # when running against git while on release branch - show errors but don't fail the validation
            if self.branch_name.startswith('20.'):
                self.always_valid = True

        # on master dont check RN
        elif self.branch_name == 'master':
            self.skip_pack_rn_validation = True

    def git_config_prints(self):
        click.secho(f'\n================= Running validation on branch {self.branch_name} =================',
                    fg="bright_cyan")
        if not self.no_configuration_prints:
            click.echo(f"Validating against {self.prev_ver}")

            if self.is_circle:
                click.echo("Running only on committed files")

            elif self.staged:
                click.echo("Running only on staged files")

            else:
                click.echo("Running on committed and staged files")

    def get_changed_files_from_git(self):
<<<<<<< HEAD
=======
        """Get the added and modified after file filtration to only relevant files for validate"""
        # get files from git by status identification against prev-ver
>>>>>>> f83ac591
        modified_files = self.git_util.modified_files(prev_ver=self.prev_ver,
                                                      committed_only=self.is_circle, staged_only=self.staged)
        added_files = self.git_util.added_files(prev_ver=self.prev_ver, committed_only=self.is_circle,
                                                staged_only=self.staged)
        renamed_files = self.git_util.renamed_files(prev_ver=self.prev_ver, committed_only=self.is_circle,
                                                    staged_only=self.staged)

<<<<<<< HEAD
=======
        # filter files only to relevant files
>>>>>>> f83ac591
        filtered_modified, old_format_files = self.filter_to_relevant_files(modified_files)
        filtered_renamed, _ = self.filter_to_relevant_files(renamed_files)
        filtered_modified = filtered_modified.union(filtered_renamed)
        filtered_added, _ = self.filter_to_relevant_files(added_files)

        # extract metadata files from the recognised changes
        changed_meta = self.pack_metadata_extraction(modified_files, added_files, renamed_files)

        return filtered_modified, filtered_added, changed_meta, old_format_files

    def pack_metadata_extraction(self, modified_files, added_files, renamed_files):
        """Extract pack metadata files from the modified and added files

        Return all modified metadata file paths
        and get all newly added packs from the added metadata files."""
        changed_metadata_files = set()
        for path in modified_files.union(renamed_files):
            file_path = str(path[1]) if isinstance(path, tuple) else str(path)

            if file_path.endswith(PACKS_PACK_META_FILE_NAME):
                changed_metadata_files.add(file_path)

        for path in added_files:
            if str(path).endswith(PACKS_PACK_META_FILE_NAME):
                self.new_packs.add(get_pack_name(str(path)))

        return changed_metadata_files

    def filter_to_relevant_files(self, file_set):
        """Goes over file set and returns only a filtered set of only files relevant for validation"""
        filtered_set: set = set()
        old_format_files: set = set()
        for path in file_set:
            old_path = None
            if isinstance(path, tuple):
                file_path = str(path[1])
                old_path = str(path[0])

            else:
                file_path = str(path)

            try:
                formatted_path = self.format_file_path(file_path, old_path, old_format_files)
                if formatted_path:
                    filtered_set.add(formatted_path)

            # handle a case where a file was deleted locally though recognised as added against master.
            except FileNotFoundError:
                if file_path not in self.ignored_files:
                    self.ignored_files.add(file_path)

        return filtered_set, old_format_files

    def format_file_path(self, file_path, old_path, old_format_files):
        """Determines if a file is relevant for validation and create any modification to the file_path if needed"""
        file_type = find_type(file_path)

<<<<<<< HEAD
        # ignore unrecognized file types and pack metadata
        if not file_type or file_type == FileType.PACK_METADATA:
=======
        # ignore unrecognized file types, pack metadata and test_data
        if not file_type or file_type == FileType.PACK_METADATA or any(test_dir in str(file_path) for
                                                                       test_dir in TESTS_DIRECTORIES):
>>>>>>> f83ac591
            self.ignored_files.add(file_path)
            return None

        # redirect non-test code files to the associated yml file
        if file_type in [FileType.PYTHON_FILE, FileType.POWERSHELL_FILE]:
            if not (str(file_path).endswith('_test.py') or str(file_path).endswith('.Tests.ps1')):
                file_path = file_path.replace('.py', '.yml').replace('.ps1', '.yml')

                if old_path:
                    old_path = old_path.replace('.py', '.yml').replace('.ps1', ',yml')
            else:
                return None

        # check for old file format
        if self._is_old_file_format(file_path):
            old_format_files.add(file_path)
            return None

        # if renamed file - return a tuple
        if old_path:
            return old_path, file_path

        # else return the file path
        else:
            return file_path

    """ ######################################## Validate Tools ############################################### """

    @staticmethod
    def create_ignored_errors_list(errors_to_check):
        ignored_error_list = []
        all_errors = ERROR_CODE.values()
        for error_code in all_errors:
            error_type = error_code[:2]
            if error_code not in errors_to_check and error_type not in errors_to_check:
                ignored_error_list.append(error_code)

        return ignored_error_list

    @staticmethod
    def get_allowed_ignored_errors_from_list(error_list):
        allowed_ignore_list = []
        for error in error_list:
            if error in ALLOWED_IGNORE_ERRORS:
                allowed_ignore_list.append(error)

        return allowed_ignore_list

    def add_ignored_errors_to_list(self, config, section, key, ignored_errors_list):
        if key == 'ignore':
            ignored_errors_list.extend(self.get_allowed_ignored_errors_from_list(str(config[section][key]).split(',')))

        if key in PRESET_ERROR_TO_IGNORE:
            ignored_errors_list.extend(PRESET_ERROR_TO_IGNORE.get(key))

        if key in PRESET_ERROR_TO_CHECK:
            ignored_errors_list.extend(
                self.create_ignored_errors_list(PRESET_ERROR_TO_CHECK.get(key)))

    def get_error_ignore_list(self, pack_name):
        ignored_errors_list: dict = {}
        if pack_name:
            pack_ignore_path = get_pack_ignore_file_path(pack_name)

            if os.path.isfile(pack_ignore_path):
                try:
                    config = ConfigParser(allow_no_value=True)
                    config.read(pack_ignore_path)

                    # create file specific ignored errors list
                    for section in config.sections():
                        if section.startswith("file:"):
                            file_name = section[5:]
                            ignored_errors_list[file_name] = []
                            for key in config[section]:
                                self.add_ignored_errors_to_list(config, section, key, ignored_errors_list[file_name])

                except MissingSectionHeaderError:
                    pass

        return ignored_errors_list

    def get_content_release_identifier(self) -> Optional[str]:
        return tools.get_content_release_identifier(self.branch_name)

    @staticmethod
    def _is_old_file_format(file_path):
        file_yml = get_yaml(file_path)
        if re.match(PACKS_INTEGRATION_NON_SPLIT_YML_REGEX, file_path, re.IGNORECASE):
            if file_yml.get('script', {}).get('type', 'javascript') != 'python':
                return False
            return True

        if re.match(PACKS_SCRIPT_NON_SPLIT_YML_REGEX, file_path, re.IGNORECASE):
            if file_yml.get('type', 'javascript') != 'python':
                return False

            return True

        return False

    @staticmethod
    def get_packs_with_added_release_notes(added_files):
        added_rn = set()
        for file in added_files:
            if find_type(path=file) == FileType.RELEASE_NOTES:
                added_rn.add(get_pack_name(file))

        return added_rn

    def print_ignored_errors_report(self, print_ignored_errors):
        if print_ignored_errors:
            all_ignored_errors = '\n'.join(FOUND_FILES_AND_IGNORED_ERRORS)
            click.secho(f"\n=========== Found ignored errors "
                        f"in the following files ===========\n\n{all_ignored_errors}",
                        fg="yellow")

    def print_ignored_files_report(self, print_ignored_files):
        if print_ignored_files:
            all_ignored_files = '\n'.join(list(self.ignored_files))
            click.secho(f"\n=========== Ignored the following files ===========\n\n{all_ignored_files}",
                        fg="yellow")

    def get_packs_that_should_have_version_raised(self, modified_files, added_files):
        # modified packs (where the change is not test-playbook, test-script, readme, metadata file or release notes)
        modified_packs_that_should_have_version_raised = get_pack_names_from_files(modified_files, skip_file_types={
            FileType.RELEASE_NOTES, FileType.README, FileType.TEST_PLAYBOOK,
            FileType.TEST_SCRIPT, FileType.PACK_METADATA
        })

        # also existing packs with added files which are not test-playbook, test-script readme or release notes
        # should have their version raised
        modified_packs_that_should_have_version_raised = modified_packs_that_should_have_version_raised.union(
            get_pack_names_from_files(added_files, skip_file_types={
                FileType.RELEASE_NOTES, FileType.README, FileType.TEST_PLAYBOOK,
                FileType.TEST_SCRIPT}) - self.new_packs)

        return modified_packs_that_should_have_version_raised

    @staticmethod
    def get_packs(changed_files):
        packs = set()
        for changed_file in changed_files:
            if isinstance(changed_file, tuple):
                changed_file = changed_file[1]
            pack = get_pack_name(changed_file)
            if pack:
                packs.add(pack)

        return packs

    @staticmethod
    def get_id_set_file(skip_id_set_creation, id_set_path):
        """

        Args:
            skip_id_set_creation (bool): whether should skip id set validation or not
            this will also determine whether a new id_set can be created by validate.
            id_set_path (str): id_set.json path file

        Returns:
            dict: is_set file content
        """
        id_set = {}
        if not os.path.isfile(id_set_path):
            if not skip_id_set_creation:
                id_set = IDSetCreator(print_logs=False).create_id_set()
        else:
            id_set = open_id_set_file(id_set_path)
        return id_set<|MERGE_RESOLUTION|>--- conflicted
+++ resolved
@@ -7,19 +7,11 @@
 from demisto_sdk.commands.common import tools
 from demisto_sdk.commands.common.configuration import Configuration
 from demisto_sdk.commands.common.constants import (
-<<<<<<< HEAD
     API_MODULES_PACK, CONTENT_ENTITIES_DIRS, IGNORED_PACK_NAMES, PACKS_DIR,
     PACKS_INTEGRATION_NON_SPLIT_YML_REGEX, PACKS_PACK_META_FILE_NAME,
-    PACKS_SCRIPT_NON_SPLIT_YML_REGEX, FileType)
+    PACKS_SCRIPT_NON_SPLIT_YML_REGEX, TESTS_DIRECTORIES, FileType)
 from demisto_sdk.commands.common.content import (Content,
                                                  path_to_object_validate)
-=======
-    API_MODULES_PACK, CONTENT_ENTITIES_DIRS, IGNORED_PACK_NAMES,
-    OLDEST_SUPPORTED_VERSION, PACKS_DIR, PACKS_INTEGRATION_NON_SPLIT_YML_REGEX,
-    PACKS_PACK_META_FILE_NAME, PACKS_SCRIPT_NON_SPLIT_YML_REGEX,
-    TESTS_DIRECTORIES, FileType)
-from demisto_sdk.commands.common.content import Content
->>>>>>> f83ac591
 from demisto_sdk.commands.common.errors import (ALLOWED_IGNORE_ERRORS,
                                                 ERROR_CODE,
                                                 FOUND_FILES_AND_ERRORS,
@@ -48,10 +40,7 @@
                                                run_command)
 from demisto_sdk.commands.create_id_set.create_id_set import IDSetCreator
 from git import InvalidGitRepositoryError
-<<<<<<< HEAD
-=======
 from packaging import version
->>>>>>> f83ac591
 
 
 class ValidateManager:
@@ -648,14 +637,9 @@
     """ ######################################## Git Tools and filtering ####################################### """
 
     def setup_git_params(self):
-<<<<<<< HEAD
-        self.branch_name = self.git_util.get_current_working_branch() if \
-            (self.git_util and not self.branch_name) else self.branch_name
-=======
         """Setting up the git relevant params"""
         self.branch_name = self.git_util.get_current_working_branch() if (self.git_util and not self.branch_name) \
             else self.branch_name
->>>>>>> f83ac591
 
         # if running on release branch check against last release.
         if self.branch_name.startswith('19.') or self.branch_name.startswith('20.'):
@@ -687,11 +671,8 @@
                 click.echo("Running on committed and staged files")
 
     def get_changed_files_from_git(self):
-<<<<<<< HEAD
-=======
         """Get the added and modified after file filtration to only relevant files for validate"""
         # get files from git by status identification against prev-ver
->>>>>>> f83ac591
         modified_files = self.git_util.modified_files(prev_ver=self.prev_ver,
                                                       committed_only=self.is_circle, staged_only=self.staged)
         added_files = self.git_util.added_files(prev_ver=self.prev_ver, committed_only=self.is_circle,
@@ -699,10 +680,7 @@
         renamed_files = self.git_util.renamed_files(prev_ver=self.prev_ver, committed_only=self.is_circle,
                                                     staged_only=self.staged)
 
-<<<<<<< HEAD
-=======
         # filter files only to relevant files
->>>>>>> f83ac591
         filtered_modified, old_format_files = self.filter_to_relevant_files(modified_files)
         filtered_renamed, _ = self.filter_to_relevant_files(renamed_files)
         filtered_modified = filtered_modified.union(filtered_renamed)
@@ -760,14 +738,9 @@
         """Determines if a file is relevant for validation and create any modification to the file_path if needed"""
         file_type = find_type(file_path)
 
-<<<<<<< HEAD
-        # ignore unrecognized file types and pack metadata
-        if not file_type or file_type == FileType.PACK_METADATA:
-=======
         # ignore unrecognized file types, pack metadata and test_data
         if not file_type or file_type == FileType.PACK_METADATA or any(test_dir in str(file_path) for
                                                                        test_dir in TESTS_DIRECTORIES):
->>>>>>> f83ac591
             self.ignored_files.add(file_path)
             return None
 
