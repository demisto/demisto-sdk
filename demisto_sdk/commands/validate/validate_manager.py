--- conflicted
+++ resolved
@@ -6,23 +6,12 @@
 import click
 from demisto_sdk.commands.common import tools
 from demisto_sdk.commands.common.configuration import Configuration
-<<<<<<< HEAD
 from demisto_sdk.commands.common.constants import (
     API_MODULES_PACK, CONTENT_ENTITIES_DIRS, IGNORED_PACK_NAMES, PACKS_DIR,
     PACKS_INTEGRATION_NON_SPLIT_YML_REGEX, PACKS_PACK_META_FILE_NAME,
     PACKS_SCRIPT_NON_SPLIT_YML_REGEX, TESTS_DIRECTORIES, FileType)
 from demisto_sdk.commands.common.content import (Content,
                                                  path_to_object_validate)
-=======
-from demisto_sdk.commands.common.constants import (API_MODULES_PACK,
-                                                   CONTENT_ENTITIES_DIRS,
-                                                   IGNORED_PACK_NAMES,
-                                                   OLDEST_SUPPORTED_VERSION,
-                                                   PACKS_DIR,
-                                                   PACKS_PACK_META_FILE_NAME,
-                                                   TESTS_DIRECTORIES, FileType)
-from demisto_sdk.commands.common.content import Content
->>>>>>> 4f523c44
 from demisto_sdk.commands.common.errors import (ALLOWED_IGNORE_ERRORS,
                                                 ERROR_CODE,
                                                 FOUND_FILES_AND_ERRORS,
