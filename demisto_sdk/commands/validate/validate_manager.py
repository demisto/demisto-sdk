import json
import os
import re
from configparser import ConfigParser, MissingSectionHeaderError
from typing import Optional

import click
from demisto_sdk.commands.common import tools
from demisto_sdk.commands.common.configuration import Configuration
from demisto_sdk.commands.common.constants import (
    API_MODULES_PACK, CONTENT_ENTITIES_DIRS, IGNORED_PACK_NAMES,
    KNOWN_FILE_STATUSES, PACKS_DIR, PACKS_INTEGRATION_NON_SPLIT_YML_REGEX,
    PACKS_PACK_META_FILE_NAME, PACKS_SCRIPT_NON_SPLIT_YML_REGEX,
    TESTS_DIRECTORIES, FileType)
from demisto_sdk.commands.common.errors import (ALLOWED_IGNORE_ERRORS,
                                                ERROR_CODE,
                                                FOUND_FILES_AND_ERRORS,
                                                FOUND_FILES_AND_IGNORED_ERRORS,
                                                PRESET_ERROR_TO_CHECK,
                                                PRESET_ERROR_TO_IGNORE, Errors)
from demisto_sdk.commands.common.hook_validations.base_validator import \
    BaseValidator
from demisto_sdk.commands.common.hook_validations.classifier import \
    ClassifierValidator
from demisto_sdk.commands.common.hook_validations.conf_json import \
    ConfJsonValidator
from demisto_sdk.commands.common.hook_validations.dashboard import \
    DashboardValidator
from demisto_sdk.commands.common.hook_validations.id import IDSetValidator
from demisto_sdk.commands.common.hook_validations.image import ImageValidator
from demisto_sdk.commands.common.hook_validations.incident_field import \
    IncidentFieldValidator
from demisto_sdk.commands.common.hook_validations.incident_type import \
    IncidentTypeValidator
from demisto_sdk.commands.common.hook_validations.integration import \
    IntegrationValidator
from demisto_sdk.commands.common.hook_validations.layout import (
    LayoutsContainerValidator, LayoutValidator)
from demisto_sdk.commands.common.hook_validations.mapper import MapperValidator
from demisto_sdk.commands.common.hook_validations.pack_unique_files import \
    PackUniqueFilesValidator
from demisto_sdk.commands.common.hook_validations.playbook import \
    PlaybookValidator
from demisto_sdk.commands.common.hook_validations.readme import ReadMeValidator
from demisto_sdk.commands.common.hook_validations.release_notes import \
    ReleaseNotesValidator
from demisto_sdk.commands.common.hook_validations.report import ReportValidator
from demisto_sdk.commands.common.hook_validations.reputation import \
    ReputationValidator
from demisto_sdk.commands.common.hook_validations.script import ScriptValidator
from demisto_sdk.commands.common.hook_validations.structure import \
    StructureValidator
from demisto_sdk.commands.common.hook_validations.test_playbook import \
    TestPlaybookValidator
from demisto_sdk.commands.common.hook_validations.widget import WidgetValidator
from demisto_sdk.commands.common.tools import (filter_packagify_changes,
                                               find_type, get_api_module_ids,
                                               get_api_module_integrations_set,
                                               get_content_release_identifier,
                                               get_pack_ignore_file_path,
                                               get_pack_name,
                                               get_pack_names_from_files,
                                               get_yaml, has_remote_configured,
                                               is_origin_content_repo,
                                               run_command)
from demisto_sdk.commands.create_id_set.create_id_set import IDSetCreator


class ValidateManager:
    def __init__(
        self, is_backward_check=True, prev_ver=None, use_git=False, only_committed_files=False,
        print_ignored_files=False, skip_conf_json=True, validate_id_set=False, file_path=None,
        validate_all=False, is_external_repo=False, skip_pack_rn_validation=False, print_ignored_errors=False,
        silence_init_prints=False, no_docker_checks=False, skip_dependencies=False, id_set_path=None, staged=False
    ):
        # General configuration
        self.skip_docker_checks = False
        self.no_configuration_prints = silence_init_prints
        self.skip_conf_json = skip_conf_json
        self.is_backward_check = is_backward_check
        self.validate_in_id_set = validate_id_set
        self.is_circle = only_committed_files
        self.validate_all = validate_all
        self.use_git = use_git
        self.skip_pack_rn_validation = skip_pack_rn_validation
        self.prev_ver = prev_ver if prev_ver else 'origin/master'
        self.print_ignored_files = print_ignored_files
        self.print_ignored_errors = print_ignored_errors
        self.skip_dependencies = skip_dependencies or not use_git
        self.compare_type = '...'
        self.staged = staged

        # Class constants
        self.handle_error = BaseValidator(print_as_warnings=print_ignored_errors).handle_error
        self.file_path = file_path
        if not id_set_path:
            id_set_path = 'Tests/id_set.json'
        self.id_set_path = id_set_path
        self.branch_name = ''
        self.changes_in_schema = False
        self.check_only_schema = False
        self.always_valid = False
        self.ignored_files = set()
        self.new_packs = set()
        self.skipped_file_types = (FileType.CHANGELOG,
                                   FileType.DESCRIPTION,
                                   FileType.DOC_IMAGE)

        if is_external_repo:
            if not self.no_configuration_prints:
                click.echo('Running in a private repository')
            self.skip_conf_json = True

        if validate_all:
            # No need to check docker images on build branch hence we do not check on -a mode
            self.skip_docker_checks = True
            self.skip_pack_rn_validation = True

        if self.validate_in_id_set:
            self.id_set_validator = IDSetValidator(is_circle=self.is_circle, configuration=Configuration())

        if no_docker_checks:
            self.skip_docker_checks = True

    def print_final_report(self, valid):
        self.print_ignored_files_report(self.print_ignored_files)
        self.print_ignored_errors_report(self.print_ignored_errors)

        if valid:
            click.secho('\nThe files are valid', fg='green')
            return 0

        else:
            all_failing_files = '\n'.join(FOUND_FILES_AND_ERRORS)
            click.secho(f"\n=========== Found errors in the following files ===========\n\n{all_failing_files}\n",
                        fg="bright_red")

            if self.always_valid:
                click.secho('Found the errors above, but not failing build', fg='yellow')
                return 0

            click.secho('The files were found as invalid, the exact error message can be located above',
                        fg='red')
            return 1

    def run_validation(self):
        """Initiates validation in accordance with mode (i,g,a)
        """
        if self.validate_all:
            is_valid = self.run_validation_on_all_packs()
        elif self.use_git:
            is_valid = self.run_validation_using_git()
        elif self.file_path:
            is_valid = self.run_validation_on_specific_files()
        else:
            # default validate to -g --post-commit
            self.use_git = True
            self.is_circle = True
            is_valid = self.run_validation_using_git()
        return self.print_final_report(is_valid)

    def run_validation_on_specific_files(self):
        """Run validations only on specific files
        """
        files_validation_result = set()

        for path in self.file_path.split(','):
            error_ignore_list = self.get_error_ignore_list(get_pack_name(path))

            if os.path.isfile(path):
                click.secho('\n================= Validating file =================', fg="bright_cyan")
                files_validation_result.add(self.run_validations_on_file(path, error_ignore_list))

            else:
                path = path.rstrip('/')
                dir_name = os.path.basename(path)
                if dir_name in CONTENT_ENTITIES_DIRS:
                    click.secho(f'\n================= Validating content directory {path} =================',
                                fg="bright_cyan")
                    files_validation_result.add(self.run_validation_on_content_entities(path, error_ignore_list))
                else:
                    if os.path.basename(os.path.dirname(path)) == PACKS_DIR:
                        click.secho(f'\n================= Validating pack {path} =================',
                                    fg="bright_cyan")
                        files_validation_result.add(self.run_validations_on_pack(path))

                    else:
                        click.secho(f'\n================= Validating package {path} =================',
                                    fg="bright_cyan")
                        files_validation_result.add(self.run_validation_on_package(path, error_ignore_list))

        return all(files_validation_result)

    def run_validation_on_all_packs(self):
        """Runs validations on all files in all packs in repo (-a option)

        Returns:
            bool. true if all files are valid, false otherwise.
        """
        click.secho('\n================= Validating all files =================', fg="bright_cyan")
        all_packs_valid = set()

        if not self.skip_conf_json:
            conf_json_validator = ConfJsonValidator()
            all_packs_valid.add(conf_json_validator.is_valid_conf_json())

        for pack_name in os.listdir(PACKS_DIR):
            pack_path = os.path.join(PACKS_DIR, pack_name)
            all_packs_valid.add(self.run_validations_on_pack(pack_path))

        return all(all_packs_valid)

    def run_validations_on_pack(self, pack_path):
        """Runs validation on all files in given pack. (i,g,a)

        Args:
            pack_path: the path to the pack.

        Returns:
            bool. true if all files in pack are valid, false otherwise.
        """
        pack_entities_validation_results = set()
        pack_error_ignore_list = self.get_error_ignore_list(os.path.basename(pack_path))

        pack_entities_validation_results.add(self.validate_pack_unique_files(pack_path, pack_error_ignore_list))

        for content_dir in os.listdir(pack_path):
            content_entity_path = os.path.join(pack_path, content_dir)
            if content_dir in CONTENT_ENTITIES_DIRS:
                pack_entities_validation_results.add(self.run_validation_on_content_entities(content_entity_path,
                                                                                             pack_error_ignore_list))
            else:
                self.ignored_files.add(content_entity_path)

        return all(pack_entities_validation_results)

    def run_validation_on_content_entities(self, content_entity_dir_path, pack_error_ignore_list):
        """Gets non-pack folder and runs validation within it (Scripts, Integrations...)

        Returns:
            bool. true if all files in directory are valid, false otherwise.
        """
        content_entities_validation_results = set()
        for file_name in os.listdir(content_entity_dir_path):
            file_path = os.path.join(content_entity_dir_path, file_name)
            if os.path.isfile(file_path):
                if file_path.endswith('.json') or file_path.endswith('.yml') or file_path.endswith('.md'):
                    content_entities_validation_results.add(self.run_validations_on_file(file_path,
                                                                                         pack_error_ignore_list))
                else:
                    self.ignored_files.add(file_path)

            else:
                content_entities_validation_results.add(self.run_validation_on_package(file_path,
                                                                                       pack_error_ignore_list))

        return all(content_entities_validation_results)

    def run_validation_on_package(self, package_path, pack_error_ignore_list):
        package_entities_validation_results = set()

        for file_name in os.listdir(package_path):
            file_path = os.path.join(package_path, file_name)
            if file_path.endswith('.yml') or file_path.endswith('.md'):
                package_entities_validation_results.add(self.run_validations_on_file(file_path, pack_error_ignore_list))

            else:
                self.ignored_files.add(file_path)

        return all(package_entities_validation_results)

    # flake8: noqa: C901
    def run_validations_on_file(self, file_path, pack_error_ignore_list, is_modified=False,
                                old_file_path=None, modified_files=None, added_files=None):
        """Choose a validator to run for a single file. (i)

        Args:
            modified_files: A set of modified files - used for RN validation
            added_files: A set of added files - used for RN validation
            old_file_path: The old file path for renamed files
            pack_error_ignore_list: A dictionary of all pack ignored errors
            file_path: the file on which to run.
            is_modified: whether the file is modified or added.

        Returns:
            bool. true if file is valid, false otherwise.
        """
        file_type = find_type(file_path)

        if file_type in self.skipped_file_types or file_path.endswith('_unified.yml'):
            self.ignored_files.add(file_path)
            return True
        elif file_type is None:
            error_message, error_code = Errors.file_type_not_supported()
            if self.handle_error(error_message=error_message, error_code=error_code, file_path=file_path,
                                 drop_line=True):
                return False

        if not self.check_only_schema:
            click.echo(f"\nValidating {file_path} as {file_type.value}")

        structure_validator = StructureValidator(file_path, predefined_scheme=file_type,
                                                 ignored_errors=pack_error_ignore_list,
                                                 print_as_warnings=self.print_ignored_errors, tag=self.prev_ver,
                                                 old_file_path=old_file_path, branch_name=self.branch_name)

        # schema validation
        if file_type not in {FileType.TEST_PLAYBOOK, FileType.TEST_SCRIPT}:
            click.secho(f'Validating scheme for {file_path}')
            if not structure_validator.is_valid_file():
                return False

        # Passed schema validation
        # if only schema validation is required - stop check here
        if self.check_only_schema:
            return True

        # id_set validation
        if self.validate_in_id_set:
            click.echo(f"Validating id set registration for {file_path}")
            if not self.id_set_validator.is_file_valid_in_set(file_path):
                return False

        # Note: these file are not ignored but there are no additional validators for connections
        if file_type == FileType.CONNECTION:
            return True

        # test playbooks and test scripts are using the same validation.
        elif file_type in {FileType.TEST_PLAYBOOK, FileType.TEST_SCRIPT}:
            return self.validate_test_playbook(structure_validator, pack_error_ignore_list)

        elif file_type == FileType.RELEASE_NOTES:
            if not self.skip_pack_rn_validation:
                return self.validate_release_notes(file_path, added_files, modified_files, pack_error_ignore_list,
                                                   is_modified)

        elif file_type == FileType.README:
            return self.validate_readme(file_path, pack_error_ignore_list)

        elif file_type == FileType.REPORT:
            return self.validate_report(structure_validator, pack_error_ignore_list)

        elif file_type == FileType.PLAYBOOK:
            return self.validate_playbook(structure_validator, pack_error_ignore_list)

        elif file_type == FileType.INTEGRATION:
            return self.validate_integration(structure_validator, pack_error_ignore_list, is_modified)

        elif file_type == FileType.SCRIPT:
            return self.validate_script(structure_validator, pack_error_ignore_list, is_modified)

        elif file_type == FileType.BETA_INTEGRATION:
            return self.validate_beta_integration(structure_validator, pack_error_ignore_list)

        # Validate only images of packs
        elif file_type == FileType.IMAGE:
            return self.validate_image(file_path, pack_error_ignore_list)

        # incident fields and indicator fields are using the same validation.
        elif file_type in (FileType.INCIDENT_FIELD, FileType.INDICATOR_FIELD):
            return self.validate_incident_field(structure_validator, pack_error_ignore_list, is_modified)

        elif file_type == FileType.REPUTATION:
            return self.validate_reputation(structure_validator, pack_error_ignore_list)

        elif file_type == FileType.LAYOUT:
            return self.validate_layout(structure_validator, pack_error_ignore_list)

        elif file_type == FileType.LAYOUTS_CONTAINER:
            return self.validate_layoutscontainer(structure_validator, pack_error_ignore_list)

        elif file_type == FileType.DASHBOARD:
            return self.validate_dashboard(structure_validator, pack_error_ignore_list)

        elif file_type == FileType.INCIDENT_TYPE:
            return self.validate_incident_type(structure_validator, pack_error_ignore_list, is_modified)

        elif file_type == FileType.MAPPER:
            return self.validate_mapper(structure_validator, pack_error_ignore_list)

        elif file_type in (FileType.OLD_CLASSIFIER, FileType.CLASSIFIER):
            return self.validate_classifier(structure_validator, pack_error_ignore_list, file_type)

        elif file_type == FileType.WIDGET:
            return self.validate_widget(structure_validator, pack_error_ignore_list)

        else:
            error_message, error_code = Errors.file_type_not_supported()
            if self.handle_error(error_message=error_message, error_code=error_code, file_path=file_path):
                return False

        return True

    def run_validation_using_git(self):
        """Runs validation on only changed packs/files (g)
        """
        self.setup_git_params()

        click.secho(f'\n================= Running validation on branch {self.branch_name} =================',
                    fg="bright_cyan")
        if not self.no_configuration_prints:
            click.echo(f"Validating against {self.prev_ver}")

        modified_files, added_files, old_format_files, changed_meta_files, _ = \
            self.get_modified_and_added_files(self.compare_type, self.prev_ver)

        validation_results = set()

        validation_results.add(self.validate_modified_files(modified_files))
        validation_results.add(self.validate_added_files(added_files, modified_files))
        validation_results.add(self.validate_changed_packs_unique_files(modified_files, added_files,
                                                                        changed_meta_files))

        if old_format_files:
            click.secho(f'\n================= Running validation on old format files =================',
                        fg="bright_cyan")
            validation_results.add(self.validate_no_old_format(old_format_files))

        if not self.skip_pack_rn_validation:
            validation_results.add(self.validate_no_duplicated_release_notes(added_files))
            validation_results.add(self.validate_no_missing_release_notes(modified_files, old_format_files,
                                                                          added_files))

        if self.changes_in_schema:
            self.check_only_schema = True
            click.secho(f'\n================= Detected changes in schema - Running validation on all files '
                        f'=================',
                        fg="bright_cyan")
            validation_results.add(self.run_validation_on_all_packs())

        return all(validation_results)

    """ ######################################## Unique Validations ####################################### """

    def validate_readme(self, file_path, pack_error_ignore_list):
        readme_validator = ReadMeValidator(file_path, ignored_errors=pack_error_ignore_list,
                                           print_as_warnings=self.print_ignored_errors)
        return readme_validator.is_valid_file()

    def validate_test_playbook(self, structure_validator, pack_error_ignore_list):
        test_playbook_validator = TestPlaybookValidator(structure_validator=structure_validator,
                                                        ignored_errors=pack_error_ignore_list,
                                                        print_as_warnings=self.print_ignored_errors)
        return test_playbook_validator.is_valid_file(validate_rn=False)

    def validate_release_notes(self, file_path, added_files, modified_files, pack_error_ignore_list, is_modified):
        pack_name = get_pack_name(file_path)

        # modified existing RN
        if is_modified:
            error_message, error_code = Errors.modified_existing_release_notes(pack_name)
            if self.handle_error(error_message=error_message, error_code=error_code, file_path=file_path):
                return False

        # added new RN to a new pack
        if pack_name in self.new_packs:
            error_message, error_code = Errors.added_release_notes_for_new_pack(pack_name)
            if self.handle_error(error_message=error_message, error_code=error_code, file_path=file_path):
                return False

        if pack_name != 'NonSupported':
            if not added_files:
                added_files = {file_path}

            release_notes_validator = ReleaseNotesValidator(file_path, pack_name=pack_name,
                                                            modified_files=modified_files,
                                                            added_files=added_files,
                                                            ignored_errors=pack_error_ignore_list,
                                                            print_as_warnings=self.print_ignored_errors)
            return release_notes_validator.is_file_valid()

        return True

    def validate_playbook(self, structure_validator, pack_error_ignore_list):
        playbook_validator = PlaybookValidator(structure_validator, ignored_errors=pack_error_ignore_list,
                                               print_as_warnings=self.print_ignored_errors)
        return playbook_validator.is_valid_playbook(validate_rn=False,
                                                    skip_dependencies=self.skip_dependencies)

    def validate_integration(self, structure_validator, pack_error_ignore_list, is_modified):
        integration_validator = IntegrationValidator(structure_validator, ignored_errors=pack_error_ignore_list,
                                                     print_as_warnings=self.print_ignored_errors,
                                                     skip_docker_check=self.skip_docker_checks)
        if is_modified and self.is_backward_check:
            return all([integration_validator.is_valid_file(validate_rn=False, skip_test_conf=self.skip_conf_json),
                        integration_validator.is_backward_compatible()])
        else:
            return integration_validator.is_valid_file(validate_rn=False, skip_test_conf=self.skip_conf_json)

    def validate_script(self, structure_validator, pack_error_ignore_list, is_modified):
        script_validator = ScriptValidator(structure_validator, ignored_errors=pack_error_ignore_list,
                                           print_as_warnings=self.print_ignored_errors,
                                           skip_docker_check=self.skip_docker_checks)
        if is_modified and self.is_backward_check:
            return all([script_validator.is_valid_file(validate_rn=False),
                        script_validator.is_backward_compatible()])
        else:
            return script_validator.is_valid_file(validate_rn=False)

    def validate_beta_integration(self, structure_validator, pack_error_ignore_list):
        integration_validator = IntegrationValidator(structure_validator, ignored_errors=pack_error_ignore_list,
                                                     print_as_warnings=self.print_ignored_errors,
                                                     skip_docker_check=self.skip_docker_checks)
        return integration_validator.is_valid_beta_integration()

    def validate_image(self, file_path, pack_error_ignore_list):
        image_validator = ImageValidator(file_path, ignored_errors=pack_error_ignore_list,
                                         print_as_warnings=self.print_ignored_errors)
        return image_validator.is_valid()

    def validate_report(self, structure_validator, pack_error_ignore_list):
        report_validator = ReportValidator(structure_validator=structure_validator,
                                           ignored_errors=pack_error_ignore_list,
                                           print_as_warnings=self.print_ignored_errors)
        return report_validator.is_valid_file(validate_rn=False)

    def validate_incident_field(self, structure_validator, pack_error_ignore_list, is_modified):
        incident_field_validator = IncidentFieldValidator(structure_validator, ignored_errors=pack_error_ignore_list,
                                                          print_as_warnings=self.print_ignored_errors)
        if is_modified and self.is_backward_check:
            return all([incident_field_validator.is_valid_file(validate_rn=False),
                        incident_field_validator.is_backward_compatible()])
        else:
            return incident_field_validator.is_valid_file(validate_rn=False)

    def validate_reputation(self, structure_validator, pack_error_ignore_list):
        reputation_validator = ReputationValidator(structure_validator, ignored_errors=pack_error_ignore_list,
                                                   print_as_warnings=self.print_ignored_errors)
        return reputation_validator.is_valid_file(validate_rn=False)

    def validate_layout(self, structure_validator, pack_error_ignore_list):
        layout_validator = LayoutValidator(structure_validator, ignored_errors=pack_error_ignore_list,
                                           print_as_warnings=self.print_ignored_errors)
        return layout_validator.is_valid_layout(validate_rn=False)

    def validate_layoutscontainer(self, structure_validator, pack_error_ignore_list):
        layout_validator = LayoutsContainerValidator(structure_validator, ignored_errors=pack_error_ignore_list,
                                                     print_as_warnings=self.print_ignored_errors)
        return layout_validator.is_valid_layout(validate_rn=False)

    def validate_dashboard(self, structure_validator, pack_error_ignore_list):
        dashboard_validator = DashboardValidator(structure_validator, ignored_errors=pack_error_ignore_list,
                                                 print_as_warnings=self.print_ignored_errors)
        return dashboard_validator.is_valid_dashboard(validate_rn=False)

    def validate_incident_type(self, structure_validator, pack_error_ignore_list, is_modified):
        incident_type_validator = IncidentTypeValidator(structure_validator, ignored_errors=pack_error_ignore_list,
                                                        print_as_warnings=self.print_ignored_errors)
        if is_modified and self.is_backward_check:
            return all([incident_type_validator.is_valid_incident_type(validate_rn=False),
                        incident_type_validator.is_backward_compatible()])
        else:
            return incident_type_validator.is_valid_incident_type(validate_rn=False)

    def validate_mapper(self, structure_validator, pack_error_ignore_list):
        mapper_validator = MapperValidator(structure_validator, ignored_errors=pack_error_ignore_list,
                                           print_as_warnings=self.print_ignored_errors)
        return mapper_validator.is_valid_mapper(validate_rn=False)

    def validate_classifier(self, structure_validator, pack_error_ignore_list, file_type):
        if file_type == FileType.CLASSIFIER:
            new_classifier_version = True

        else:
            new_classifier_version = False

        classifier_validator = ClassifierValidator(structure_validator, new_classifier_version=new_classifier_version,
                                                   ignored_errors=pack_error_ignore_list,
                                                   print_as_warnings=self.print_ignored_errors)
        return classifier_validator.is_valid_classifier(validate_rn=False)

    def validate_widget(self, structure_validator, pack_error_ignore_list):
        widget_validator = WidgetValidator(structure_validator, ignored_errors=pack_error_ignore_list,
                                           print_as_warnings=self.print_ignored_errors)
        return widget_validator.is_valid_file(validate_rn=False)

    def validate_pack_unique_files(self, pack_path: str, pack_error_ignore_list: dict, id_set_path=None,
                                   should_version_raise=False) -> bool:
        """
        Runs validations on the following pack files:
        * .secret-ignore: Validates that the file exist and that the file's secrets can be parsed as a list delimited by '\n'
        * .pack-ignore: Validates that the file exists and that all regexes in it can be compiled
        * README.md file: Validates that the file exists
        * 2.pack_metadata.json: Validates that the file exists and that it has a valid structure
        Runs validation on the pack dependencies
        Args:
            id_set_path (str): Path of the id_set. Optional.
            should_version_raise: Whether we should check if the version of the metadata was raised
            pack_error_ignore_list: A dictionary of all pack ignored errors
            pack_path: A path to a pack
        """
        print(f'\nValidating {pack_path} unique pack files')

        pack_unique_files_validator = PackUniqueFilesValidator(pack=os.path.basename(pack_path),
                                                               pack_path=pack_path,
                                                               ignored_errors=pack_error_ignore_list,
                                                               print_as_warnings=self.print_ignored_errors,
                                                               should_version_raise=should_version_raise,
                                                               validate_dependencies=not self.skip_dependencies,
                                                               id_set_path=id_set_path)
        pack_errors = pack_unique_files_validator.validate_pack_unique_files()
        if pack_errors:
            click.secho(pack_errors, fg="bright_red")
            return False

        return True

    def validate_modified_files(self, modified_files):
        click.secho(f'\n================= Running validation on modified files =================',
                    fg="bright_cyan")
        valid_files = set()
        for file_path in modified_files:
            # handle renamed files
            if isinstance(file_path, tuple):
                old_file_path = file_path[0]
                file_path = file_path[1]

            else:
                old_file_path = None

            pack_name = get_pack_name(file_path)
            valid_files.add(self.run_validations_on_file(file_path, self.get_error_ignore_list(pack_name),
                                                         is_modified=True, old_file_path=old_file_path))
        return all(valid_files)

    def validate_added_files(self, added_files, modified_files):
        click.secho(f'\n================= Running validation on newly added files =================',
                    fg="bright_cyan")

        valid_files = set()
        for file_path in added_files:
            pack_name = get_pack_name(file_path)
            valid_files.add(self.run_validations_on_file(file_path, self.get_error_ignore_list(pack_name),
                                                         is_modified=False, modified_files=modified_files,
                                                         added_files=added_files))
        return all(valid_files)

    @staticmethod
    def should_raise_pack_version(pack: str) -> bool:
        """
        Args:
            pack: The pack name.

        Returns: False if pack is in IGNORED_PACK_NAMES else True.

        """
        return pack not in IGNORED_PACK_NAMES

    def validate_changed_packs_unique_files(self, modified_files, added_files, changed_meta_files):
        click.secho(f'\n================= Running validation on changed pack unique files =================',
                    fg="bright_cyan")
        valid_pack_files = set()

        added_packs = get_pack_names_from_files(added_files)
        modified_packs = get_pack_names_from_files(modified_files)
        changed_meta_packs = get_pack_names_from_files(changed_meta_files)

        packs_that_should_have_version_raised = self.get_packs_that_should_have_version_raised(modified_files,
                                                                                               added_files)

        changed_packs = modified_packs.union(added_packs).union(changed_meta_packs)

        if not os.path.isfile(self.id_set_path) and not self.skip_dependencies:
            IDSetCreator(print_logs=False, output=self.id_set_path).create_id_set()

        for pack in changed_packs:
            raise_version = False
            pack_path = tools.pack_name_to_path(pack)
            if pack in packs_that_should_have_version_raised:
                raise_version = self.should_raise_pack_version(pack)
            valid_pack_files.add(self.validate_pack_unique_files(
                pack_path, self.get_error_ignore_list(pack), should_version_raise=raise_version,
                id_set_path=self.id_set_path))

        return all(valid_pack_files)

    def validate_no_old_format(self, old_format_files):
        """ Validate there are no files in the old format(unified yml file for the code and configuration).

        Args:
            old_format_files(set): file names which are in the old format.
        """
        handle_error = True
        for file_path in old_format_files:
            click.echo(f"Validating old-format file {file_path}")
            yaml_data = get_yaml(file_path)
            if 'toversion' not in yaml_data:  # we only fail on old format if no toversion (meaning it is latest)
                error_message, error_code = Errors.invalid_package_structure(file_path)
                if self.handle_error(error_message, error_code, file_path=file_path):
                    handle_error = False
        return handle_error

    def validate_no_duplicated_release_notes(self, added_files):
        """Validated that among the added files - there are no duplicated RN for the same pack.

        Args:
            added_files(set): The added files

        Returns:
            bool. True if no duplications found, false otherwise
        """
        click.secho(f'\n================= Verifying no duplicated release notes =================',
                    fg="bright_cyan")
        added_rn = set()
        for file in added_files:
            if find_type(file) == FileType.RELEASE_NOTES:
                pack_name = get_pack_name(file)
                if pack_name not in added_rn:
                    added_rn.add(pack_name)
                else:
                    error_message, error_code = Errors.multiple_release_notes_files()
                    if self.handle_error(error_message, error_code, file_path=pack_name):
                        return False

        click.secho("\nNo duplicated release notes found.\n", fg="bright_green")
        return True

    def validate_no_missing_release_notes(self, modified_files, old_format_files, added_files):
        """Validate that there are no missing RN for changed files

        Args:
            modified_files (set): a set of modified files.
            old_format_files (set): a set of old format files that were changed.
            added_files (set): a set of files that were added.

        Returns:
            bool. True if no missing RN found, False otherwise
        """
        click.secho("\n================= Checking for missing release notes =================\n", fg="bright_cyan")

        # existing packs that have files changed (which are not RN, README nor test files) - should have new RN
        changed_files = modified_files.union(old_format_files).union(added_files)
        packs_that_should_have_new_rn = get_pack_names_from_files(changed_files,
                                                                  skip_file_types={FileType.RELEASE_NOTES,
                                                                                   FileType.README,
                                                                                   FileType.TEST_PLAYBOOK,
                                                                                   FileType.TEST_SCRIPT,
                                                                                   FileType.DOC_IMAGE})
        if API_MODULES_PACK in packs_that_should_have_new_rn:
            if not os.path.isfile(self.id_set_path):
                IDSetCreator(print_logs=False, output=self.id_set_path).create_id_set()
            with open(self.id_set_path, 'r') as conf_file:
                id_set = json.load(conf_file)
            api_module_set = get_api_module_ids(changed_files)
            integrations = get_api_module_integrations_set(api_module_set, id_set.get('integrations', []))
            packs_that_should_have_new_rn = packs_that_should_have_new_rn.union(
                set(map(lambda integration: integration.get('pack'), integrations)))

        # new packs should not have RN
        packs_that_should_have_new_rn = packs_that_should_have_new_rn - self.new_packs

        packs_that_have_new_rn = self.get_packs_with_added_release_notes(added_files)

        packs_that_have_missing_rn = packs_that_should_have_new_rn.difference(packs_that_have_new_rn)

        if len(packs_that_have_missing_rn) > 0:
            is_valid = set()
            for pack in packs_that_have_missing_rn:
                # # ignore RN in NonSupported pack
                if 'NonSupported' in pack:
                    continue
                ignored_errors_list = self.get_error_ignore_list(pack)
                error_message, error_code = Errors.missing_release_notes_for_pack(pack)
                if not BaseValidator(ignored_errors=ignored_errors_list,
                                     print_as_warnings=self.print_ignored_errors).handle_error(
                    error_message, error_code, file_path=os.path.join(PACKS_DIR, pack)):
                    is_valid.add(True)

                else:
                    is_valid.add(False)

            return all(is_valid)

        else:
            click.secho("No missing release notes found.\n", fg="bright_green")
            return True

    """ ######################################## Git Tools and filtering ####################################### """

    def setup_git_params(self):
        self.branch_name = self.get_current_working_branch()
        if self.branch_name != 'master' and (not self.branch_name.startswith('19.') and
                                             not self.branch_name.startswith('20.')):

            # on a non-master branch - we use '...' comparison range to check changes from origin/master.
            # if not in master or release branch use the pre-existing prev_ver (The branch against which we compare)
            self.compare_type = '...'

        else:
            self.skip_pack_rn_validation = True
            # on master branch - we use '..' comparison range to check changes from the last release branch.
            self.compare_type = '..'
            self.prev_ver = get_content_release_identifier(self.branch_name)

            # when running against git while on release branch - show errors but don't fail the validation
            if self.branch_name.startswith('20.'):
                self.always_valid = True

    def add_origin(self, prev_ver):
        # If git base not provided - check against origin/prev_ver unless using release branch
        if '/' not in prev_ver and not (self.branch_name.startswith('20.') or self.branch_name.startswith('21.')):
            prev_ver = 'origin/' + prev_ver
        return prev_ver

    def get_modified_and_added_files(self, compare_type, prev_ver):
        """Get the modified and added files from a specific branch

        Args:
            compare_type (str): whether to run diff with two dots (..) or three (...)
            prev_ver (str): Against which branch to run the comparision - master/last release

        Returns:
            tuple. 3 sets representing modified files, added files and files of old format who have changed.
        """
        if not self.no_configuration_prints:
            if self.staged:
                click.echo("Collecting staged files only")
            else:
                click.echo("Collecting all committed files")
        if self.staged:
            all_changed_files_string = run_command('git diff --name-status --staged')
            modified_files_list, added_files_list, _, old_format_files, changed_meta_files = self.filter_changed_files(
                all_changed_files_string, prev_ver
            )
            modified_packs = self.get_packs(modified_files_list).union(self.get_packs(old_format_files)).union(
                self.get_packs(added_files_list))
            return modified_files_list, added_files_list, old_format_files, changed_meta_files, modified_packs

        prev_ver = self.add_origin(prev_ver)
        # all committed changes of the current branch vs the prev_ver
        all_committed_files_string = run_command(
            f'git diff --name-status {prev_ver}{compare_type}refs/heads/{self.branch_name}')

        modified_files, added_files, _, old_format_files, changed_meta_files = \
            self.filter_changed_files(all_committed_files_string, prev_ver,
                                      print_ignored_files=self.print_ignored_files)

        if not self.is_circle:
            remote_configured = has_remote_configured()
            is_origin_demisto = is_origin_content_repo()
            if remote_configured and not is_origin_demisto:
                if not self.no_configuration_prints:
                    click.echo("Collecting all local changed files from fork against the content master")

                # only changes against prev_ver (without local changes)

                all_changed_files_string = run_command(
                    'git diff --name-status upstream/master...HEAD')
                modified_files_from_tag, added_files_from_tag, _, _, changed_meta_files_from_tag = \
                    self.filter_changed_files(all_changed_files_string, print_ignored_files=self.print_ignored_files)

                # all local non-committed changes and changes against prev_ver
                outer_changes_files_string = run_command('git diff --name-status --no-merges upstream/master...HEAD')
                nc_modified_files, nc_added_files, nc_deleted_files, nc_old_format_files, nc_changed_meta_files = \
                    self.filter_changed_files(outer_changes_files_string, print_ignored_files=self.print_ignored_files)

            else:
                if (not is_origin_demisto and not remote_configured) and not self.no_configuration_prints:
                    error_message, error_code = Errors.changes_may_fail_validation()
                    self.handle_error(error_message, error_code, file_path="General-Error", warning=True,
                                      drop_line=True)

                if not self.no_configuration_prints and not self.staged:
                    click.echo("Collecting all local changed files against the content master")

                # only changes against prev_ver (without local changes)
                all_changed_files_string = run_command('git diff --name-status {}'.format(prev_ver))
                modified_files_from_tag, added_files_from_tag, _, _, changed_meta_files_from_tag = \
                    self.filter_changed_files(all_changed_files_string, print_ignored_files=self.print_ignored_files)

                # all local non-committed changes and changes against prev_ver
                outer_changes_files_string = run_command('git diff --name-status --no-merges HEAD')
                nc_modified_files, nc_added_files, nc_deleted_files, nc_old_format_files, nc_changed_meta_files = \
                    self.filter_changed_files(outer_changes_files_string, print_ignored_files=self.print_ignored_files)

            old_format_files = old_format_files.union(nc_old_format_files)
            modified_files = modified_files.union(
                modified_files_from_tag.intersection(nc_modified_files))

            added_files = added_files.union(
                added_files_from_tag.intersection(nc_added_files))

            changed_meta_files = changed_meta_files.union(
                changed_meta_files_from_tag.intersection(nc_changed_meta_files))

            modified_files = modified_files - set(nc_deleted_files)
            added_files = added_files - set(nc_deleted_files)
            changed_meta_files = changed_meta_files - set(nc_deleted_files)

        modified_packs = self.get_packs(modified_files).union(self.get_packs(old_format_files)).union(
            self.get_packs(added_files))
        return modified_files, added_files, old_format_files, changed_meta_files, modified_packs

    def filter_changed_files(self, files_string, tag='master', print_ignored_files=False):
        """Get lists of the modified files in your branch according to the files string.

        Args:
            files_string (string): String that was calculated by git using `git diff` command.
            tag (string): String of git tag used to update modified files.
            print_ignored_files (bool): should print ignored files.

        Returns:
            Tuple of sets.
        """
        all_files = files_string.split('\n')
        deleted_files = set()
        added_files_list = set()
        modified_files_list = set()
        old_format_files = set()
        changed_meta_files = set()
        for f in all_files:
            file_data = list(filter(None, f.split('\t')))

            if not file_data:
                continue

            file_status = file_data[0]
            file_path = file_data[1]

            if file_status.lower().startswith('r'):
                file_status = 'r'
                file_path = file_data[2]
            try:
                # if the file is a code file - change path to
                # the associated yml path to trigger release notes validation.
                if file_status.lower() != 'd' and \
                    find_type(file_path) in [FileType.POWERSHELL_FILE, FileType.PYTHON_FILE] and \
                        not (file_path.endswith('_test.py') or file_path.endswith('.Tests.ps1')):
                    # naming convention - code file and yml file in packages must have same name.
                    file_path = os.path.splitext(file_path)[0] + '.yml'

                # ignore changes in JS files and unit test files.
                elif file_path.endswith('.js') or file_path.endswith('.py') or file_path.endswith('.ps1'):
                    if file_path not in self.ignored_files:
                        self.ignored_files.add(file_path)
                        if print_ignored_files:
                            click.secho('Ignoring file path: {} - code file'.format(file_path), fg="yellow")
                    continue

<<<<<<< HEAD
            # if the file is a code file - change path to the associated yml path to trigger release notes validation.
            if file_status.lower() != 'd' and \
                    find_type(file_path) in [FileType.POWERSHELL_FILE, FileType.PYTHON_FILE] and \
                    not (file_path.endswith('_test.py') or file_path.endswith('.Tests.ps1')):
                # naming convention - code file and yml file in packages must have same name.
                file_path = os.path.splitext(file_path)[0] + '.yml'
            # ignore changes in JS files and unit test files.
            elif file_path.endswith('.js') or file_path.endswith('.py') or file_path.endswith('.ps1'):
                self.ignored_files.add(file_path)
                if print_ignored_files:
                    click.secho('Ignoring file path: {}'.format(file_path), fg="yellow")
                continue
            # ignore changes in TESTS_DIRECTORIES files.
            elif any(test_dir in file_path for test_dir in TESTS_DIRECTORIES):
                self.ignored_files.add(file_path)
                if print_ignored_files:
                    click.secho('Ignoring file path: {}'.format(file_path), fg="yellow")
                continue

            # identify deleted files
            if file_status.lower() == 'd' and not file_path.startswith('.'):
                deleted_files.add(file_path)
            # ignore directories
            elif not os.path.isfile(file_path):
                if print_ignored_files:
                    click.secho('Ignoring file path: {}'.format(file_path), fg="yellow")
                continue
            # changes in old scripts and integrations - unified python scripts/integrations
            elif file_status.lower() in ['m', 'a', 'r'] and find_type(file_path) in [FileType.INTEGRATION,
                                                                                     FileType.SCRIPT] and \
                    self._is_py_script_or_integration(file_path):
                old_format_files.add(file_path)
            # identify modified files
            elif file_status.lower() == 'm' and find_type(file_path) and not file_path.startswith('.'):
                modified_files_list.add(file_path)
            # identify added files
            elif file_status.lower() == 'a' and find_type(file_path) and not file_path.startswith('.'):
                added_files_list.add(file_path)
            # identify renamed files
            elif file_status.lower().startswith('r') and find_type(file_path):
                # if a code file changed, take the associated yml file.
                if find_type(file_data[2]) in [FileType.POWERSHELL_FILE, FileType.PYTHON_FILE]:
                    modified_files_list.add(file_path)

                else:
                    # file_data[1] = old name, file_data[2] = new name
                    modified_files_list.add((file_data[1], file_data[2]))
            elif file_status.lower() not in KNOWN_FILE_STATUSES:
                click.secho('{} file status is an unknown one, please check. File status was: {}'
                            .format(file_path, file_status), fg="bright_red")
            # handle meta data file changes
            elif file_path.endswith(PACKS_PACK_META_FILE_NAME):
                if file_status.lower() == 'a':
                    self.new_packs.add(get_pack_name(file_path))
                elif file_status.lower() == 'm':
                    changed_meta_files.add(file_path)
            else:
                # pipefile and pipelock files should not enter to ignore_files
                if 'Pipfile' not in file_path:
=======
                # ignore changes in TESTS_DIRECTORIES files.
                elif any(test_dir in file_path for test_dir in TESTS_DIRECTORIES):
>>>>>>> bd7c8d56
                    if file_path not in self.ignored_files:
                        self.ignored_files.add(file_path)
                        if print_ignored_files:
                            click.secho('Ignoring file path: {} - test file'.format(file_path), fg="yellow")
                    continue

                # identify deleted files
                if file_status.lower() == 'd' and not file_path.startswith('.'):
                    deleted_files.add(file_path)

                # ignore directories
                elif not os.path.isfile(file_path):
                    if print_ignored_files:
                        click.secho('Ignoring file path: {} - directory'.format(file_path), fg="yellow")
                    continue

                # changes in old scripts and integrations - unified python scripts/integrations
                elif file_status.lower() in ['m', 'a', 'r'] and find_type(file_path) in [FileType.INTEGRATION,
                                                                                         FileType.SCRIPT] and \
                        self._is_py_script_or_integration(file_path):
                    old_format_files.add(file_path)
                # identify modified files
                elif file_status.lower() == 'm' and find_type(file_path) and not file_path.startswith('.'):
                    modified_files_list.add(file_path)
                # identify added files
                elif file_status.lower() == 'a' and find_type(file_path) and not file_path.startswith('.'):
                    added_files_list.add(file_path)
                # identify renamed files
                elif file_status.lower().startswith('r') and find_type(file_path):
                    # if a code file changed, take the associated yml file.
                    if find_type(file_data[2]) in [FileType.POWERSHELL_FILE, FileType.PYTHON_FILE]:
                        modified_files_list.add(file_path)

                    else:
                        # file_data[1] = old name, file_data[2] = new name
                        modified_files_list.add((file_data[1], file_data[2]))
                elif file_status.lower() not in KNOWN_FILE_STATUSES:
                    click.secho('{} file status is an unknown one, please check. File status was: {}'
                                .format(file_path, file_status), fg="bright_red")
                # handle meta data file changes
                elif file_path.endswith(PACKS_PACK_META_FILE_NAME):
                    if file_status.lower() == 'a':
                        self.new_packs.add(get_pack_name(file_path))
                    elif file_status.lower() == 'm':
                        changed_meta_files.add(file_path)
                else:
                    # pipefile and pipelock files should not enter to ignore_files
                    if 'Pipfile' not in file_path:
                        if file_path not in self.ignored_files:
                            self.ignored_files.add(file_path)
                            if print_ignored_files:
                                click.secho('Ignoring file path: {} - system file'.format(file_path), fg="yellow")
                        else:
                            if print_ignored_files:
                                click.secho('Ignoring file path: {} - system file'.format(file_path), fg="yellow")

            # handle a case where a file was deleted locally though recognised as added against master.
            except FileNotFoundError:
                if file_path not in self.ignored_files:
                    self.ignored_files.add(file_path)
                    if print_ignored_files:
                        click.secho('Ignoring file path: {} - File not found'.format(file_path), fg="yellow")

        modified_files_list, added_files_list, deleted_files = filter_packagify_changes(
            modified_files_list,
            added_files_list,
            deleted_files,
            tag)

        return modified_files_list, added_files_list, deleted_files, old_format_files, changed_meta_files

    """ ######################################## Validate Tools ############################################### """

    @staticmethod
    def create_ignored_errors_list(errors_to_check):
        ignored_error_list = []
        all_errors = ERROR_CODE.values()
        for error_code in all_errors:
            error_type = error_code[:2]
            if error_code not in errors_to_check and error_type not in errors_to_check:
                ignored_error_list.append(error_code)

        return ignored_error_list

    @staticmethod
    def get_allowed_ignored_errors_from_list(error_list):
        allowed_ignore_list = []
        for error in error_list:
            if error in ALLOWED_IGNORE_ERRORS:
                allowed_ignore_list.append(error)

        return allowed_ignore_list

    def add_ignored_errors_to_list(self, config, section, key, ignored_errors_list):
        if key == 'ignore':
            ignored_errors_list.extend(self.get_allowed_ignored_errors_from_list(str(config[section][key]).split(',')))

        if key in PRESET_ERROR_TO_IGNORE:
            ignored_errors_list.extend(PRESET_ERROR_TO_IGNORE.get(key))

        if key in PRESET_ERROR_TO_CHECK:
            ignored_errors_list.extend(
                self.create_ignored_errors_list(PRESET_ERROR_TO_CHECK.get(key)))

    def get_error_ignore_list(self, pack_name):
        ignored_errors_list = {}
        if pack_name:
            pack_ignore_path = get_pack_ignore_file_path(pack_name)

            if os.path.isfile(pack_ignore_path):
                try:
                    config = ConfigParser(allow_no_value=True)
                    config.read(pack_ignore_path)

                    # create file specific ignored errors list
                    for section in config.sections():
                        if section.startswith("file:"):
                            file_name = section[5:]
                            ignored_errors_list[file_name] = []
                            for key in config[section]:
                                self.add_ignored_errors_to_list(config, section, key, ignored_errors_list[file_name])

                except MissingSectionHeaderError:
                    pass

        return ignored_errors_list

    @staticmethod
    def get_current_working_branch():
        branches = run_command('git branch')
        branch_name_reg = re.search(r'\* (.*)', branches)
        return branch_name_reg.group(1)

    def get_content_release_identifier(self) -> Optional[str]:
        return tools.get_content_release_identifier(self.branch_name)

    @staticmethod
    def _is_py_script_or_integration(file_path):
        file_yml = get_yaml(file_path)
        if re.match(PACKS_INTEGRATION_NON_SPLIT_YML_REGEX, file_path, re.IGNORECASE):
            if file_yml.get('script', {}).get('type', 'javascript') != 'python':
                return False
            return True

        if re.match(PACKS_SCRIPT_NON_SPLIT_YML_REGEX, file_path, re.IGNORECASE):
            if file_yml.get('type', 'javascript') != 'python':
                return False

            return True

        return False

    @staticmethod
    def get_packs_with_added_release_notes(added_files):
        added_rn = set()
        for file in added_files:
            if find_type(path=file) == FileType.RELEASE_NOTES:
                added_rn.add(get_pack_name(file))

        return added_rn

    def print_ignored_errors_report(self, print_ignored_errors):
        if print_ignored_errors:
            all_ignored_errors = '\n'.join(FOUND_FILES_AND_IGNORED_ERRORS)
            click.secho(f"\n=========== Found ignored errors "
                        f"in the following files ===========\n\n{all_ignored_errors}",
                        fg="yellow")

    def print_ignored_files_report(self, print_ignored_files):
        if print_ignored_files:
            all_ignored_files = '\n'.join(list(self.ignored_files))
            click.secho(f"\n=========== Ignored the following files ===========\n\n{all_ignored_files}",
                        fg="yellow")

    def get_packs_that_should_have_version_raised(self, modified_files, added_files):
        # modified packs (where the change is not test-playbook, test-script, readme, metadata file or release notes)
        modified_packs_that_should_have_version_raised = get_pack_names_from_files(modified_files, skip_file_types={
            FileType.RELEASE_NOTES, FileType.README, FileType.TEST_PLAYBOOK, FileType.TEST_SCRIPT
        })

        # also existing packs with added files which are not test-playbook, test-script readme or release notes
        # should have their version raised
        modified_packs_that_should_have_version_raised = modified_packs_that_should_have_version_raised.union(
            get_pack_names_from_files(added_files, skip_file_types={
                FileType.RELEASE_NOTES, FileType.README, FileType.TEST_PLAYBOOK,
                FileType.TEST_SCRIPT}) - self.new_packs)

        return modified_packs_that_should_have_version_raised

    @staticmethod
    def get_packs(changed_files):
        packs = set()
        for changed_file in changed_files:
            if isinstance(changed_file, tuple):
                changed_file = changed_file[1]
            pack = get_pack_name(changed_file)
            if pack:
                packs.add(pack)

        return packs<|MERGE_RESOLUTION|>--- conflicted
+++ resolved
@@ -937,70 +937,8 @@
                             click.secho('Ignoring file path: {} - code file'.format(file_path), fg="yellow")
                     continue
 
-<<<<<<< HEAD
-            # if the file is a code file - change path to the associated yml path to trigger release notes validation.
-            if file_status.lower() != 'd' and \
-                    find_type(file_path) in [FileType.POWERSHELL_FILE, FileType.PYTHON_FILE] and \
-                    not (file_path.endswith('_test.py') or file_path.endswith('.Tests.ps1')):
-                # naming convention - code file and yml file in packages must have same name.
-                file_path = os.path.splitext(file_path)[0] + '.yml'
-            # ignore changes in JS files and unit test files.
-            elif file_path.endswith('.js') or file_path.endswith('.py') or file_path.endswith('.ps1'):
-                self.ignored_files.add(file_path)
-                if print_ignored_files:
-                    click.secho('Ignoring file path: {}'.format(file_path), fg="yellow")
-                continue
-            # ignore changes in TESTS_DIRECTORIES files.
-            elif any(test_dir in file_path for test_dir in TESTS_DIRECTORIES):
-                self.ignored_files.add(file_path)
-                if print_ignored_files:
-                    click.secho('Ignoring file path: {}'.format(file_path), fg="yellow")
-                continue
-
-            # identify deleted files
-            if file_status.lower() == 'd' and not file_path.startswith('.'):
-                deleted_files.add(file_path)
-            # ignore directories
-            elif not os.path.isfile(file_path):
-                if print_ignored_files:
-                    click.secho('Ignoring file path: {}'.format(file_path), fg="yellow")
-                continue
-            # changes in old scripts and integrations - unified python scripts/integrations
-            elif file_status.lower() in ['m', 'a', 'r'] and find_type(file_path) in [FileType.INTEGRATION,
-                                                                                     FileType.SCRIPT] and \
-                    self._is_py_script_or_integration(file_path):
-                old_format_files.add(file_path)
-            # identify modified files
-            elif file_status.lower() == 'm' and find_type(file_path) and not file_path.startswith('.'):
-                modified_files_list.add(file_path)
-            # identify added files
-            elif file_status.lower() == 'a' and find_type(file_path) and not file_path.startswith('.'):
-                added_files_list.add(file_path)
-            # identify renamed files
-            elif file_status.lower().startswith('r') and find_type(file_path):
-                # if a code file changed, take the associated yml file.
-                if find_type(file_data[2]) in [FileType.POWERSHELL_FILE, FileType.PYTHON_FILE]:
-                    modified_files_list.add(file_path)
-
-                else:
-                    # file_data[1] = old name, file_data[2] = new name
-                    modified_files_list.add((file_data[1], file_data[2]))
-            elif file_status.lower() not in KNOWN_FILE_STATUSES:
-                click.secho('{} file status is an unknown one, please check. File status was: {}'
-                            .format(file_path, file_status), fg="bright_red")
-            # handle meta data file changes
-            elif file_path.endswith(PACKS_PACK_META_FILE_NAME):
-                if file_status.lower() == 'a':
-                    self.new_packs.add(get_pack_name(file_path))
-                elif file_status.lower() == 'm':
-                    changed_meta_files.add(file_path)
-            else:
-                # pipefile and pipelock files should not enter to ignore_files
-                if 'Pipfile' not in file_path:
-=======
                 # ignore changes in TESTS_DIRECTORIES files.
                 elif any(test_dir in file_path for test_dir in TESTS_DIRECTORIES):
->>>>>>> bd7c8d56
                     if file_path not in self.ignored_files:
                         self.ignored_files.add(file_path)
                         if print_ignored_files:
