import os
from configparser import ConfigParser, MissingSectionHeaderError
from typing import Optional, Set, Tuple

import click
from demisto_sdk.commands.common import tools
from demisto_sdk.commands.common.configuration import Configuration
from demisto_sdk.commands.common.constants import (API_MODULES_PACK,
                                                   CONTENT_ENTITIES_DIRS,
                                                   DEFAULT_ID_SET_PATH,
                                                   IGNORED_PACK_NAMES,
                                                   OLDEST_SUPPORTED_VERSION,
                                                   PACKS_DIR,
                                                   PACKS_PACK_META_FILE_NAME,
                                                   TESTS_AND_DOC_DIRECTORIES,
                                                   FileType)
from demisto_sdk.commands.common.content import Content
from demisto_sdk.commands.common.errors import (ALLOWED_IGNORE_ERRORS,
                                                FOUND_FILES_AND_ERRORS,
                                                FOUND_FILES_AND_IGNORED_ERRORS,
                                                PRESET_ERROR_TO_CHECK,
                                                PRESET_ERROR_TO_IGNORE, Errors,
                                                get_all_error_codes)
from demisto_sdk.commands.common.git_util import GitUtil
from demisto_sdk.commands.common.hook_validations.base_validator import \
    BaseValidator
from demisto_sdk.commands.common.hook_validations.classifier import \
    ClassifierValidator
from demisto_sdk.commands.common.hook_validations.conf_json import \
    ConfJsonValidator
from demisto_sdk.commands.common.hook_validations.dashboard import \
    DashboardValidator
from demisto_sdk.commands.common.hook_validations.id import IDSetValidations
from demisto_sdk.commands.common.hook_validations.image import ImageValidator
from demisto_sdk.commands.common.hook_validations.incident_field import \
    IncidentFieldValidator
from demisto_sdk.commands.common.hook_validations.incident_type import \
    IncidentTypeValidator
from demisto_sdk.commands.common.hook_validations.integration import \
    IntegrationValidator
from demisto_sdk.commands.common.hook_validations.layout import (
    LayoutsContainerValidator, LayoutValidator)
from demisto_sdk.commands.common.hook_validations.mapper import MapperValidator
from demisto_sdk.commands.common.hook_validations.pack_unique_files import \
    PackUniqueFilesValidator
from demisto_sdk.commands.common.hook_validations.playbook import \
    PlaybookValidator
from demisto_sdk.commands.common.hook_validations.readme import ReadMeValidator
from demisto_sdk.commands.common.hook_validations.release_notes import \
    ReleaseNotesValidator
from demisto_sdk.commands.common.hook_validations.report import ReportValidator
from demisto_sdk.commands.common.hook_validations.reputation import \
    ReputationValidator
from demisto_sdk.commands.common.hook_validations.script import ScriptValidator
from demisto_sdk.commands.common.hook_validations.structure import \
    StructureValidator
from demisto_sdk.commands.common.hook_validations.test_playbook import \
    TestPlaybookValidator
from demisto_sdk.commands.common.hook_validations.widget import WidgetValidator
from demisto_sdk.commands.common.tools import (find_type, get_api_module_ids,
                                               get_api_module_integrations_set,
                                               get_content_release_identifier,
                                               get_pack_ignore_file_path,
                                               get_pack_name,
                                               get_pack_names_from_files,
                                               get_yaml, open_id_set_file,
                                               run_command)
from demisto_sdk.commands.create_id_set.create_id_set import IDSetCreator
from git import InvalidGitRepositoryError
from packaging import version


class ValidateManager:
    def __init__(
            self, is_backward_check=True, prev_ver=None, use_git=False, only_committed_files=False,
            print_ignored_files=False, skip_conf_json=True, validate_id_set=False, file_path=None,
            validate_all=False, is_external_repo=False, skip_pack_rn_validation=False, print_ignored_errors=False,
            silence_init_prints=False, no_docker_checks=False, skip_dependencies=False, id_set_path=None, staged=False,
            create_id_set=False, json_file_path=None, skip_schema_check=False
    ):
        # General configuration
        self.skip_docker_checks = False
        self.no_configuration_prints = silence_init_prints
        self.skip_conf_json = skip_conf_json
        self.is_backward_check = is_backward_check
        self.is_circle = only_committed_files
        self.validate_all = validate_all
        self.use_git = use_git
        self.skip_pack_rn_validation = skip_pack_rn_validation
        self.prev_ver = prev_ver if prev_ver else 'origin/master'
        self.print_ignored_files = print_ignored_files
        self.print_ignored_errors = print_ignored_errors
        self.skip_dependencies = skip_dependencies or not use_git
        self.skip_id_set_creation = not create_id_set or self.skip_dependencies
        self.compare_type = '...'
        self.staged = staged
        self.skip_schema_check = skip_schema_check

        if json_file_path:
            self.json_file_path = os.path.join(json_file_path, 'validate_outputs.json') if \
                os.path.isdir(json_file_path) else json_file_path
        else:
            self.json_file_path = ''

        # Class constants
        self.handle_error = BaseValidator(print_as_warnings=print_ignored_errors,
                                          json_file_path=json_file_path).handle_error
        self.file_path = file_path
        self.id_set_path = id_set_path or DEFAULT_ID_SET_PATH
        # create the id_set only once per run.
        self.id_set_file = self.get_id_set_file(self.skip_id_set_creation, self.id_set_path)

        self.id_set_validations = IDSetValidations(is_circle=self.is_circle,
                                                   configuration=Configuration(),
                                                   ignored_errors=None,
                                                   print_as_warnings=self.print_ignored_errors,
                                                   id_set_file=self.id_set_file,
                                                   json_file_path=json_file_path) \
            if validate_id_set else None

        try:
            self.git_util = GitUtil(repo=Content.git())
            self.branch_name = self.git_util.get_current_working_branch()
        except InvalidGitRepositoryError:
            # if we are using git - fail the validation by raising the exception.
            if self.use_git:
                raise
            # if we are not using git - simply move on.
            else:
                click.echo('Unable to connect to git')
                self.git_util = None  # type: ignore[assignment]
                self.branch_name = ''

        self.branch_name = ''
        self.check_only_schema = False
        self.always_valid = False
        self.ignored_files = set()
        self.new_packs = set()
        self.skipped_file_types = (FileType.CHANGELOG,
                                   FileType.DESCRIPTION,
                                   FileType.DOC_IMAGE,
                                   FileType.PACK_METADATA)

        self.is_external_repo = is_external_repo
        if is_external_repo:
            if not self.no_configuration_prints:
                click.echo('Running in a private repository')
            self.skip_conf_json = True

        self.print_percent = False
        self.completion_percentage = 0

        if validate_all:
            # No need to check docker images on build branch hence we do not check on -a mode
            # also do not skip id set creation unless the flag is up
            self.skip_docker_checks = True
            self.skip_pack_rn_validation = True
            self.print_percent = True

        if no_docker_checks:
            self.skip_docker_checks = True

    def print_final_report(self, valid):
        self.print_ignored_files_report(self.print_ignored_files)
        self.print_ignored_errors_report(self.print_ignored_errors)

        if valid:
            click.secho('\nThe files are valid', fg='green')
            return 0

        else:
            all_failing_files = '\n'.join(FOUND_FILES_AND_ERRORS)
            click.secho(f"\n=========== Found errors in the following files ===========\n\n{all_failing_files}\n",
                        fg="bright_red")

            if self.always_valid:
                click.secho('Found the errors above, but not failing build', fg='yellow')
                return 0

            click.secho('The files were found as invalid, the exact error message can be located above',
                        fg='red')
            return 1

    def run_validation(self):
        """Initiates validation in accordance with mode (i,g,a)
        """
        if self.validate_all:
            is_valid = self.run_validation_on_all_packs()
        elif self.use_git:
            is_valid = self.run_validation_using_git()
        elif self.file_path:
            is_valid = self.run_validation_on_specific_files()
        else:
            # default validate to -g --post-commit
            self.use_git = True
            self.is_circle = True
            is_valid = self.run_validation_using_git()
        return self.print_final_report(is_valid)

    def run_validation_on_specific_files(self):
        """Run validations only on specific files
        """
        files_validation_result = set()

        for path in self.file_path.split(','):
            error_ignore_list = self.get_error_ignore_list(get_pack_name(path))

            if os.path.isfile(path):
                click.secho('\n================= Validating file =================', fg="bright_cyan")
                files_validation_result.add(self.run_validations_on_file(path, error_ignore_list))

            else:
                path = path.rstrip('/')
                dir_name = os.path.basename(path)
                if dir_name in CONTENT_ENTITIES_DIRS:
                    click.secho(f'\n================= Validating content directory {path} =================',
                                fg="bright_cyan")
                    files_validation_result.add(self.run_validation_on_content_entities(path, error_ignore_list))
                else:
                    if os.path.basename(os.path.dirname(path)) == PACKS_DIR:
                        click.secho(f'\n================= Validating pack {path} =================',
                                    fg="bright_cyan")
                        files_validation_result.add(self.run_validations_on_pack(path))

                    else:
                        click.secho(f'\n================= Validating package {path} =================',
                                    fg="bright_cyan")
                        files_validation_result.add(self.run_validation_on_package(path, error_ignore_list))

        return all(files_validation_result)

    def run_validation_on_all_packs(self):
        """Runs validations on all files in all packs in repo (-a option)

        Returns:
            bool. true if all files are valid, false otherwise.
        """
        click.secho('\n================= Validating all files =================', fg="bright_cyan")
        all_packs_valid = set()

        if not self.skip_conf_json:
            conf_json_validator = ConfJsonValidator()
            all_packs_valid.add(conf_json_validator.is_valid_conf_json())

        num_of_packs = len(os.listdir(PACKS_DIR))
        count = 1

        for pack_name in os.listdir(PACKS_DIR):
            self.completion_percentage = format((count / num_of_packs) * 100, ".2f")  # type: ignore
            pack_path = os.path.join(PACKS_DIR, pack_name)
            all_packs_valid.add(self.run_validations_on_pack(pack_path))
            count += 1

        return all(all_packs_valid)

    def run_validations_on_pack(self, pack_path):
        """Runs validation on all files in given pack. (i,g,a)

        Args:
            pack_path: the path to the pack.

        Returns:
            bool. true if all files in pack are valid, false otherwise.
        """
        pack_entities_validation_results = set()
        pack_error_ignore_list = self.get_error_ignore_list(os.path.basename(pack_path))

        pack_entities_validation_results.add(self.validate_pack_unique_files(pack_path, pack_error_ignore_list))

        for content_dir in os.listdir(pack_path):
            content_entity_path = os.path.join(pack_path, content_dir)
            if content_dir in CONTENT_ENTITIES_DIRS:
                pack_entities_validation_results.add(self.run_validation_on_content_entities(content_entity_path,
                                                                                             pack_error_ignore_list))
            else:
                self.ignored_files.add(content_entity_path)

        return all(pack_entities_validation_results)

    def run_validation_on_content_entities(self, content_entity_dir_path, pack_error_ignore_list):
        """Gets non-pack folder and runs validation within it (Scripts, Integrations...)

        Returns:
            bool. true if all files in directory are valid, false otherwise.
        """
        content_entities_validation_results = set()
        for file_name in os.listdir(content_entity_dir_path):
            file_path = os.path.join(content_entity_dir_path, file_name)
            if os.path.isfile(file_path):
                if file_path.endswith('.json') or file_path.endswith('.yml') or file_path.endswith('.md'):
                    content_entities_validation_results.add(self.run_validations_on_file(file_path,
                                                                                         pack_error_ignore_list))
                else:
                    self.ignored_files.add(file_path)

            else:
                content_entities_validation_results.add(self.run_validation_on_package(file_path,
                                                                                       pack_error_ignore_list))

        return all(content_entities_validation_results)

    def run_validation_on_package(self, package_path, pack_error_ignore_list):
        package_entities_validation_results = set()

        for file_name in os.listdir(package_path):
            file_path = os.path.join(package_path, file_name)
            if file_path.endswith('.yml') or file_path.endswith('.md'):
                package_entities_validation_results.add(self.run_validations_on_file(file_path, pack_error_ignore_list))

            else:
                self.ignored_files.add(file_path)

        return all(package_entities_validation_results)

    # flake8: noqa: C901
    def run_validations_on_file(self, file_path, pack_error_ignore_list, is_modified=False,
                                old_file_path=None, modified_files=None, added_files=None):
        """Choose a validator to run for a single file. (i)

        Args:
            modified_files: A set of modified files - used for RN validation
            added_files: A set of added files - used for RN validation
            old_file_path: The old file path for renamed files
            pack_error_ignore_list: A dictionary of all pack ignored errors
            file_path: the file on which to run.
            is_modified: whether the file is modified or added.

        Returns:
            bool. true if file is valid, false otherwise.
        """
        file_type = find_type(file_path)

        if file_type in self.skipped_file_types or file_path.endswith('_unified.yml'):
            self.ignored_files.add(file_path)
            return True
        elif file_type is None:
            error_message, error_code = Errors.file_type_not_supported()
            if self.handle_error(error_message=error_message, error_code=error_code, file_path=file_path,
                                 drop_line=True):
                return False

        if not self.check_only_schema:
            validation_print = f"\nValidating {file_path} as {file_type.value}"
            if self.print_percent:
                validation_print += f' [{self.completion_percentage}%]'
            click.echo(validation_print)

        structure_validator = StructureValidator(file_path, predefined_scheme=file_type,
                                                 ignored_errors=pack_error_ignore_list,
                                                 print_as_warnings=self.print_ignored_errors, tag=self.prev_ver,
                                                 old_file_path=old_file_path, branch_name=self.branch_name,
                                                 is_new_file=not is_modified,
                                                 json_file_path=self.json_file_path,
                                                 skip_schema_check=self.skip_schema_check)

        # schema validation
        if file_type not in {FileType.TEST_PLAYBOOK, FileType.TEST_SCRIPT}:
            if not structure_validator.is_valid_file():
                return False

        # Passed schema validation
        # if only schema validation is required - stop check here
        if self.check_only_schema:
            return True

        # id_set validation
        if self.id_set_validations and not self.id_set_validations.is_file_valid_in_set(file_path, file_type,
                                                                                        pack_error_ignore_list):
            return False

        # Note: these file are not ignored but there are no additional validators for connections
        if file_type == FileType.CONNECTION:
            return True

        # test playbooks and test scripts are using the same validation.
        elif file_type in {FileType.TEST_PLAYBOOK, FileType.TEST_SCRIPT}:
            return self.validate_test_playbook(structure_validator, pack_error_ignore_list)

        elif file_type == FileType.RELEASE_NOTES:
            if not self.skip_pack_rn_validation:
                return self.validate_release_notes(file_path, added_files, modified_files, pack_error_ignore_list,
                                                   is_modified)
            else:
                click.secho('Skipping release notes validation', fg='yellow')

        elif file_type == FileType.README:
            return self.validate_readme(file_path, pack_error_ignore_list)

        elif file_type == FileType.REPORT:
            return self.validate_report(structure_validator, pack_error_ignore_list)

        elif file_type == FileType.PLAYBOOK:
            return self.validate_playbook(structure_validator, pack_error_ignore_list, file_type)

        elif file_type == FileType.INTEGRATION:
            return self.validate_integration(structure_validator, pack_error_ignore_list, is_modified, file_type)

        elif file_type == FileType.SCRIPT:
            return self.validate_script(structure_validator, pack_error_ignore_list, is_modified, file_type)

        elif file_type == FileType.BETA_INTEGRATION:
            return self.validate_beta_integration(structure_validator, pack_error_ignore_list)

        # Validate only images of packs
        elif file_type == FileType.IMAGE:
            return self.validate_image(file_path, pack_error_ignore_list)

        # incident fields and indicator fields are using the same validation.
        elif file_type in (FileType.INCIDENT_FIELD, FileType.INDICATOR_FIELD):
            return self.validate_incident_field(structure_validator, pack_error_ignore_list, is_modified)

        elif file_type == FileType.REPUTATION:
            return self.validate_reputation(structure_validator, pack_error_ignore_list)

        elif file_type == FileType.LAYOUT:
            return self.validate_layout(structure_validator, pack_error_ignore_list)

        elif file_type == FileType.LAYOUTS_CONTAINER:
            return self.validate_layoutscontainer(structure_validator, pack_error_ignore_list)

        elif file_type == FileType.DASHBOARD:
            return self.validate_dashboard(structure_validator, pack_error_ignore_list)

        elif file_type == FileType.INCIDENT_TYPE:
            return self.validate_incident_type(structure_validator, pack_error_ignore_list, is_modified)

        elif file_type == FileType.MAPPER:
            return self.validate_mapper(structure_validator, pack_error_ignore_list)

        elif file_type in (FileType.OLD_CLASSIFIER, FileType.CLASSIFIER):
            return self.validate_classifier(structure_validator, pack_error_ignore_list, file_type)

        elif file_type == FileType.WIDGET:
            return self.validate_widget(structure_validator, pack_error_ignore_list)

        else:
            error_message, error_code = Errors.file_type_not_supported()
            if self.handle_error(error_message=error_message, error_code=error_code, file_path=file_path):
                return False

        return True

    def run_validation_using_git(self):
        """Runs validation on only changed packs/files (g)
        """
        valid_git_setup = self.setup_git_params()
        if not self.no_configuration_prints:
            self.print_git_config()

        modified_files, added_files, changed_meta_files, old_format_files = \
            self.get_changed_files_from_git()

        validation_results = {valid_git_setup}

        validation_results.add(self.validate_modified_files(modified_files))
        validation_results.add(self.validate_added_files(added_files, modified_files))
        validation_results.add(self.validate_changed_packs_unique_files(modified_files, added_files, old_format_files,
                                                                        changed_meta_files))

        if old_format_files:
            click.secho(f'\n================= Running validation on old format files =================',
                        fg="bright_cyan")
            validation_results.add(self.validate_no_old_format(old_format_files))

        if not self.skip_pack_rn_validation:
            validation_results.add(self.validate_no_duplicated_release_notes(added_files))
            validation_results.add(self.validate_no_missing_release_notes(modified_files, old_format_files,
                                                                          added_files))

        return all(validation_results)

    """ ######################################## Unique Validations ####################################### """

    def validate_readme(self, file_path, pack_error_ignore_list):
        readme_validator = ReadMeValidator(file_path, ignored_errors=pack_error_ignore_list,
                                           print_as_warnings=self.print_ignored_errors,
                                           json_file_path=self.json_file_path)
        return readme_validator.is_valid_file()

    def validate_test_playbook(self, structure_validator, pack_error_ignore_list):
        test_playbook_validator = TestPlaybookValidator(structure_validator=structure_validator,
                                                        ignored_errors=pack_error_ignore_list,
                                                        print_as_warnings=self.print_ignored_errors,
                                                        json_file_path=self.json_file_path)
        return test_playbook_validator.is_valid_test_playbook(validate_rn=False)

    def validate_release_notes(self, file_path, added_files, modified_files, pack_error_ignore_list, is_modified):
        pack_name = get_pack_name(file_path)

        # modified existing RN
        if is_modified:
            error_message, error_code = Errors.modified_existing_release_notes(pack_name)
            if self.handle_error(error_message=error_message, error_code=error_code, file_path=file_path):
                return False

        # added new RN to a new pack
        if pack_name in self.new_packs:
            error_message, error_code = Errors.added_release_notes_for_new_pack(pack_name)
            if self.handle_error(error_message=error_message, error_code=error_code, file_path=file_path):
                return False

        if pack_name != 'NonSupported':
            if not added_files:
                added_files = {file_path}

            release_notes_validator = ReleaseNotesValidator(file_path, pack_name=pack_name,
                                                            modified_files=modified_files,
                                                            added_files=added_files,
                                                            ignored_errors=pack_error_ignore_list,
                                                            print_as_warnings=self.print_ignored_errors,
                                                            json_file_path=self.json_file_path)
            return release_notes_validator.is_file_valid()

        return True

    def validate_playbook(self, structure_validator, pack_error_ignore_list, file_type):
        playbook_validator = PlaybookValidator(structure_validator, ignored_errors=pack_error_ignore_list,
                                               print_as_warnings=self.print_ignored_errors,
                                               json_file_path=self.json_file_path)

        deprecated_result = self.check_and_validate_deprecated(file_type=file_type,
                                                               file_path=structure_validator.file_path,
                                                               current_file=playbook_validator.current_file,
                                                               is_modified=True,
                                                               is_backward_check=False,
                                                               validator=playbook_validator)
        if deprecated_result is not None:
            return deprecated_result

        return playbook_validator.is_valid_playbook(validate_rn=False,
                                                    id_set_file=self.id_set_file)

    def validate_integration(self, structure_validator, pack_error_ignore_list, is_modified, file_type):
        integration_validator = IntegrationValidator(structure_validator, ignored_errors=pack_error_ignore_list,
                                                     print_as_warnings=self.print_ignored_errors,
                                                     skip_docker_check=self.skip_docker_checks,
                                                     json_file_path=self.json_file_path)

        deprecated_result = self.check_and_validate_deprecated(file_type=file_type,
                                                               file_path=structure_validator.file_path,
                                                               current_file=integration_validator.current_file,
                                                               is_modified=is_modified,
                                                               is_backward_check=self.is_backward_check,
                                                               validator=integration_validator)
        if deprecated_result is not None:
            return deprecated_result

        if is_modified and self.is_backward_check:
            return all([integration_validator.is_valid_file(validate_rn=False, skip_test_conf=self.skip_conf_json),
                        integration_validator.is_backward_compatible()])
        else:
            return integration_validator.is_valid_file(validate_rn=False, skip_test_conf=self.skip_conf_json)

    def validate_script(self, structure_validator, pack_error_ignore_list, is_modified, file_type):
        script_validator = ScriptValidator(structure_validator, ignored_errors=pack_error_ignore_list,
                                           print_as_warnings=self.print_ignored_errors,
                                           skip_docker_check=self.skip_docker_checks,
                                           json_file_path=self.json_file_path)

        deprecated_result = self.check_and_validate_deprecated(file_type=file_type,
                                                               file_path=structure_validator.file_path,
                                                               current_file=script_validator.current_file,
                                                               is_modified=is_modified,
                                                               is_backward_check=self.is_backward_check,
                                                               validator=script_validator)
        if deprecated_result is not None:
            return deprecated_result

        if is_modified and self.is_backward_check:
            return all([script_validator.is_valid_file(validate_rn=False),
                        script_validator.is_backward_compatible()])
        else:
            return script_validator.is_valid_file(validate_rn=False)

    def validate_beta_integration(self, structure_validator, pack_error_ignore_list):
        integration_validator = IntegrationValidator(structure_validator, ignored_errors=pack_error_ignore_list,
                                                     print_as_warnings=self.print_ignored_errors,
                                                     skip_docker_check=self.skip_docker_checks,
                                                     json_file_path=self.json_file_path)
        return integration_validator.is_valid_beta_integration()

    def validate_image(self, file_path, pack_error_ignore_list):
        image_validator = ImageValidator(file_path, ignored_errors=pack_error_ignore_list,
                                         print_as_warnings=self.print_ignored_errors,
                                         json_file_path=self.json_file_path)
        return image_validator.is_valid()

    def validate_report(self, structure_validator, pack_error_ignore_list):
        report_validator = ReportValidator(structure_validator=structure_validator,
                                           ignored_errors=pack_error_ignore_list,
                                           print_as_warnings=self.print_ignored_errors,
                                           json_file_path=self.json_file_path)
        return report_validator.is_valid_file(validate_rn=False)

    def validate_incident_field(self, structure_validator, pack_error_ignore_list, is_modified):
        incident_field_validator = IncidentFieldValidator(structure_validator, ignored_errors=pack_error_ignore_list,
                                                          print_as_warnings=self.print_ignored_errors,
                                                          json_file_path=self.json_file_path)
        if is_modified and self.is_backward_check:
            return all([incident_field_validator.is_valid_file(validate_rn=False),
                        incident_field_validator.is_backward_compatible()])
        else:
            return incident_field_validator.is_valid_file(validate_rn=False)

    def validate_reputation(self, structure_validator, pack_error_ignore_list):
        reputation_validator = ReputationValidator(structure_validator, ignored_errors=pack_error_ignore_list,
                                                   print_as_warnings=self.print_ignored_errors,
                                                   json_file_path=self.json_file_path)
        return reputation_validator.is_valid_file(validate_rn=False)

    def validate_layout(self, structure_validator, pack_error_ignore_list):
        layout_validator = LayoutValidator(structure_validator, ignored_errors=pack_error_ignore_list,
                                           print_as_warnings=self.print_ignored_errors,
                                           json_file_path=self.json_file_path)
        return layout_validator.is_valid_layout(validate_rn=False, id_set_file=self.id_set_file,
                                                is_circle=self.is_circle)

    def validate_layoutscontainer(self, structure_validator, pack_error_ignore_list):
        layout_validator = LayoutsContainerValidator(structure_validator, ignored_errors=pack_error_ignore_list,
                                                     print_as_warnings=self.print_ignored_errors,
                                                     json_file_path=self.json_file_path)
        return layout_validator.is_valid_layout(validate_rn=False, id_set_file=self.id_set_file,
                                                is_circle=self.is_circle)

    def validate_dashboard(self, structure_validator, pack_error_ignore_list):
        dashboard_validator = DashboardValidator(structure_validator, ignored_errors=pack_error_ignore_list,
                                                 print_as_warnings=self.print_ignored_errors,
                                                 json_file_path=self.json_file_path)
        return dashboard_validator.is_valid_dashboard(validate_rn=False)

    def validate_incident_type(self, structure_validator, pack_error_ignore_list, is_modified):
        incident_type_validator = IncidentTypeValidator(structure_validator, ignored_errors=pack_error_ignore_list,
                                                        print_as_warnings=self.print_ignored_errors,
                                                        json_file_path=self.json_file_path)
        if is_modified and self.is_backward_check:
            return all([incident_type_validator.is_valid_incident_type(validate_rn=False),
                        incident_type_validator.is_backward_compatible()])
        else:
            return incident_type_validator.is_valid_incident_type(validate_rn=False)

    def validate_mapper(self, structure_validator, pack_error_ignore_list):
        mapper_validator = MapperValidator(structure_validator, ignored_errors=pack_error_ignore_list,
                                           print_as_warnings=self.print_ignored_errors,
                                           json_file_path=self.json_file_path)
        return mapper_validator.is_valid_mapper(validate_rn=False, id_set_file=self.id_set_file,
                                                is_circle=self.is_circle)

    def validate_classifier(self, structure_validator, pack_error_ignore_list, file_type):
        if file_type == FileType.CLASSIFIER:
            new_classifier_version = True

        else:
            new_classifier_version = False

        classifier_validator = ClassifierValidator(structure_validator, new_classifier_version=new_classifier_version,
                                                   ignored_errors=pack_error_ignore_list,
                                                   print_as_warnings=self.print_ignored_errors,
                                                   json_file_path=self.json_file_path)
        return classifier_validator.is_valid_classifier(validate_rn=False,
                                                        id_set_file=self.id_set_file,
                                                        is_circle=self.is_circle)

    def validate_widget(self, structure_validator, pack_error_ignore_list):
        widget_validator = WidgetValidator(structure_validator, ignored_errors=pack_error_ignore_list,
                                           print_as_warnings=self.print_ignored_errors,
                                           json_file_path=self.json_file_path)
        return widget_validator.is_valid_file(validate_rn=False)

    def validate_pack_unique_files(self, pack_path: str, pack_error_ignore_list: dict,
                                   should_version_raise=False) -> bool:
        """
        Runs validations on the following pack files:
        * .secret-ignore: Validates that the file exist and that the file's secrets can be parsed as a list delimited by '\n'
        * .pack-ignore: Validates that the file exists and that all regexes in it can be compiled
        * README.md file: Validates that the file exists
        * 2.pack_metadata.json: Validates that the file exists and that it has a valid structure
        Runs validation on the pack dependencies
        Args:
            should_version_raise: Whether we should check if the version of the metadata was raised
            pack_error_ignore_list: A dictionary of all pack ignored errors
            pack_path: A path to a pack
        """
        print(f'\nValidating {pack_path} unique pack files')

        pack_unique_files_validator = PackUniqueFilesValidator(pack=os.path.basename(pack_path),
                                                               pack_path=pack_path,
                                                               ignored_errors=pack_error_ignore_list,
                                                               print_as_warnings=self.print_ignored_errors,
                                                               should_version_raise=should_version_raise,
                                                               validate_dependencies=not self.skip_dependencies,
                                                               id_set_path=self.id_set_path,
                                                               private_repo=self.is_external_repo,
                                                               skip_id_set_creation=self.skip_id_set_creation,
<<<<<<< HEAD
                                                               prev_ver=self.prev_ver,
                                                               json_file_path=self.json_file_path)
        pack_errors = pack_unique_files_validator.validate_pack_unique_files()
=======
                                                               prev_ver=self.prev_ver)
        pack_errors = pack_unique_files_validator.are_valid_files()
>>>>>>> 19c3c509
        if pack_errors:
            click.secho(pack_errors, fg="bright_red")
            return False

        return True

    def validate_modified_files(self, modified_files):
        click.secho(f'\n================= Running validation on modified files =================',
                    fg="bright_cyan")
        valid_files = set()
        for file_path in modified_files:
            # handle renamed files
            if isinstance(file_path, tuple):
                old_file_path = file_path[0]
                file_path = file_path[1]

            else:
                old_file_path = None

            pack_name = get_pack_name(file_path)
            valid_files.add(self.run_validations_on_file(file_path, self.get_error_ignore_list(pack_name),
                                                         is_modified=True, old_file_path=old_file_path))
        return all(valid_files)

    def validate_added_files(self, added_files, modified_files):
        click.secho(f'\n================= Running validation on newly added files =================',
                    fg="bright_cyan")

        valid_files = set()
        for file_path in added_files:
            pack_name = get_pack_name(file_path)
            valid_files.add(self.run_validations_on_file(file_path, self.get_error_ignore_list(pack_name),
                                                         is_modified=False, modified_files=modified_files,
                                                         added_files=added_files))
        return all(valid_files)

    @ staticmethod
    def should_raise_pack_version(pack: str) -> bool:
        """
        Args:
            pack: The pack name.

        Returns: False if pack is in IGNORED_PACK_NAMES else True.

        """
        return pack not in IGNORED_PACK_NAMES

    def validate_changed_packs_unique_files(self, modified_files, added_files, old_format_files, changed_meta_files):
        click.secho(f'\n================= Running validation on changed pack unique files =================',
                    fg="bright_cyan")
        valid_pack_files = set()

        added_packs = get_pack_names_from_files(added_files)
        modified_packs = get_pack_names_from_files(modified_files).union(get_pack_names_from_files(old_format_files))
        changed_meta_packs = get_pack_names_from_files(changed_meta_files)

        packs_that_should_have_version_raised = self.get_packs_that_should_have_version_raised(modified_files,
                                                                                               added_files,
                                                                                               old_format_files)

        changed_packs = modified_packs.union(added_packs).union(changed_meta_packs)

        for pack in changed_packs:
            raise_version = False
            pack_path = tools.pack_name_to_path(pack)
            if pack in packs_that_should_have_version_raised:
                raise_version = self.should_raise_pack_version(pack)
            valid_pack_files.add(self.validate_pack_unique_files(pack_path,
                                                                 self.get_error_ignore_list(pack),
                                                                 should_version_raise=raise_version))

        return all(valid_pack_files)

    def validate_no_old_format(self, old_format_files):
        """ Validate there are no files in the old format (unified yml file for the code and configuration
        for python integration).

        Args:
            old_format_files(set): file names which are in the old format.
        """
        handle_error = True
        for file_path in old_format_files:
            click.echo(f"Validating old-format file {file_path}")
            yaml_data = get_yaml(file_path)
            # we only fail on old format if no toversion (meaning it is latest) or if the ynl is not deprecated.
            if 'toversion' not in yaml_data and not yaml_data.get('deprecated'):
                error_message, error_code = Errors.invalid_package_structure(file_path)
                if self.handle_error(error_message, error_code, file_path=file_path):
                    handle_error = False
        return handle_error

    def validate_no_duplicated_release_notes(self, added_files):
        """Validated that among the added files - there are no duplicated RN for the same pack.

        Args:
            added_files(set): The added files

        Returns:
            bool. True if no duplications found, false otherwise
        """
        click.secho(f'\n================= Verifying no duplicated release notes =================',
                    fg="bright_cyan")
        added_rn = set()
        for file in added_files:
            if find_type(file) == FileType.RELEASE_NOTES:
                pack_name = get_pack_name(file)
                if pack_name not in added_rn:
                    added_rn.add(pack_name)
                else:
                    error_message, error_code = Errors.multiple_release_notes_files()
                    if self.handle_error(error_message, error_code, file_path=pack_name):
                        return False

        click.secho("\nNo duplicated release notes found.\n", fg="bright_green")
        return True

    def validate_no_missing_release_notes(self, modified_files, old_format_files, added_files):
        """Validate that there are no missing RN for changed files

        Args:
            modified_files (set): a set of modified files.
            old_format_files (set): a set of old format files that were changed.
            added_files (set): a set of files that were added.

        Returns:
            bool. True if no missing RN found, False otherwise
        """
        click.secho("\n================= Checking for missing release notes =================\n", fg="bright_cyan")
        packs_that_should_have_new_rn_api_module_related: set = set()
        # existing packs that have files changed (which are not RN, README nor test files) - should have new RN
        changed_files = modified_files.union(old_format_files).union(added_files)
        packs_that_should_have_new_rn = get_pack_names_from_files(changed_files,
                                                                  skip_file_types={FileType.RELEASE_NOTES,
                                                                                   FileType.README,
                                                                                   FileType.TEST_PLAYBOOK,
                                                                                   FileType.TEST_SCRIPT,
                                                                                   FileType.DOC_IMAGE})
        if API_MODULES_PACK in packs_that_should_have_new_rn:
            api_module_set = get_api_module_ids(changed_files)
            integrations = get_api_module_integrations_set(api_module_set,
                                                           self.id_set_file.get('integrations', []))
            packs_that_should_have_new_rn_api_module_related = set(map(lambda integration: integration.get('pack'),
                                                                       integrations))
            packs_that_should_have_new_rn = packs_that_should_have_new_rn.union(
                packs_that_should_have_new_rn_api_module_related)

            # APIModules pack is without a version and should not have RN
            packs_that_should_have_new_rn.remove(API_MODULES_PACK)

        # new packs should not have RN
        packs_that_should_have_new_rn = packs_that_should_have_new_rn - self.new_packs

        packs_that_have_new_rn = self.get_packs_with_added_release_notes(added_files)

        packs_that_have_missing_rn = packs_that_should_have_new_rn.difference(packs_that_have_new_rn)

        if len(packs_that_have_missing_rn) > 0:
            is_valid = set()
            for pack in packs_that_have_missing_rn:
                # # ignore RN in NonSupported pack
                if 'NonSupported' in pack:
                    continue
                ignored_errors_list = self.get_error_ignore_list(pack)
                if pack in packs_that_should_have_new_rn_api_module_related:
                    error_message, error_code = Errors.missing_release_notes_for_pack(API_MODULES_PACK)
                else:
                    error_message, error_code = Errors.missing_release_notes_for_pack(pack)
                if not BaseValidator(ignored_errors=ignored_errors_list,
                                     print_as_warnings=self.print_ignored_errors,
                                     json_file_path=self.json_file_path).handle_error(
                        error_message, error_code, file_path=os.path.join(PACKS_DIR, pack)):
                    is_valid.add(True)

                else:
                    is_valid.add(False)

            return all(is_valid)

        else:
            click.secho("No missing release notes found.\n", fg="bright_green")
            return True

    """ ######################################## Git Tools and filtering ####################################### """

    def setup_git_params(self):
        """Setting up the git relevant params"""
        self.branch_name = self.git_util.get_current_working_branch() if (self.git_util and not self.branch_name) \
            else self.branch_name

        # check remote validity
        if '/' in self.prev_ver and not self.git_util.check_if_remote_exists(self.prev_ver):
            non_existing_remote = self.prev_ver.split("/")[0]
            click.secho(f'Could not find remote {non_existing_remote} reverting to '
                        f'{str(self.git_util.repo.remote())}', fg='bright_red')
            self.prev_ver = self.prev_ver.replace(non_existing_remote, str(self.git_util.repo.remote()))

        # if running on release branch check against last release.
        if self.branch_name.startswith('21.') or self.branch_name.startswith('22.'):
            self.skip_pack_rn_validation = True
            self.prev_ver = get_content_release_identifier(self.branch_name)

            # when running against git while on release branch - show errors but don't fail the validation
            self.always_valid = True

        # on master don't check RN
        elif self.branch_name == 'master':
            self.skip_pack_rn_validation = True
            error_message, error_code = Errors.running_on_master_with_git()
            if self.handle_error(error_message, error_code, file_path='General',
                                 warning=(not self.is_external_repo or self.is_circle), drop_line=True):
                return False
        return True

    def print_git_config(self):
        click.secho(f'\n================= Running validation on branch {self.branch_name} =================',
                    fg="bright_cyan")
        if not self.no_configuration_prints:
            click.echo(f"Validating against {self.prev_ver}")

            if self.branch_name == self.prev_ver or self.branch_name == self.prev_ver.replace('origin/', ''):
                click.echo("Running only on last commit")

            elif self.is_circle:
                click.echo("Running only on committed files")

            elif self.staged:
                click.echo("Running only on staged files")

            else:
                click.echo("Running on committed and staged files")

            if self.skip_pack_rn_validation:
                click.echo("Skipping release notes validation")

            if self.skip_docker_checks:
                click.echo("Skipping Docker checks")

            if not self.is_backward_check:
                click.echo("Skipping backwards compatibility checks")

            if self.skip_dependencies:
                click.echo("Skipping pack dependencies check")

    def get_changed_files_from_git(self) -> Tuple[Set, Set, Set, Set]:
        """Get the added and modified after file filtration to only relevant files for validate

        Returns:
            4 sets:
            - The filtered modified files (including the renamed files)
            - The filtered added files
            - The changed metadata files
            - The modified old-format files (legacy unified python files)
        """
        # get files from git by status identification against prev-ver
        modified_files = self.git_util.modified_files(prev_ver=self.prev_ver,
                                                      committed_only=self.is_circle, staged_only=self.staged)
        added_files = self.git_util.added_files(prev_ver=self.prev_ver, committed_only=self.is_circle,
                                                staged_only=self.staged)
        renamed_files = self.git_util.renamed_files(prev_ver=self.prev_ver, committed_only=self.is_circle,
                                                    staged_only=self.staged)

        # filter files only to relevant files
        filtered_modified, old_format_files = self.filter_to_relevant_files(modified_files)
        filtered_renamed, _ = self.filter_to_relevant_files(renamed_files)
        filtered_modified = filtered_modified.union(filtered_renamed)
        filtered_added, _ = self.filter_to_relevant_files(added_files)

        # extract metadata files from the recognised changes
        changed_meta = self.pack_metadata_extraction(modified_files, added_files, renamed_files)

        return filtered_modified, filtered_added, changed_meta, old_format_files

    def pack_metadata_extraction(self, modified_files, added_files, renamed_files):
        """Extract pack metadata files from the modified and added files

        Return all modified metadata file paths
        and get all newly added packs from the added metadata files."""
        changed_metadata_files = set()
        for path in modified_files.union(renamed_files):
            file_path = str(path[1]) if isinstance(path, tuple) else str(path)

            if file_path.endswith(PACKS_PACK_META_FILE_NAME):
                changed_metadata_files.add(file_path)

        for path in added_files:
            if str(path).endswith(PACKS_PACK_META_FILE_NAME):
                self.new_packs.add(get_pack_name(str(path)))

        return changed_metadata_files

    def filter_to_relevant_files(self, file_set):
        """Goes over file set and returns only a filtered set of only files relevant for validation"""
        filtered_set: set = set()
        old_format_files: set = set()
        for path in file_set:
            old_path = None
            if isinstance(path, tuple):
                file_path = str(path[1])
                old_path = str(path[0])

            else:
                file_path = str(path)

            try:
                formatted_path = self.format_file_path(file_path, old_path, old_format_files)
                if formatted_path:
                    filtered_set.add(formatted_path)

            # handle a case where a file was deleted locally though recognised as added against master.
            except FileNotFoundError:
                if file_path not in self.ignored_files:
                    self.ignored_files.add(file_path)

        return filtered_set, old_format_files

    def format_file_path(self, file_path, old_path, old_format_files):
        """Determines if a file is relevant for validation and create any modification to the file_path if needed"""
        file_type = find_type(file_path)

        # ignore unrecognized file types, pack metadata, unified.yml, doc data and test_data
        if not file_type or file_type == FileType.PACK_METADATA or file_path.endswith('_unified.yml') or \
                any(test_dir in str(file_path) for test_dir in TESTS_AND_DOC_DIRECTORIES):
            self.ignored_files.add(file_path)
            return None

        # redirect non-test code files to the associated yml file
        if file_type in [FileType.PYTHON_FILE, FileType.POWERSHELL_FILE, FileType.JAVSCRIPT_FILE]:
            if not (str(file_path).endswith('_test.py') or str(file_path).endswith('.Tests.ps1') or
                    str(file_path).endswith('_test.js')):
                file_path = file_path.replace('.py', '.yml').replace('.ps1', '.yml').replace('.js', '.yml')

                if old_path:
                    old_path = old_path.replace('.py', '.yml').replace('.ps1', ',yml').replace('.js', '.yml')
            else:
                return None

        # check for old file format
        if self.is_old_file_format(file_path, file_type):
            old_format_files.add(file_path)
            return None

        # if renamed file - return a tuple
        if old_path:
            return old_path, file_path

        # else return the file path
        else:
            return file_path

    """ ######################################## Validate Tools ############################################### """

    @ staticmethod
    def create_ignored_errors_list(errors_to_check):
        ignored_error_list = []
        all_errors = get_all_error_codes()
        for error_code in all_errors:
            error_type = error_code[:2]
            if error_code not in errors_to_check and error_type not in errors_to_check:
                ignored_error_list.append(error_code)

        return ignored_error_list

    @ staticmethod
    def get_allowed_ignored_errors_from_list(error_list):
        allowed_ignore_list = []
        for error in error_list:
            if error in ALLOWED_IGNORE_ERRORS:
                allowed_ignore_list.append(error)

        return allowed_ignore_list

    def add_ignored_errors_to_list(self, config, section, key, ignored_errors_list):
        if key == 'ignore':
            ignored_errors_list.extend(self.get_allowed_ignored_errors_from_list(str(config[section][key]).split(',')))

        if key in PRESET_ERROR_TO_IGNORE:
            ignored_errors_list.extend(PRESET_ERROR_TO_IGNORE.get(key))

        if key in PRESET_ERROR_TO_CHECK:
            ignored_errors_list.extend(
                self.create_ignored_errors_list(PRESET_ERROR_TO_CHECK.get(key)))

    def get_error_ignore_list(self, pack_name):
        ignored_errors_list: dict = {}
        if pack_name:
            pack_ignore_path = get_pack_ignore_file_path(pack_name)

            if os.path.isfile(pack_ignore_path):
                try:
                    config = ConfigParser(allow_no_value=True)
                    config.read(pack_ignore_path)

                    # create file specific ignored errors list
                    for section in config.sections():
                        if section.startswith("file:"):
                            file_name = section[5:]
                            ignored_errors_list[file_name] = []
                            for key in config[section]:
                                self.add_ignored_errors_to_list(config, section, key, ignored_errors_list[file_name])

                except MissingSectionHeaderError:
                    pass

        return ignored_errors_list

    def get_content_release_identifier(self) -> Optional[str]:
        return tools.get_content_release_identifier(self.branch_name)

    @staticmethod
    def is_old_file_format(file_path, file_type):
        file_yml = get_yaml(file_path)
        # check for unified integration
        if file_type == FileType.INTEGRATION and file_yml.get('script', {}).get('script', '-') not in ['-', '']:
            if file_yml.get('script', {}).get('type', 'javascript') != 'python':
                return False
            return True

        # check for unified script
        if file_type == FileType.SCRIPT and file_yml.get('script', '-') not in ['-', '']:
            if file_yml.get('type', 'javascript') != 'python':
                return False
            return True
        return False

    @ staticmethod
    def get_packs_with_added_release_notes(added_files):
        added_rn = set()
        for file in added_files:
            if find_type(path=file) == FileType.RELEASE_NOTES:
                added_rn.add(get_pack_name(file))

        return added_rn

    def print_ignored_errors_report(self, print_ignored_errors):
        if print_ignored_errors:
            all_ignored_errors = '\n'.join(FOUND_FILES_AND_IGNORED_ERRORS)
            click.secho(f"\n=========== Found ignored errors "
                        f"in the following files ===========\n\n{all_ignored_errors}",
                        fg="yellow")

    def print_ignored_files_report(self, print_ignored_files):
        if print_ignored_files:
            all_ignored_files = '\n'.join(list(self.ignored_files))
            click.secho(f"\n=========== Ignored the following files ===========\n\n{all_ignored_files}",
                        fg="yellow")

    def get_packs_that_should_have_version_raised(self, modified_files, added_files, old_format_files):
        # modified packs (where the change is not test-playbook, test-script, readme, metadata file or release notes)
        all_modified_files = modified_files.union(old_format_files)
        modified_packs_that_should_have_version_raised = get_pack_names_from_files(all_modified_files, skip_file_types={
            FileType.RELEASE_NOTES, FileType.README, FileType.TEST_PLAYBOOK, FileType.TEST_SCRIPT,
            FileType.PACK_METADATA
        })

        # also existing packs with added files which are not test-playbook, test-script readme or release notes
        # should have their version raised
        modified_packs_that_should_have_version_raised = modified_packs_that_should_have_version_raised.union(
            get_pack_names_from_files(added_files, skip_file_types={
                FileType.RELEASE_NOTES, FileType.README, FileType.TEST_PLAYBOOK,
                FileType.TEST_SCRIPT, FileType.PACK_METADATA}) - self.new_packs)

        return modified_packs_that_should_have_version_raised

    @ staticmethod
    def get_packs(changed_files):
        packs = set()
        for changed_file in changed_files:
            if isinstance(changed_file, tuple):
                changed_file = changed_file[1]
            pack = get_pack_name(changed_file)
            if pack:
                packs.add(pack)

        return packs

    def get_id_set_file(self, skip_id_set_creation, id_set_path):
        """

        Args:
            skip_id_set_creation (bool): whether should skip id set validation or not
            this will also determine whether a new id_set can be created by validate.
            id_set_path (str): id_set.json path file

        Returns:
            str: is_set file path
        """
        id_set = {}
        if not os.path.isfile(id_set_path):
            if not skip_id_set_creation:
                id_set = IDSetCreator(print_logs=False).create_id_set()

        else:
            id_set = open_id_set_file(id_set_path)

        if not id_set:
            error_message, error_code = Errors.no_id_set_file()
            self.handle_error(error_message, error_code, file_path=id_set_path, warning=True)

        return id_set

    def check_and_validate_deprecated(self, file_type, file_path, current_file, is_modified, is_backward_check,
                                      validator):
        """If file is deprecated, validate it. Return None otherwise.

        Files with 'deprecated: true' or 'toversion < OLDEST_SUPPORTED_VERSION' fields are considered deprecated.

        Args:
            file_type: (FileType) Type of file to validate.
            file_path: (str) file path to validate.
            current_file: (dict) file in json format to validate.
            is_modified: (boolean) for whether the file was modified.
            is_backward_check: (boolean) for whether to preform backwards compatibility validation.
            validator: (ContentEntityValidator) validator object to run backwards compatibility validation from.

        Returns:
            True if current_file is deprecated and valid.
            False if current_file is deprecated and invalid.
            None if current_file is not deprecated.
        """
        if file_type == FileType.PLAYBOOK:
            is_deprecated = "hidden" in current_file and current_file["hidden"]
        else:
            is_deprecated = "deprecated" in current_file and current_file["deprecated"]

        toversion_is_old = "toversion" in current_file and \
            version.parse(current_file.get("toversion", "99.99.99")) < \
            version.parse(OLDEST_SUPPORTED_VERSION)

        if is_deprecated or toversion_is_old:
            click.echo(f"Validating deprecated file: {file_path}")

            is_valid_as_deprecated = True
            if hasattr(validator, "is_valid_as_deprecated"):
                is_valid_as_deprecated = validator.is_valid_as_deprecated()

            if is_modified and is_backward_check:
                return all([is_valid_as_deprecated, validator.is_backward_compatible()])

            self.ignored_files.add(file_path)
            if self.print_ignored_files:
                click.echo(f"Skipping validation for: {file_path}")

            return is_valid_as_deprecated
        return None<|MERGE_RESOLUTION|>--- conflicted
+++ resolved
@@ -691,14 +691,9 @@
                                                                id_set_path=self.id_set_path,
                                                                private_repo=self.is_external_repo,
                                                                skip_id_set_creation=self.skip_id_set_creation,
-<<<<<<< HEAD
                                                                prev_ver=self.prev_ver,
                                                                json_file_path=self.json_file_path)
-        pack_errors = pack_unique_files_validator.validate_pack_unique_files()
-=======
-                                                               prev_ver=self.prev_ver)
         pack_errors = pack_unique_files_validator.are_valid_files()
->>>>>>> 19c3c509
         if pack_errors:
             click.secho(pack_errors, fg="bright_red")
             return False
