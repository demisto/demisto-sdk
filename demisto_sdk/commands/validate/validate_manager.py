import os
from configparser import ConfigParser, MissingSectionHeaderError
from typing import Optional, Set, Tuple

import click
from demisto_sdk.commands.common import tools
from demisto_sdk.commands.common.configuration import Configuration
from demisto_sdk.commands.common.constants import (API_MODULES_PACK,
                                                   CONTENT_ENTITIES_DIRS,
                                                   DEFAULT_ID_SET_PATH,
                                                   IGNORED_PACK_NAMES,
                                                   OLDEST_SUPPORTED_VERSION,
                                                   PACKS_DIR,
                                                   PACKS_PACK_META_FILE_NAME,
                                                   TESTS_AND_DOC_DIRECTORIES,
                                                   FileType)
from demisto_sdk.commands.common.content import Content
from demisto_sdk.commands.common.errors import (ALLOWED_IGNORE_ERRORS,
                                                ERROR_CODE,
                                                FOUND_FILES_AND_ERRORS,
                                                FOUND_FILES_AND_IGNORED_ERRORS,
                                                PRESET_ERROR_TO_CHECK,
                                                PRESET_ERROR_TO_IGNORE, Errors)
from demisto_sdk.commands.common.git_util import GitUtil
from demisto_sdk.commands.common.hook_validations.base_validator import \
    BaseValidator
from demisto_sdk.commands.common.hook_validations.classifier import \
    ClassifierValidator
from demisto_sdk.commands.common.hook_validations.conf_json import \
    ConfJsonValidator
from demisto_sdk.commands.common.hook_validations.dashboard import \
    DashboardValidator
from demisto_sdk.commands.common.hook_validations.id import IDSetValidations
from demisto_sdk.commands.common.hook_validations.image import ImageValidator
from demisto_sdk.commands.common.hook_validations.incident_field import \
    IncidentFieldValidator
from demisto_sdk.commands.common.hook_validations.incident_type import \
    IncidentTypeValidator
from demisto_sdk.commands.common.hook_validations.integration import \
    IntegrationValidator
from demisto_sdk.commands.common.hook_validations.layout import (
    LayoutsContainerValidator, LayoutValidator)
from demisto_sdk.commands.common.hook_validations.mapper import MapperValidator
from demisto_sdk.commands.common.hook_validations.pack_unique_files import \
    PackUniqueFilesValidator
from demisto_sdk.commands.common.hook_validations.playbook import \
    PlaybookValidator
from demisto_sdk.commands.common.hook_validations.readme import ReadMeValidator
from demisto_sdk.commands.common.hook_validations.release_notes import \
    ReleaseNotesValidator
from demisto_sdk.commands.common.hook_validations.report import ReportValidator
from demisto_sdk.commands.common.hook_validations.reputation import \
    ReputationValidator
from demisto_sdk.commands.common.hook_validations.script import ScriptValidator
from demisto_sdk.commands.common.hook_validations.structure import \
    StructureValidator
from demisto_sdk.commands.common.hook_validations.test_playbook import \
    TestPlaybookValidator
from demisto_sdk.commands.common.hook_validations.widget import WidgetValidator
from demisto_sdk.commands.common.tools import (find_type, get_api_module_ids,
                                               get_api_module_integrations_set,
                                               get_content_release_identifier,
                                               get_pack_ignore_file_path,
                                               get_pack_name,
                                               get_pack_names_from_files,
                                               get_yaml, open_id_set_file,
                                               run_command)
from demisto_sdk.commands.create_id_set.create_id_set import IDSetCreator
from git import InvalidGitRepositoryError
from packaging import version


class ValidateManager:
    def __init__(
            self, is_backward_check=True, prev_ver=None, use_git=False, only_committed_files=False,
            print_ignored_files=False, skip_conf_json=True, validate_id_set=False, file_path=None,
            validate_all=False, is_external_repo=False, skip_pack_rn_validation=False, print_ignored_errors=False,
            silence_init_prints=False, no_docker_checks=False, skip_dependencies=False, id_set_path=None, staged=False,
            create_id_set=False
    ):
        # General configuration
        self.skip_docker_checks = False
        self.no_configuration_prints = silence_init_prints
        self.skip_conf_json = skip_conf_json
        self.is_backward_check = is_backward_check
        self.is_circle = only_committed_files
        self.validate_all = validate_all
        self.use_git = use_git
        self.skip_pack_rn_validation = skip_pack_rn_validation
        self.prev_ver = prev_ver if prev_ver else 'origin/master'
        self.print_ignored_files = print_ignored_files
        self.print_ignored_errors = print_ignored_errors
        self.skip_dependencies = skip_dependencies or not use_git
        self.skip_id_set_creation = not create_id_set or self.skip_dependencies
        self.compare_type = '...'
        self.staged = staged

        # Class constants
        self.handle_error = BaseValidator(print_as_warnings=print_ignored_errors).handle_error
        self.file_path = file_path
        self.id_set_path = id_set_path or DEFAULT_ID_SET_PATH
        # create the id_set only once per run.
        self.id_set_file = self.get_id_set_file(self.skip_id_set_creation, self.id_set_path)

        self.id_set_validations = IDSetValidations(is_circle=self.is_circle,
                                                   configuration=Configuration(),
                                                   ignored_errors=None,
                                                   print_as_warnings=self.print_ignored_errors,
                                                   id_set_file=self.id_set_file) \
            if validate_id_set else None

        try:
            self.git_util = GitUtil(repo=Content.git())
            self.branch_name = self.git_util.get_current_working_branch()
        except InvalidGitRepositoryError:
            # if we are using git - fail the validation by raising the exception.
            if self.use_git:
                raise
            # if we are not using git - simply move on.
            else:
                click.echo('Unable to connect to git')
                self.git_util = None  # type: ignore[assignment]
                self.branch_name = ''

        self.branch_name = ''
        self.check_only_schema = False
        self.always_valid = False
        self.ignored_files = set()
        self.new_packs = set()
        self.skipped_file_types = (FileType.CHANGELOG,
                                   FileType.DESCRIPTION,
                                   FileType.DOC_IMAGE,
                                   FileType.PACK_METADATA)

        self.is_external_repo = is_external_repo
        if is_external_repo:
            if not self.no_configuration_prints:
                click.echo('Running in a private repository')
            self.skip_conf_json = True

        self.print_percent = False
        self.completion_percentage = 0

        if validate_all:
            # No need to check docker images on build branch hence we do not check on -a mode
            # also do not skip id set creation unless the flag is up
            self.skip_docker_checks = True
            self.skip_pack_rn_validation = True
            self.print_percent = True

        if no_docker_checks:
            self.skip_docker_checks = True

    def print_final_report(self, valid):
        self.print_ignored_files_report(self.print_ignored_files)
        self.print_ignored_errors_report(self.print_ignored_errors)

        if valid:
            click.secho('\nThe files are valid', fg='green')
            return 0

        else:
            all_failing_files = '\n'.join(FOUND_FILES_AND_ERRORS)
            click.secho(f"\n=========== Found errors in the following files ===========\n\n{all_failing_files}\n",
                        fg="bright_red")

            if self.always_valid:
                click.secho('Found the errors above, but not failing build', fg='yellow')
                return 0

            click.secho('The files were found as invalid, the exact error message can be located above',
                        fg='red')
            return 1

    def run_validation(self):
        """Initiates validation in accordance with mode (i,g,a)
        """
        if self.validate_all:
            is_valid = self.run_validation_on_all_packs()
        elif self.use_git:
            is_valid = self.run_validation_using_git()
        elif self.file_path:
            is_valid = self.run_validation_on_specific_files()
        else:
            # default validate to -g --post-commit
            self.use_git = True
            self.is_circle = True
            is_valid = self.run_validation_using_git()
        return self.print_final_report(is_valid)

    def run_validation_on_specific_files(self):
        """Run validations only on specific files
        """
        files_validation_result = set()

        for path in self.file_path.split(','):
            error_ignore_list = self.get_error_ignore_list(get_pack_name(path))

            if os.path.isfile(path):
                click.secho('\n================= Validating file =================', fg="bright_cyan")
                files_validation_result.add(self.run_validations_on_file(path, error_ignore_list))

            else:
                path = path.rstrip('/')
                dir_name = os.path.basename(path)
                if dir_name in CONTENT_ENTITIES_DIRS:
                    click.secho(f'\n================= Validating content directory {path} =================',
                                fg="bright_cyan")
                    files_validation_result.add(self.run_validation_on_content_entities(path, error_ignore_list))
                else:
                    if os.path.basename(os.path.dirname(path)) == PACKS_DIR:
                        click.secho(f'\n================= Validating pack {path} =================',
                                    fg="bright_cyan")
                        files_validation_result.add(self.run_validations_on_pack(path))

                    else:
                        click.secho(f'\n================= Validating package {path} =================',
                                    fg="bright_cyan")
                        files_validation_result.add(self.run_validation_on_package(path, error_ignore_list))

        return all(files_validation_result)

    def run_validation_on_all_packs(self):
        """Runs validations on all files in all packs in repo (-a option)

        Returns:
            bool. true if all files are valid, false otherwise.
        """
        click.secho('\n================= Validating all files =================', fg="bright_cyan")
        all_packs_valid = set()

        if not self.skip_conf_json:
            conf_json_validator = ConfJsonValidator()
            all_packs_valid.add(conf_json_validator.is_valid_conf_json())

        num_of_packs = len(os.listdir(PACKS_DIR))
        count = 1

        for pack_name in os.listdir(PACKS_DIR):
            self.completion_percentage = format((count / num_of_packs) * 100, ".2f")  # type: ignore
            pack_path = os.path.join(PACKS_DIR, pack_name)
            all_packs_valid.add(self.run_validations_on_pack(pack_path))
            count += 1

        return all(all_packs_valid)

    def run_validations_on_pack(self, pack_path):
        """Runs validation on all files in given pack. (i,g,a)

        Args:
            pack_path: the path to the pack.

        Returns:
            bool. true if all files in pack are valid, false otherwise.
        """
        pack_entities_validation_results = set()
        pack_error_ignore_list = self.get_error_ignore_list(os.path.basename(pack_path))

        pack_entities_validation_results.add(self.validate_pack_unique_files(pack_path, pack_error_ignore_list))

        for content_dir in os.listdir(pack_path):
            content_entity_path = os.path.join(pack_path, content_dir)
            if content_dir in CONTENT_ENTITIES_DIRS:
                pack_entities_validation_results.add(self.run_validation_on_content_entities(content_entity_path,
                                                                                             pack_error_ignore_list))
            else:
                self.ignored_files.add(content_entity_path)

        return all(pack_entities_validation_results)

    def run_validation_on_content_entities(self, content_entity_dir_path, pack_error_ignore_list):
        """Gets non-pack folder and runs validation within it (Scripts, Integrations...)

        Returns:
            bool. true if all files in directory are valid, false otherwise.
        """
        content_entities_validation_results = set()
        for file_name in os.listdir(content_entity_dir_path):
            file_path = os.path.join(content_entity_dir_path, file_name)
            if os.path.isfile(file_path):
                if file_path.endswith('.json') or file_path.endswith('.yml') or file_path.endswith('.md'):
                    content_entities_validation_results.add(self.run_validations_on_file(file_path,
                                                                                         pack_error_ignore_list))
                else:
                    self.ignored_files.add(file_path)

            else:
                content_entities_validation_results.add(self.run_validation_on_package(file_path,
                                                                                       pack_error_ignore_list))

        return all(content_entities_validation_results)

    def run_validation_on_package(self, package_path, pack_error_ignore_list):
        package_entities_validation_results = set()

        for file_name in os.listdir(package_path):
            file_path = os.path.join(package_path, file_name)
            if file_path.endswith('.yml') or file_path.endswith('.md'):
                package_entities_validation_results.add(self.run_validations_on_file(file_path, pack_error_ignore_list))

            else:
                self.ignored_files.add(file_path)

        return all(package_entities_validation_results)

    # flake8: noqa: C901
    def run_validations_on_file(self, file_path, pack_error_ignore_list, is_modified=False,
                                old_file_path=None, modified_files=None, added_files=None):
        """Choose a validator to run for a single file. (i)

        Args:
            modified_files: A set of modified files - used for RN validation
            added_files: A set of added files - used for RN validation
            old_file_path: The old file path for renamed files
            pack_error_ignore_list: A dictionary of all pack ignored errors
            file_path: the file on which to run.
            is_modified: whether the file is modified or added.

        Returns:
            bool. true if file is valid, false otherwise.
        """
        file_type = find_type(file_path)

        if file_type in self.skipped_file_types or file_path.endswith('_unified.yml'):
            self.ignored_files.add(file_path)
            return True
        elif file_type is None:
            error_message, error_code = Errors.file_type_not_supported()
            if self.handle_error(error_message=error_message, error_code=error_code, file_path=file_path,
                                 drop_line=True):
                return False

        if not self.check_only_schema:
            validation_print = f"\nValidating {file_path} as {file_type.value}"
            if self.print_percent:
                validation_print += f' [{self.completion_percentage}%]'
            click.echo(validation_print)

        structure_validator = StructureValidator(file_path, predefined_scheme=file_type,
                                                 ignored_errors=pack_error_ignore_list,
                                                 print_as_warnings=self.print_ignored_errors, tag=self.prev_ver,
                                                 old_file_path=old_file_path, branch_name=self.branch_name,
                                                 is_new_file=not is_modified)

        # schema validation
        if file_type not in {FileType.TEST_PLAYBOOK, FileType.TEST_SCRIPT}:
            click.secho(f'Validating scheme for {file_path}')
            if not structure_validator.is_valid_file():
                return False

        # Passed schema validation
        # if only schema validation is required - stop check here
        if self.check_only_schema:
            return True

        # id_set validation
        if self.id_set_validations and not self.id_set_validations.is_file_valid_in_set(file_path, file_type,
                                                                                        pack_error_ignore_list):
            return False

        # Note: these file are not ignored but there are no additional validators for connections
        if file_type == FileType.CONNECTION:
            return True

        # test playbooks and test scripts are using the same validation.
        elif file_type in {FileType.TEST_PLAYBOOK, FileType.TEST_SCRIPT}:
            return self.validate_test_playbook(structure_validator, pack_error_ignore_list)

        elif file_type == FileType.RELEASE_NOTES:
            if not self.skip_pack_rn_validation:
                return self.validate_release_notes(file_path, added_files, modified_files, pack_error_ignore_list,
                                                   is_modified)
            else:
                click.secho('Skipping release notes validation', fg='yellow')

        elif file_type == FileType.README:
            return self.validate_readme(file_path, pack_error_ignore_list)

        elif file_type == FileType.REPORT:
            return self.validate_report(structure_validator, pack_error_ignore_list)

        elif file_type == FileType.PLAYBOOK:
            return self.validate_playbook(structure_validator, pack_error_ignore_list, file_type)

        elif file_type == FileType.INTEGRATION:
            return self.validate_integration(structure_validator, pack_error_ignore_list, is_modified, file_type)

        elif file_type == FileType.SCRIPT:
            return self.validate_script(structure_validator, pack_error_ignore_list, is_modified, file_type)

        elif file_type == FileType.BETA_INTEGRATION:
            return self.validate_beta_integration(structure_validator, pack_error_ignore_list)

        # Validate only images of packs
        elif file_type == FileType.IMAGE:
            return self.validate_image(file_path, pack_error_ignore_list)

        # incident fields and indicator fields are using the same validation.
        elif file_type in (FileType.INCIDENT_FIELD, FileType.INDICATOR_FIELD):
            return self.validate_incident_field(structure_validator, pack_error_ignore_list, is_modified)

        elif file_type == FileType.REPUTATION:
            return self.validate_reputation(structure_validator, pack_error_ignore_list)

        elif file_type == FileType.LAYOUT:
            return self.validate_layout(structure_validator, pack_error_ignore_list)

        elif file_type == FileType.LAYOUTS_CONTAINER:
            return self.validate_layoutscontainer(structure_validator, pack_error_ignore_list)

        elif file_type == FileType.DASHBOARD:
            return self.validate_dashboard(structure_validator, pack_error_ignore_list)

        elif file_type == FileType.INCIDENT_TYPE:
            return self.validate_incident_type(structure_validator, pack_error_ignore_list, is_modified)

        elif file_type == FileType.MAPPER:
            return self.validate_mapper(structure_validator, pack_error_ignore_list)

        elif file_type in (FileType.OLD_CLASSIFIER, FileType.CLASSIFIER):
            return self.validate_classifier(structure_validator, pack_error_ignore_list, file_type)

        elif file_type == FileType.WIDGET:
            return self.validate_widget(structure_validator, pack_error_ignore_list)

        else:
            error_message, error_code = Errors.file_type_not_supported()
            if self.handle_error(error_message=error_message, error_code=error_code, file_path=file_path):
                return False

        return True

    def run_validation_using_git(self):
        """Runs validation on only changed packs/files (g)
        """
        valid_git_setup = self.setup_git_params()
        if not self.no_configuration_prints:
            self.print_git_config()

        modified_files, added_files, changed_meta_files, old_format_files = \
            self.get_changed_files_from_git()

        validation_results = {valid_git_setup}

        validation_results.add(self.validate_modified_files(modified_files))
        validation_results.add(self.validate_added_files(added_files, modified_files))
        validation_results.add(self.validate_changed_packs_unique_files(modified_files, added_files, old_format_files,
                                                                        changed_meta_files))

        if old_format_files:
            click.secho(f'\n================= Running validation on old format files =================',
                        fg="bright_cyan")
            validation_results.add(self.validate_no_old_format(old_format_files))

        if not self.skip_pack_rn_validation:
            validation_results.add(self.validate_no_duplicated_release_notes(added_files))
            validation_results.add(self.validate_no_missing_release_notes(modified_files, old_format_files,
                                                                          added_files))

        return all(validation_results)

    """ ######################################## Unique Validations ####################################### """

    def validate_readme(self, file_path, pack_error_ignore_list):
        readme_validator = ReadMeValidator(file_path, ignored_errors=pack_error_ignore_list,
                                           print_as_warnings=self.print_ignored_errors)
        return readme_validator.is_valid_file()

    def validate_test_playbook(self, structure_validator, pack_error_ignore_list):
        test_playbook_validator = TestPlaybookValidator(structure_validator=structure_validator,
                                                        ignored_errors=pack_error_ignore_list,
                                                        print_as_warnings=self.print_ignored_errors)
        return test_playbook_validator.is_valid_test_playbook(validate_rn=False)

    def validate_release_notes(self, file_path, added_files, modified_files, pack_error_ignore_list, is_modified):
        pack_name = get_pack_name(file_path)

        # modified existing RN
        if is_modified:
            error_message, error_code = Errors.modified_existing_release_notes(pack_name)
            if self.handle_error(error_message=error_message, error_code=error_code, file_path=file_path):
                return False

        # added new RN to a new pack
        if pack_name in self.new_packs:
            error_message, error_code = Errors.added_release_notes_for_new_pack(pack_name)
            if self.handle_error(error_message=error_message, error_code=error_code, file_path=file_path):
                return False

        if pack_name != 'NonSupported':
            if not added_files:
                added_files = {file_path}

            release_notes_validator = ReleaseNotesValidator(file_path, pack_name=pack_name,
                                                            modified_files=modified_files,
                                                            added_files=added_files,
                                                            ignored_errors=pack_error_ignore_list,
                                                            print_as_warnings=self.print_ignored_errors)
            return release_notes_validator.is_file_valid()

        return True

    def validate_playbook(self, structure_validator, pack_error_ignore_list, file_type):
        playbook_validator = PlaybookValidator(structure_validator, ignored_errors=pack_error_ignore_list,
                                               print_as_warnings=self.print_ignored_errors)

        deprecated_result = self.check_and_validate_deprecated(file_type=file_type,
                                                               file_path=structure_validator.file_path,
                                                               current_file=playbook_validator.current_file,
                                                               is_modified=True,
                                                               is_backward_check=False,
                                                               validator=playbook_validator)
        if deprecated_result is not None:
            return deprecated_result

        return playbook_validator.is_valid_playbook(validate_rn=False,
                                                    id_set_file=self.id_set_file)

    def validate_integration(self, structure_validator, pack_error_ignore_list, is_modified, file_type):
        integration_validator = IntegrationValidator(structure_validator, ignored_errors=pack_error_ignore_list,
                                                     print_as_warnings=self.print_ignored_errors,
                                                     skip_docker_check=self.skip_docker_checks)

        deprecated_result = self.check_and_validate_deprecated(file_type=file_type,
                                                               file_path=structure_validator.file_path,
                                                               current_file=integration_validator.current_file,
                                                               is_modified=is_modified,
                                                               is_backward_check=self.is_backward_check,
                                                               validator=integration_validator)
        if deprecated_result is not None:
            return deprecated_result

        if is_modified and self.is_backward_check:
            return all([integration_validator.is_valid_file(validate_rn=False, skip_test_conf=self.skip_conf_json),
                        integration_validator.is_backward_compatible()])
        else:
            return integration_validator.is_valid_file(validate_rn=False, skip_test_conf=self.skip_conf_json)

    def validate_script(self, structure_validator, pack_error_ignore_list, is_modified, file_type):
        script_validator = ScriptValidator(structure_validator, ignored_errors=pack_error_ignore_list,
                                           print_as_warnings=self.print_ignored_errors,
                                           skip_docker_check=self.skip_docker_checks)

        deprecated_result = self.check_and_validate_deprecated(file_type=file_type,
                                                               file_path=structure_validator.file_path,
                                                               current_file=script_validator.current_file,
                                                               is_modified=is_modified,
                                                               is_backward_check=self.is_backward_check,
                                                               validator=script_validator)
        if deprecated_result is not None:
            return deprecated_result

        if is_modified and self.is_backward_check:
            return all([script_validator.is_valid_file(validate_rn=False),
                        script_validator.is_backward_compatible()])
        else:
            return script_validator.is_valid_file(validate_rn=False)

    def validate_beta_integration(self, structure_validator, pack_error_ignore_list):
        integration_validator = IntegrationValidator(structure_validator, ignored_errors=pack_error_ignore_list,
                                                     print_as_warnings=self.print_ignored_errors,
                                                     skip_docker_check=self.skip_docker_checks)
        return integration_validator.is_valid_beta_integration()

    def validate_image(self, file_path, pack_error_ignore_list):
        image_validator = ImageValidator(file_path, ignored_errors=pack_error_ignore_list,
                                         print_as_warnings=self.print_ignored_errors)
        return image_validator.is_valid()

    def validate_report(self, structure_validator, pack_error_ignore_list):
        report_validator = ReportValidator(structure_validator=structure_validator,
                                           ignored_errors=pack_error_ignore_list,
                                           print_as_warnings=self.print_ignored_errors)
        return report_validator.is_valid_file(validate_rn=False)

    def validate_incident_field(self, structure_validator, pack_error_ignore_list, is_modified):
        incident_field_validator = IncidentFieldValidator(structure_validator, ignored_errors=pack_error_ignore_list,
                                                          print_as_warnings=self.print_ignored_errors)
        if is_modified and self.is_backward_check:
            return all([incident_field_validator.is_valid_file(validate_rn=False),
                        incident_field_validator.is_backward_compatible()])
        else:
            return incident_field_validator.is_valid_file(validate_rn=False)

    def validate_reputation(self, structure_validator, pack_error_ignore_list):
        reputation_validator = ReputationValidator(structure_validator, ignored_errors=pack_error_ignore_list,
                                                   print_as_warnings=self.print_ignored_errors)
        return reputation_validator.is_valid_file(validate_rn=False)

    def validate_layout(self, structure_validator, pack_error_ignore_list):
        layout_validator = LayoutValidator(structure_validator, ignored_errors=pack_error_ignore_list,
                                           print_as_warnings=self.print_ignored_errors)
        return layout_validator.is_valid_layout(validate_rn=False, id_set_file=self.id_set_file,
                                                is_circle=self.is_circle)

    def validate_layoutscontainer(self, structure_validator, pack_error_ignore_list):
        layout_validator = LayoutsContainerValidator(structure_validator, ignored_errors=pack_error_ignore_list,
                                                     print_as_warnings=self.print_ignored_errors)
        return layout_validator.is_valid_layout(validate_rn=False, id_set_file=self.id_set_file,
                                                is_circle=self.is_circle)

    def validate_dashboard(self, structure_validator, pack_error_ignore_list):
        dashboard_validator = DashboardValidator(structure_validator, ignored_errors=pack_error_ignore_list,
                                                 print_as_warnings=self.print_ignored_errors)
        return dashboard_validator.is_valid_dashboard(validate_rn=False)

    def validate_incident_type(self, structure_validator, pack_error_ignore_list, is_modified):
        incident_type_validator = IncidentTypeValidator(structure_validator, ignored_errors=pack_error_ignore_list,
                                                        print_as_warnings=self.print_ignored_errors)
        if is_modified and self.is_backward_check:
            return all([incident_type_validator.is_valid_incident_type(validate_rn=False),
                        incident_type_validator.is_backward_compatible()])
        else:
            return incident_type_validator.is_valid_incident_type(validate_rn=False)

    def validate_mapper(self, structure_validator, pack_error_ignore_list):
        mapper_validator = MapperValidator(structure_validator, ignored_errors=pack_error_ignore_list,
                                           print_as_warnings=self.print_ignored_errors)
        return mapper_validator.is_valid_mapper(validate_rn=False, id_set_file=self.id_set_file,
                                                is_circle=self.is_circle)

    def validate_classifier(self, structure_validator, pack_error_ignore_list, file_type):
        if file_type == FileType.CLASSIFIER:
            new_classifier_version = True

        else:
            new_classifier_version = False

        classifier_validator = ClassifierValidator(structure_validator, new_classifier_version=new_classifier_version,
                                                   ignored_errors=pack_error_ignore_list,
                                                   print_as_warnings=self.print_ignored_errors)
        return classifier_validator.is_valid_classifier(validate_rn=False,
                                                        id_set_file=self.id_set_file,
                                                        is_circle=self.is_circle)

    def validate_widget(self, structure_validator, pack_error_ignore_list):
        widget_validator = WidgetValidator(structure_validator, ignored_errors=pack_error_ignore_list,
                                           print_as_warnings=self.print_ignored_errors)
        return widget_validator.is_valid_file(validate_rn=False)

    def validate_pack_unique_files(self, pack_path: str, pack_error_ignore_list: dict,
                                   should_version_raise=False) -> bool:
        """
        Runs validations on the following pack files:
        * .secret-ignore: Validates that the file exist and that the file's secrets can be parsed as a list delimited by '\n'
        * .pack-ignore: Validates that the file exists and that all regexes in it can be compiled
        * README.md file: Validates that the file exists
        * 2.pack_metadata.json: Validates that the file exists and that it has a valid structure
        Runs validation on the pack dependencies
        Args:
            should_version_raise: Whether we should check if the version of the metadata was raised
            pack_error_ignore_list: A dictionary of all pack ignored errors
            pack_path: A path to a pack
        """
        print(f'\nValidating {pack_path} unique pack files')

        pack_unique_files_validator = PackUniqueFilesValidator(pack=os.path.basename(pack_path),
                                                               pack_path=pack_path,
                                                               ignored_errors=pack_error_ignore_list,
                                                               print_as_warnings=self.print_ignored_errors,
                                                               should_version_raise=should_version_raise,
                                                               validate_dependencies=not self.skip_dependencies,
                                                               id_set_path=self.id_set_path,
                                                               private_repo=self.is_external_repo,
<<<<<<< HEAD
                                                               skip_id_set_creation=self.skip_id_set_creation)
        pack_errors = pack_unique_files_validator.validate_pack_unique_files(self.id_set_validations,
                                                                             pack_error_ignore_list)
=======
                                                               skip_id_set_creation=self.skip_id_set_creation,
                                                               prev_ver=self.prev_ver)
        pack_errors = pack_unique_files_validator.are_valid_files()
>>>>>>> 19c3c509
        if pack_errors:
            click.secho(pack_errors, fg="bright_red")
            return False

        return True

    def validate_modified_files(self, modified_files):
        click.secho(f'\n================= Running validation on modified files =================',
                    fg="bright_cyan")
        valid_files = set()
        for file_path in modified_files:
            # handle renamed files
            if isinstance(file_path, tuple):
                old_file_path = file_path[0]
                file_path = file_path[1]

            else:
                old_file_path = None

            pack_name = get_pack_name(file_path)
            valid_files.add(self.run_validations_on_file(file_path, self.get_error_ignore_list(pack_name),
                                                         is_modified=True, old_file_path=old_file_path))
        return all(valid_files)

    def validate_added_files(self, added_files, modified_files):
        click.secho(f'\n================= Running validation on newly added files =================',
                    fg="bright_cyan")

        valid_files = set()
        for file_path in added_files:
            pack_name = get_pack_name(file_path)
            valid_files.add(self.run_validations_on_file(file_path, self.get_error_ignore_list(pack_name),
                                                         is_modified=False, modified_files=modified_files,
                                                         added_files=added_files))
        return all(valid_files)

    @staticmethod
    def should_raise_pack_version(pack: str) -> bool:
        """
        Args:
            pack: The pack name.

        Returns: False if pack is in IGNORED_PACK_NAMES else True.

        """
        return pack not in IGNORED_PACK_NAMES

    def validate_changed_packs_unique_files(self, modified_files, added_files, old_format_files, changed_meta_files):
        click.secho(f'\n================= Running validation on changed pack unique files =================',
                    fg="bright_cyan")
        valid_pack_files = set()

        added_packs = get_pack_names_from_files(added_files)
        modified_packs = get_pack_names_from_files(modified_files).union(get_pack_names_from_files(old_format_files))
        changed_meta_packs = get_pack_names_from_files(changed_meta_files)

        packs_that_should_have_version_raised = self.get_packs_that_should_have_version_raised(modified_files,
                                                                                               added_files,
                                                                                               old_format_files)

        changed_packs = modified_packs.union(added_packs).union(changed_meta_packs)

        for pack in changed_packs:
            raise_version = False
            pack_path = tools.pack_name_to_path(pack)
            if pack in packs_that_should_have_version_raised:
                raise_version = self.should_raise_pack_version(pack)
            valid_pack_files.add(self.validate_pack_unique_files(pack_path,
                                                                 self.get_error_ignore_list(pack),
                                                                 should_version_raise=raise_version))

        return all(valid_pack_files)

    def validate_no_old_format(self, old_format_files):
        """ Validate there are no files in the old format (unified yml file for the code and configuration
        for python integration).

        Args:
            old_format_files(set): file names which are in the old format.
        """
        handle_error = True
        for file_path in old_format_files:
            click.echo(f"Validating old-format file {file_path}")
            yaml_data = get_yaml(file_path)
            # we only fail on old format if no toversion (meaning it is latest) or if the ynl is not deprecated.
            if 'toversion' not in yaml_data and not yaml_data.get('deprecated'):
                error_message, error_code = Errors.invalid_package_structure(file_path)
                if self.handle_error(error_message, error_code, file_path=file_path):
                    handle_error = False
        return handle_error

    def validate_no_duplicated_release_notes(self, added_files):
        """Validated that among the added files - there are no duplicated RN for the same pack.

        Args:
            added_files(set): The added files

        Returns:
            bool. True if no duplications found, false otherwise
        """
        click.secho(f'\n================= Verifying no duplicated release notes =================',
                    fg="bright_cyan")
        added_rn = set()
        for file in added_files:
            if find_type(file) == FileType.RELEASE_NOTES:
                pack_name = get_pack_name(file)
                if pack_name not in added_rn:
                    added_rn.add(pack_name)
                else:
                    error_message, error_code = Errors.multiple_release_notes_files()
                    if self.handle_error(error_message, error_code, file_path=pack_name):
                        return False

        click.secho("\nNo duplicated release notes found.\n", fg="bright_green")
        return True

    def validate_no_missing_release_notes(self, modified_files, old_format_files, added_files):
        """Validate that there are no missing RN for changed files

        Args:
            modified_files (set): a set of modified files.
            old_format_files (set): a set of old format files that were changed.
            added_files (set): a set of files that were added.

        Returns:
            bool. True if no missing RN found, False otherwise
        """
        click.secho("\n================= Checking for missing release notes =================\n", fg="bright_cyan")
        packs_that_should_have_new_rn_api_module_related: set = set()
        # existing packs that have files changed (which are not RN, README nor test files) - should have new RN
        changed_files = modified_files.union(old_format_files).union(added_files)
        packs_that_should_have_new_rn = get_pack_names_from_files(changed_files,
                                                                  skip_file_types={FileType.RELEASE_NOTES,
                                                                                   FileType.README,
                                                                                   FileType.TEST_PLAYBOOK,
                                                                                   FileType.TEST_SCRIPT,
                                                                                   FileType.DOC_IMAGE})
        if API_MODULES_PACK in packs_that_should_have_new_rn:
            api_module_set = get_api_module_ids(changed_files)
            integrations = get_api_module_integrations_set(api_module_set,
                                                           self.id_set_file.get('integrations', []))
            packs_that_should_have_new_rn_api_module_related = set(map(lambda integration: integration.get('pack'),
                                                                       integrations))
            packs_that_should_have_new_rn = packs_that_should_have_new_rn.union(
                packs_that_should_have_new_rn_api_module_related)

            # APIModules pack is without a version and should not have RN
            packs_that_should_have_new_rn.remove(API_MODULES_PACK)

        # new packs should not have RN
        packs_that_should_have_new_rn = packs_that_should_have_new_rn - self.new_packs

        packs_that_have_new_rn = self.get_packs_with_added_release_notes(added_files)

        packs_that_have_missing_rn = packs_that_should_have_new_rn.difference(packs_that_have_new_rn)

        if len(packs_that_have_missing_rn) > 0:
            is_valid = set()
            for pack in packs_that_have_missing_rn:
                # # ignore RN in NonSupported pack
                if 'NonSupported' in pack:
                    continue
                ignored_errors_list = self.get_error_ignore_list(pack)
                if pack in packs_that_should_have_new_rn_api_module_related:
                    error_message, error_code = Errors.missing_release_notes_for_pack(API_MODULES_PACK)
                else:
                    error_message, error_code = Errors.missing_release_notes_for_pack(pack)
                if not BaseValidator(ignored_errors=ignored_errors_list,
                                     print_as_warnings=self.print_ignored_errors).handle_error(
                        error_message, error_code, file_path=os.path.join(PACKS_DIR, pack)):
                    is_valid.add(True)

                else:
                    is_valid.add(False)

            return all(is_valid)

        else:
            click.secho("No missing release notes found.\n", fg="bright_green")
            return True

    """ ######################################## Git Tools and filtering ####################################### """

    def setup_git_params(self):
        """Setting up the git relevant params"""
        self.branch_name = self.git_util.get_current_working_branch() if (self.git_util and not self.branch_name) \
            else self.branch_name

        # check remote validity
        if '/' in self.prev_ver and not self.git_util.check_if_remote_exists(self.prev_ver):
            non_existing_remote = self.prev_ver.split("/")[0]
            click.secho(f'Could not find remote {non_existing_remote} reverting to '
                        f'{str(self.git_util.repo.remote())}', fg='bright_red')
            self.prev_ver = self.prev_ver.replace(non_existing_remote, str(self.git_util.repo.remote()))

        # if running on release branch check against last release.
        if self.branch_name.startswith('21.') or self.branch_name.startswith('22.'):
            self.skip_pack_rn_validation = True
            self.prev_ver = get_content_release_identifier(self.branch_name)

            # when running against git while on release branch - show errors but don't fail the validation
            self.always_valid = True

        # on master don't check RN
        elif self.branch_name == 'master':
            self.skip_pack_rn_validation = True
            error_message, error_code = Errors.running_on_master_with_git()
            if self.handle_error(error_message, error_code, file_path='General',
                                 warning=(not self.is_external_repo or self.is_circle), drop_line=True):
                return False
        return True

    def print_git_config(self):
        click.secho(f'\n================= Running validation on branch {self.branch_name} =================',
                    fg="bright_cyan")
        if not self.no_configuration_prints:
            click.echo(f"Validating against {self.prev_ver}")

            if self.branch_name == self.prev_ver or self.branch_name == self.prev_ver.replace('origin/', ''):
                click.echo("Running only on last commit")

            elif self.is_circle:
                click.echo("Running only on committed files")

            elif self.staged:
                click.echo("Running only on staged files")

            else:
                click.echo("Running on committed and staged files")

            if self.skip_pack_rn_validation:
                click.echo("Skipping release notes validation")

            if self.skip_docker_checks:
                click.echo("Skipping Docker checks")

            if not self.is_backward_check:
                click.echo("Skipping backwards compatibility checks")

            if self.skip_dependencies:
                click.echo("Skipping pack dependencies check")

    def get_changed_files_from_git(self) -> Tuple[Set, Set, Set, Set]:
        """Get the added and modified after file filtration to only relevant files for validate

        Returns:
            4 sets:
            - The filtered modified files (including the renamed files)
            - The filtered added files
            - The changed metadata files
            - The modified old-format files (legacy unified python files)
        """
        # get files from git by status identification against prev-ver
        modified_files = self.git_util.modified_files(prev_ver=self.prev_ver,
                                                      committed_only=self.is_circle, staged_only=self.staged)
        added_files = self.git_util.added_files(prev_ver=self.prev_ver, committed_only=self.is_circle,
                                                staged_only=self.staged)
        renamed_files = self.git_util.renamed_files(prev_ver=self.prev_ver, committed_only=self.is_circle,
                                                    staged_only=self.staged)

        # filter files only to relevant files
        filtered_modified, old_format_files = self.filter_to_relevant_files(modified_files)
        filtered_renamed, _ = self.filter_to_relevant_files(renamed_files)
        filtered_modified = filtered_modified.union(filtered_renamed)
        filtered_added, _ = self.filter_to_relevant_files(added_files)

        # extract metadata files from the recognised changes
        changed_meta = self.pack_metadata_extraction(modified_files, added_files, renamed_files)

        return filtered_modified, filtered_added, changed_meta, old_format_files

    def pack_metadata_extraction(self, modified_files, added_files, renamed_files):
        """Extract pack metadata files from the modified and added files

        Return all modified metadata file paths
        and get all newly added packs from the added metadata files."""
        changed_metadata_files = set()
        for path in modified_files.union(renamed_files):
            file_path = str(path[1]) if isinstance(path, tuple) else str(path)

            if file_path.endswith(PACKS_PACK_META_FILE_NAME):
                changed_metadata_files.add(file_path)

        for path in added_files:
            if str(path).endswith(PACKS_PACK_META_FILE_NAME):
                self.new_packs.add(get_pack_name(str(path)))

        return changed_metadata_files

    def filter_to_relevant_files(self, file_set):
        """Goes over file set and returns only a filtered set of only files relevant for validation"""
        filtered_set: set = set()
        old_format_files: set = set()
        for path in file_set:
            old_path = None
            if isinstance(path, tuple):
                file_path = str(path[1])
                old_path = str(path[0])

            else:
                file_path = str(path)

            try:
                formatted_path = self.format_file_path(file_path, old_path, old_format_files)
                if formatted_path:
                    filtered_set.add(formatted_path)

            # handle a case where a file was deleted locally though recognised as added against master.
            except FileNotFoundError:
                if file_path not in self.ignored_files:
                    self.ignored_files.add(file_path)

        return filtered_set, old_format_files

    def format_file_path(self, file_path, old_path, old_format_files):
        """Determines if a file is relevant for validation and create any modification to the file_path if needed"""
        file_type = find_type(file_path)

        # ignore unrecognized file types, pack metadata, unified.yml, doc data and test_data
        if not file_type or file_type == FileType.PACK_METADATA or file_path.endswith('_unified.yml') or \
                any(test_dir in str(file_path) for test_dir in TESTS_AND_DOC_DIRECTORIES):
            self.ignored_files.add(file_path)
            return None

        # redirect non-test code files to the associated yml file
        if file_type in [FileType.PYTHON_FILE, FileType.POWERSHELL_FILE, FileType.JAVSCRIPT_FILE]:
            if not (str(file_path).endswith('_test.py') or str(file_path).endswith('.Tests.ps1') or
                    str(file_path).endswith('_test.js')):
                file_path = file_path.replace('.py', '.yml').replace('.ps1', '.yml').replace('.js', '.yml')

                if old_path:
                    old_path = old_path.replace('.py', '.yml').replace('.ps1', ',yml').replace('.js', '.yml')
            else:
                return None

        # check for old file format
        if self.is_old_file_format(file_path, file_type):
            old_format_files.add(file_path)
            return None

        # if renamed file - return a tuple
        if old_path:
            return old_path, file_path

        # else return the file path
        else:
            return file_path

    """ ######################################## Validate Tools ############################################### """

    @staticmethod
    def create_ignored_errors_list(errors_to_check):
        ignored_error_list = []
        all_errors = ERROR_CODE.values()
        for error_code in all_errors:
            error_type = error_code[:2]
            if error_code not in errors_to_check and error_type not in errors_to_check:
                ignored_error_list.append(error_code)

        return ignored_error_list

    @staticmethod
    def get_allowed_ignored_errors_from_list(error_list):
        allowed_ignore_list = []
        for error in error_list:
            if error in ALLOWED_IGNORE_ERRORS:
                allowed_ignore_list.append(error)

        return allowed_ignore_list

    def add_ignored_errors_to_list(self, config, section, key, ignored_errors_list):
        if key == 'ignore':
            ignored_errors_list.extend(self.get_allowed_ignored_errors_from_list(str(config[section][key]).split(',')))

        if key in PRESET_ERROR_TO_IGNORE:
            ignored_errors_list.extend(PRESET_ERROR_TO_IGNORE.get(key))

        if key in PRESET_ERROR_TO_CHECK:
            ignored_errors_list.extend(
                self.create_ignored_errors_list(PRESET_ERROR_TO_CHECK.get(key)))

    def get_error_ignore_list(self, pack_name):
        ignored_errors_list: dict = {}
        if pack_name:
            pack_ignore_path = get_pack_ignore_file_path(pack_name)

            if os.path.isfile(pack_ignore_path):
                try:
                    config = ConfigParser(allow_no_value=True)
                    config.read(pack_ignore_path)

                    # create file specific ignored errors list
                    for section in config.sections():
                        if section.startswith("file:"):
                            file_name = section[5:]
                            ignored_errors_list[file_name] = []
                            for key in config[section]:
                                self.add_ignored_errors_to_list(config, section, key, ignored_errors_list[file_name])

                except MissingSectionHeaderError:
                    pass

        return ignored_errors_list

    def get_content_release_identifier(self) -> Optional[str]:
        return tools.get_content_release_identifier(self.branch_name)

    @staticmethod
    def is_old_file_format(file_path, file_type):
        file_yml = get_yaml(file_path)
        # check for unified integration
        if file_type == FileType.INTEGRATION and file_yml.get('script', {}).get('script', '-') not in ['-', '']:
            if file_yml.get('script', {}).get('type', 'javascript') != 'python':
                return False
            return True

        # check for unified script
        if file_type == FileType.SCRIPT and file_yml.get('script', '-') not in ['-', '']:
            if file_yml.get('type', 'javascript') != 'python':
                return False
            return True
        return False

    @staticmethod
    def get_packs_with_added_release_notes(added_files):
        added_rn = set()
        for file in added_files:
            if find_type(path=file) == FileType.RELEASE_NOTES:
                added_rn.add(get_pack_name(file))

        return added_rn

    def print_ignored_errors_report(self, print_ignored_errors):
        if print_ignored_errors:
            all_ignored_errors = '\n'.join(FOUND_FILES_AND_IGNORED_ERRORS)
            click.secho(f"\n=========== Found ignored errors "
                        f"in the following files ===========\n\n{all_ignored_errors}",
                        fg="yellow")

    def print_ignored_files_report(self, print_ignored_files):
        if print_ignored_files:
            all_ignored_files = '\n'.join(list(self.ignored_files))
            click.secho(f"\n=========== Ignored the following files ===========\n\n{all_ignored_files}",
                        fg="yellow")

    def get_packs_that_should_have_version_raised(self, modified_files, added_files, old_format_files):
        # modified packs (where the change is not test-playbook, test-script, readme, metadata file or release notes)
        all_modified_files = modified_files.union(old_format_files)
        modified_packs_that_should_have_version_raised = get_pack_names_from_files(all_modified_files, skip_file_types={
            FileType.RELEASE_NOTES, FileType.README, FileType.TEST_PLAYBOOK, FileType.TEST_SCRIPT,
            FileType.PACK_METADATA
        })

        # also existing packs with added files which are not test-playbook, test-script readme or release notes
        # should have their version raised
        modified_packs_that_should_have_version_raised = modified_packs_that_should_have_version_raised.union(
            get_pack_names_from_files(added_files, skip_file_types={
                FileType.RELEASE_NOTES, FileType.README, FileType.TEST_PLAYBOOK,
                FileType.TEST_SCRIPT, FileType.PACK_METADATA}) - self.new_packs)

        return modified_packs_that_should_have_version_raised

    @staticmethod
    def get_packs(changed_files):
        packs = set()
        for changed_file in changed_files:
            if isinstance(changed_file, tuple):
                changed_file = changed_file[1]
            pack = get_pack_name(changed_file)
            if pack:
                packs.add(pack)

        return packs

    def get_id_set_file(self, skip_id_set_creation, id_set_path):
        """

        Args:
            skip_id_set_creation (bool): whether should skip id set validation or not
            this will also determine whether a new id_set can be created by validate.
            id_set_path (str): id_set.json path file

        Returns:
            str: is_set file path
        """
        id_set = {}
        if not os.path.isfile(id_set_path):
            if not skip_id_set_creation:
                id_set = IDSetCreator(print_logs=False).create_id_set()

        else:
            id_set = open_id_set_file(id_set_path)

        if not id_set:
            error_message, error_code = Errors.no_id_set_file()
            self.handle_error(error_message, error_code, file_path=id_set_path, warning=True)

        return id_set

    def check_and_validate_deprecated(self, file_type, file_path, current_file, is_modified, is_backward_check,
                                      validator):
        """If file is deprecated, validate it. Return None otherwise.

        Files with 'deprecated: true' or 'toversion < OLDEST_SUPPORTED_VERSION' fields are considered deprecated.

        Args:
            file_type: (FileType) Type of file to validate.
            file_path: (str) file path to validate.
            current_file: (dict) file in json format to validate.
            is_modified: (boolean) for whether the file was modified.
            is_backward_check: (boolean) for whether to preform backwards compatibility validation.
            validator: (ContentEntityValidator) validator object to run backwards compatibility validation from.

        Returns:
            True if current_file is deprecated and valid.
            False if current_file is deprecated and invalid.
            None if current_file is not deprecated.
        """
        if file_type == FileType.PLAYBOOK:
            is_deprecated = "hidden" in current_file and current_file["hidden"]
        else:
            is_deprecated = "deprecated" in current_file and current_file["deprecated"]

        toversion_is_old = "toversion" in current_file and \
                           version.parse(current_file.get("toversion", "99.99.99")) < \
                           version.parse(OLDEST_SUPPORTED_VERSION)

        if is_deprecated or toversion_is_old:
            click.echo(f"Validating deprecated file: {file_path}")

            is_valid_as_deprecated = True
            if hasattr(validator, "is_valid_as_deprecated"):
                is_valid_as_deprecated = validator.is_valid_as_deprecated()

            if is_modified and is_backward_check:
                return all([is_valid_as_deprecated, validator.is_backward_compatible()])

            self.ignored_files.add(file_path)
            if self.print_ignored_files:
                click.echo(f"Skipping validation for: {file_path}")

            return is_valid_as_deprecated
        return None<|MERGE_RESOLUTION|>--- conflicted
+++ resolved
@@ -662,15 +662,10 @@
                                                                validate_dependencies=not self.skip_dependencies,
                                                                id_set_path=self.id_set_path,
                                                                private_repo=self.is_external_repo,
-<<<<<<< HEAD
-                                                               skip_id_set_creation=self.skip_id_set_creation)
-        pack_errors = pack_unique_files_validator.validate_pack_unique_files(self.id_set_validations,
-                                                                             pack_error_ignore_list)
-=======
                                                                skip_id_set_creation=self.skip_id_set_creation,
                                                                prev_ver=self.prev_ver)
-        pack_errors = pack_unique_files_validator.are_valid_files()
->>>>>>> 19c3c509
+        pack_errors = pack_unique_files_validator.are_valid_files(self.id_set_validations,
+                                                                  pack_error_ignore_list)
         if pack_errors:
             click.secho(pack_errors, fg="bright_red")
             return False
