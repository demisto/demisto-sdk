<<<<<<< HEAD
from typing import List, Optional, Set, cast
=======
from typing import List, Optional, Set
>>>>>>> d9cc1321

from demisto_sdk.commands.common.logger import logger
from demisto_sdk.commands.content_graph.objects.base_content import BaseContent
from demisto_sdk.commands.validate.config_reader import (
    ConfigReader,
    ConfiguredValidations,
)
from demisto_sdk.commands.validate.initializer import Initializer
from demisto_sdk.commands.validate.validation_results import (
    ValidationResults,
)
from demisto_sdk.commands.validate.validators.base_validator import (
    BaseValidator,
    ValidationResult,
)
from demisto_sdk.commands.validate.validators.graph_validator import GraphValidator


class ValidateManager:
    def __init__(
        self,
        validation_results: ValidationResults,
        config_reader: ConfigReader,
        initializer: Initializer,
        validate_all=False,
        file_path=None,
        allow_autofix=False,
        ignore_support_level=False,
    ):
        self.ignore_support_level = ignore_support_level
        self.validate_all = validate_all
        self.file_path = file_path
        self.allow_autofix = allow_autofix
        self.validate_graph = False
        self.validation_results = validation_results
        self.config_reader = config_reader
        self.initializer = initializer
        self.objects_to_run: Set[BaseContent] = self.initializer.gather_objects_to_run()
        self.use_git = self.initializer.use_git
        self.committed_only = self.initializer.committed_only
        self.configured_validations: ConfiguredValidations = (
            self.config_reader.gather_validations_to_run(
                use_git=self.use_git, ignore_support_level=self.ignore_support_level
            )
        )
<<<<<<< HEAD
        self.graph_validator: Optional[GraphValidator] = None
=======
        self.validate_graph: bool = False
>>>>>>> d9cc1321
        self.validators = self.filter_validators()

    def run_validations(self) -> int:
        """
            Running all the relevant validation on all the filtered files based on the should_run calculations,
            calling the fix method if the validation fail, has an autofix, and the allow_autofix flag is given,
            and calling the post_results at the end.
        Returns:
            int: the exit code to obtained from the calculations of post_results.
        """
        logger.info("Starting validate items.")
        for validator in self.validators:
            if filtered_content_objects_for_validator := list(
                filter(
                    lambda content_object: validator.should_run(
                        content_object,
                        self.configured_validations.ignorable_errors,
                        self.configured_validations.support_level_dict,
                    ),
                    self.objects_to_run,
                )
            ):
                validation_results: List[ValidationResult] = validator.is_valid(filtered_content_objects_for_validator)  # type: ignore
                if self.allow_autofix and validator.is_auto_fixable:
                    for validation_result in validation_results:
                        self.validation_results.append_fixing_results(
                            validator.fix(validation_result.content_object)  # type: ignore
                        )
                else:
                    self.validation_results.extend(validation_results)
        if self.validate_graph:
            GraphValidator.graph.close()  # type: ignore
        return self.validation_results.post_results(
            only_throw_warning=self.configured_validations.only_throw_warnings
        )

    def filter_validators(self) -> List[BaseValidator]:
        """
        Filter the validations by their error code
        according to the validations supported by the given flags according to the config file.

        Returns:
            List[BaseValidator]: the list of the filtered validators
        """
        # gather validator from validate package
        validators: List[BaseValidator] = []
        for validator in BaseValidator.__subclasses__():
            if (
                str(validator)
                not in [
                    "<class 'graph_validator.GraphValidator'>",
                    "<class 'demisto_sdk.commands.validate.validators.graph_validator.GraphValidator'>",
                ]
                and validator.error_code
                in self.configured_validations.validations_to_run
                and "super_classes" not in str(validator)
            ):
                validators.append(validator())
                if validator.validate_graph:
<<<<<<< HEAD
                    self.graph_validator = cast(GraphValidator, validator)
=======
                    self.validate_graph = True
>>>>>>> d9cc1321
        return validators<|MERGE_RESOLUTION|>--- conflicted
+++ resolved
@@ -1,8 +1,4 @@
-<<<<<<< HEAD
-from typing import List, Optional, Set, cast
-=======
-from typing import List, Optional, Set
->>>>>>> d9cc1321
+from typing import List, Set
 
 from demisto_sdk.commands.common.logger import logger
 from demisto_sdk.commands.content_graph.objects.base_content import BaseContent
@@ -48,11 +44,6 @@
                 use_git=self.use_git, ignore_support_level=self.ignore_support_level
             )
         )
-<<<<<<< HEAD
-        self.graph_validator: Optional[GraphValidator] = None
-=======
-        self.validate_graph: bool = False
->>>>>>> d9cc1321
         self.validators = self.filter_validators()
 
     def run_validations(self) -> int:
@@ -112,9 +103,5 @@
             ):
                 validators.append(validator())
                 if validator.validate_graph:
-<<<<<<< HEAD
-                    self.graph_validator = cast(GraphValidator, validator)
-=======
-                    self.validate_graph = True
->>>>>>> d9cc1321
+                    self.graph_validator = validator
         return validators