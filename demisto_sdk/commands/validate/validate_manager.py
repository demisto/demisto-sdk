--- conflicted
+++ resolved
@@ -58,13 +58,9 @@
                                                get_pack_names_from_files,
                                                get_yaml, has_remote_configured,
                                                is_origin_content_repo,
-<<<<<<< HEAD
                                                run_command,
                                                is_file_path_in_pack)
-=======
-                                               run_command)
 from demisto_sdk.commands.create_id_set.create_id_set import IDSetCreator
->>>>>>> 4bd39478
 
 
 class ValidateManager:
