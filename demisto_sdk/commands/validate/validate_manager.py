import os
import re
import sys
from configparser import ConfigParser, MissingSectionHeaderError
from typing import Optional

import click
from demisto_sdk.commands.common import tools
from demisto_sdk.commands.common.configuration import Configuration
from demisto_sdk.commands.common.constants import (
<<<<<<< HEAD
    API_MODULES_PACK, CONTENT_ENTITIES_DIRS, IGNORED_PACK_NAMES, PACKS_DIR,
    PACKS_INTEGRATION_NON_SPLIT_YML_REGEX, PACKS_PACK_META_FILE_NAME,
    PACKS_SCRIPT_NON_SPLIT_YML_REGEX, FileType)
from demisto_sdk.commands.common.content import Content
=======
    API_MODULES_PACK, CONTENT_ENTITIES_DIRS, IGNORED_PACK_NAMES,
    KNOWN_FILE_STATUSES, OLDEST_SUPPORTED_VERSION, PACKS_DIR,
    PACKS_INTEGRATION_NON_SPLIT_YML_REGEX, PACKS_PACK_META_FILE_NAME,
    PACKS_SCRIPT_NON_SPLIT_YML_REGEX, TESTS_DIRECTORIES, FileType)
>>>>>>> c598bbe8
from demisto_sdk.commands.common.errors import (ALLOWED_IGNORE_ERRORS,
                                                ERROR_CODE,
                                                FOUND_FILES_AND_ERRORS,
                                                FOUND_FILES_AND_IGNORED_ERRORS,
                                                PRESET_ERROR_TO_CHECK,
                                                PRESET_ERROR_TO_IGNORE, Errors)
from demisto_sdk.commands.common.hook_validations.base_validator import \
    BaseValidator
from demisto_sdk.commands.common.hook_validations.classifier import \
    ClassifierValidator
from demisto_sdk.commands.common.hook_validations.conf_json import \
    ConfJsonValidator
from demisto_sdk.commands.common.hook_validations.dashboard import \
    DashboardValidator
from demisto_sdk.commands.common.hook_validations.id import IDSetValidator
from demisto_sdk.commands.common.hook_validations.image import ImageValidator
from demisto_sdk.commands.common.hook_validations.incident_field import \
    IncidentFieldValidator
from demisto_sdk.commands.common.hook_validations.incident_type import \
    IncidentTypeValidator
from demisto_sdk.commands.common.hook_validations.integration import \
    IntegrationValidator
from demisto_sdk.commands.common.hook_validations.layout import (
    LayoutsContainerValidator, LayoutValidator)
from demisto_sdk.commands.common.hook_validations.mapper import MapperValidator
from demisto_sdk.commands.common.hook_validations.pack_unique_files import \
    PackUniqueFilesValidator
from demisto_sdk.commands.common.hook_validations.playbook import \
    PlaybookValidator
from demisto_sdk.commands.common.hook_validations.readme import ReadMeValidator
from demisto_sdk.commands.common.hook_validations.release_notes import \
    ReleaseNotesValidator
from demisto_sdk.commands.common.hook_validations.report import ReportValidator
from demisto_sdk.commands.common.hook_validations.reputation import \
    ReputationValidator
from demisto_sdk.commands.common.hook_validations.script import ScriptValidator
from demisto_sdk.commands.common.hook_validations.structure import \
    StructureValidator
from demisto_sdk.commands.common.hook_validations.test_playbook import \
    TestPlaybookValidator
from demisto_sdk.commands.common.hook_validations.widget import WidgetValidator
from demisto_sdk.commands.common.tools import (filter_packagify_changes,
                                               find_type, get_api_module_ids,
                                               get_api_module_integrations_set,
                                               get_content_release_identifier,
                                               get_pack_ignore_file_path,
                                               get_pack_name,
                                               get_pack_names_from_files,
                                               get_yaml, has_remote_configured,
                                               is_origin_content_repo,
                                               open_id_set_file, run_command)
from demisto_sdk.commands.create_id_set.create_id_set import IDSetCreator
from packaging import version


class ValidateManager:
    def __init__(
            self, is_backward_check=True, prev_ver=None, use_git=False, only_committed_files=False,
            print_ignored_files=False, skip_conf_json=True, validate_id_set=False, file_path=None,
            validate_all=False, is_external_repo=False, skip_pack_rn_validation=False, print_ignored_errors=False,
            silence_init_prints=False, no_docker_checks=False, skip_dependencies=False, id_set_path=None, staged=False,
<<<<<<< HEAD
            no_auto_stage=False
=======
            skip_id_set_creation=False
>>>>>>> c598bbe8
    ):
        # General configuration
        self.skip_docker_checks = False
        self.no_configuration_prints = silence_init_prints
        self.skip_conf_json = skip_conf_json
        self.is_backward_check = is_backward_check
        self.validate_in_id_set = validate_id_set
        self.is_circle = only_committed_files
        self.validate_all = validate_all
        self.use_git = use_git
        self.skip_pack_rn_validation = skip_pack_rn_validation
        self.prev_ver = prev_ver if prev_ver else 'origin/master'
        self.print_ignored_files = print_ignored_files
        self.print_ignored_errors = print_ignored_errors
        self.skip_dependencies = skip_dependencies or not use_git
        self.skip_id_set_creation = skip_id_set_creation or self.skip_dependencies
        self.compare_type = '...'
        self.staged = staged
        self.no_auto_stage = no_auto_stage

        # Class constants
        self.handle_error = BaseValidator(print_as_warnings=print_ignored_errors).handle_error
        self.file_path = file_path
        if not id_set_path:
            id_set_path = 'Tests/id_set.json'
        self.id_set_path = id_set_path
        self.id_set_file = self.get_id_set_file(self.skip_id_set_creation, self.id_set_path)
        self.branch_name = ''
        self.changes_in_schema = False
        self.check_only_schema = False
        self.always_valid = False
        self.ignored_files = set()
        self.new_packs = set()
        self.skipped_file_types = (FileType.CHANGELOG,
                                   FileType.DESCRIPTION,
                                   FileType.DOC_IMAGE)

        self.is_external_repo = is_external_repo
        if is_external_repo:
            if not self.no_configuration_prints:
                click.echo('Running in a private repository')
            self.skip_conf_json = True

        if validate_all:
            # No need to check docker images on build branch hence we do not check on -a mode
            self.skip_docker_checks = True
            self.skip_pack_rn_validation = True

        if self.validate_in_id_set:
            self.id_set_validator = IDSetValidator(is_circle=self.is_circle, configuration=Configuration())

        if no_docker_checks:
            self.skip_docker_checks = True

    def print_final_report(self, valid):
        self.print_ignored_files_report(self.print_ignored_files)
        self.print_ignored_errors_report(self.print_ignored_errors)

        if valid:
            click.secho('\nThe files are valid', fg='green')
            return 0

        else:
            all_failing_files = '\n'.join(FOUND_FILES_AND_ERRORS)
            click.secho(f"\n=========== Found errors in the following files ===========\n\n{all_failing_files}\n",
                        fg="bright_red")

            if self.always_valid:
                click.secho('Found the errors above, but not failing build', fg='yellow')
                return 0

            click.secho('The files were found as invalid, the exact error message can be located above',
                        fg='red')
            return 1

    def run_validation(self):
        """Initiates validation in accordance with mode (i,g,a)
        """
        if self.validate_all:
            is_valid = self.run_validation_on_all_packs()
        elif self.use_git:
            is_valid = self.run_validation_using_git()
        elif self.file_path:
            is_valid = self.run_validation_on_specific_files()
        else:
            # default validate to -g --post-commit
            self.use_git = True
            self.is_circle = True
            is_valid = self.run_validation_using_git()
        return self.print_final_report(is_valid)

    def run_validation_on_specific_files(self):
        """Run validations only on specific files
        """
        files_validation_result = set()

        for path in self.file_path.split(','):
            error_ignore_list = self.get_error_ignore_list(get_pack_name(path))

            if os.path.isfile(path):
                click.secho('\n================= Validating file =================', fg="bright_cyan")
                files_validation_result.add(self.run_validations_on_file(path, error_ignore_list))

            else:
                path = path.rstrip('/')
                dir_name = os.path.basename(path)
                if dir_name in CONTENT_ENTITIES_DIRS:
                    click.secho(f'\n================= Validating content directory {path} =================',
                                fg="bright_cyan")
                    files_validation_result.add(self.run_validation_on_content_entities(path, error_ignore_list))
                else:
                    if os.path.basename(os.path.dirname(path)) == PACKS_DIR:
                        click.secho(f'\n================= Validating pack {path} =================',
                                    fg="bright_cyan")
                        files_validation_result.add(self.run_validations_on_pack(path))

                    else:
                        click.secho(f'\n================= Validating package {path} =================',
                                    fg="bright_cyan")
                        files_validation_result.add(self.run_validation_on_package(path, error_ignore_list))

        return all(files_validation_result)

    def run_validation_on_all_packs(self):
        """Runs validations on all files in all packs in repo (-a option)

        Returns:
            bool. true if all files are valid, false otherwise.
        """
        click.secho('\n================= Validating all files =================', fg="bright_cyan")
        all_packs_valid = set()

        if not self.skip_conf_json:
            conf_json_validator = ConfJsonValidator()
            all_packs_valid.add(conf_json_validator.is_valid_conf_json())

        for pack_name in os.listdir(PACKS_DIR):
            pack_path = os.path.join(PACKS_DIR, pack_name)
            all_packs_valid.add(self.run_validations_on_pack(pack_path))

        return all(all_packs_valid)

    def run_validations_on_pack(self, pack_path):
        """Runs validation on all files in given pack. (i,g,a)

        Args:
            pack_path: the path to the pack.

        Returns:
            bool. true if all files in pack are valid, false otherwise.
        """
        pack_entities_validation_results = set()
        pack_error_ignore_list = self.get_error_ignore_list(os.path.basename(pack_path))

        pack_entities_validation_results.add(self.validate_pack_unique_files(pack_path, pack_error_ignore_list))

        for content_dir in os.listdir(pack_path):
            content_entity_path = os.path.join(pack_path, content_dir)
            if content_dir in CONTENT_ENTITIES_DIRS:
                pack_entities_validation_results.add(self.run_validation_on_content_entities(content_entity_path,
                                                                                             pack_error_ignore_list))
            else:
                self.ignored_files.add(content_entity_path)

        return all(pack_entities_validation_results)

    def run_validation_on_content_entities(self, content_entity_dir_path, pack_error_ignore_list):
        """Gets non-pack folder and runs validation within it (Scripts, Integrations...)

        Returns:
            bool. true if all files in directory are valid, false otherwise.
        """
        content_entities_validation_results = set()
        for file_name in os.listdir(content_entity_dir_path):
            file_path = os.path.join(content_entity_dir_path, file_name)
            if os.path.isfile(file_path):
                if file_path.endswith('.json') or file_path.endswith('.yml') or file_path.endswith('.md'):
                    content_entities_validation_results.add(self.run_validations_on_file(file_path,
                                                                                         pack_error_ignore_list))
                else:
                    self.ignored_files.add(file_path)

            else:
                content_entities_validation_results.add(self.run_validation_on_package(file_path,
                                                                                       pack_error_ignore_list))

        return all(content_entities_validation_results)

    def run_validation_on_package(self, package_path, pack_error_ignore_list):
        package_entities_validation_results = set()

        for file_name in os.listdir(package_path):
            file_path = os.path.join(package_path, file_name)
            if file_path.endswith('.yml') or file_path.endswith('.md'):
                package_entities_validation_results.add(self.run_validations_on_file(file_path, pack_error_ignore_list))

            else:
                self.ignored_files.add(file_path)

        return all(package_entities_validation_results)

    # flake8: noqa: C901
    def run_validations_on_file(self, file_path, pack_error_ignore_list, is_modified=False,
                                old_file_path=None, modified_files=None, added_files=None):
        """Choose a validator to run for a single file. (i)

        Args:
            modified_files: A set of modified files - used for RN validation
            added_files: A set of added files - used for RN validation
            old_file_path: The old file path for renamed files
            pack_error_ignore_list: A dictionary of all pack ignored errors
            file_path: the file on which to run.
            is_modified: whether the file is modified or added.

        Returns:
            bool. true if file is valid, false otherwise.
        """
        file_type = find_type(file_path)

        if file_type in self.skipped_file_types or file_path.endswith('_unified.yml'):
            self.ignored_files.add(file_path)
            return True
        elif file_type is None:
            error_message, error_code = Errors.file_type_not_supported()
            if self.handle_error(error_message=error_message, error_code=error_code, file_path=file_path,
                                 drop_line=True):
                return False

        if not self.check_only_schema:
            click.echo(f"\nValidating {file_path} as {file_type.value}")

        structure_validator = StructureValidator(file_path, predefined_scheme=file_type,
                                                 ignored_errors=pack_error_ignore_list,
                                                 print_as_warnings=self.print_ignored_errors, tag=self.prev_ver,
                                                 old_file_path=old_file_path, branch_name=self.branch_name,
                                                 is_new_file=not is_modified)

        # schema validation
        if file_type not in {FileType.TEST_PLAYBOOK, FileType.TEST_SCRIPT}:
            click.secho(f'Validating scheme for {file_path}')
            if not structure_validator.is_valid_file():
                return False

        # Passed schema validation
        # if only schema validation is required - stop check here
        if self.check_only_schema:
            return True

        # id_set validation
        if self.validate_in_id_set:
            click.echo(f"Validating id set registration for {file_path}")
            if not self.id_set_validator.is_file_valid_in_set(file_path):
                return False

        # Note: these file are not ignored but there are no additional validators for connections
        if file_type == FileType.CONNECTION:
            return True

        # test playbooks and test scripts are using the same validation.
        elif file_type in {FileType.TEST_PLAYBOOK, FileType.TEST_SCRIPT}:
            return self.validate_test_playbook(structure_validator, pack_error_ignore_list)

        elif file_type == FileType.RELEASE_NOTES:
            if not self.skip_pack_rn_validation:
                return self.validate_release_notes(file_path, added_files, modified_files, pack_error_ignore_list,
                                                   is_modified)

        elif file_type == FileType.README:
            return self.validate_readme(file_path, pack_error_ignore_list)

        elif file_type == FileType.REPORT:
            return self.validate_report(structure_validator, pack_error_ignore_list)

        elif file_type == FileType.PLAYBOOK:
            return self.validate_playbook(structure_validator, pack_error_ignore_list, file_type)

        elif file_type == FileType.INTEGRATION:
            return self.validate_integration(structure_validator, pack_error_ignore_list, is_modified, file_type)

        elif file_type == FileType.SCRIPT:
            return self.validate_script(structure_validator, pack_error_ignore_list, is_modified, file_type)

        elif file_type == FileType.BETA_INTEGRATION:
            return self.validate_beta_integration(structure_validator, pack_error_ignore_list)

        # Validate only images of packs
        elif file_type == FileType.IMAGE:
            return self.validate_image(file_path, pack_error_ignore_list)

        # incident fields and indicator fields are using the same validation.
        elif file_type in (FileType.INCIDENT_FIELD, FileType.INDICATOR_FIELD):
            return self.validate_incident_field(structure_validator, pack_error_ignore_list, is_modified)

        elif file_type == FileType.REPUTATION:
            return self.validate_reputation(structure_validator, pack_error_ignore_list)

        elif file_type == FileType.LAYOUT:
            return self.validate_layout(structure_validator, pack_error_ignore_list)

        elif file_type == FileType.LAYOUTS_CONTAINER:
            return self.validate_layoutscontainer(structure_validator, pack_error_ignore_list)

        elif file_type == FileType.DASHBOARD:
            return self.validate_dashboard(structure_validator, pack_error_ignore_list)

        elif file_type == FileType.INCIDENT_TYPE:
            return self.validate_incident_type(structure_validator, pack_error_ignore_list, is_modified)

        elif file_type == FileType.MAPPER:
            return self.validate_mapper(structure_validator, pack_error_ignore_list)

        elif file_type in (FileType.OLD_CLASSIFIER, FileType.CLASSIFIER):
            return self.validate_classifier(structure_validator, pack_error_ignore_list, file_type)

        elif file_type == FileType.WIDGET:
            return self.validate_widget(structure_validator, pack_error_ignore_list)

        else:
            error_message, error_code = Errors.file_type_not_supported()
            if self.handle_error(error_message=error_message, error_code=error_code, file_path=file_path):
                return False

        return True

    def run_validation_using_git(self):
        """Runs validation on only changed packs/files (g)
        """
        self.setup_git_params()

        modified_files, added_files, changed_meta_files, old_format_files = \
            self.get_changed_files_from_git()

        validation_results = set()

        validation_results.add(self.validate_modified_files(modified_files))
        validation_results.add(self.validate_added_files(added_files, modified_files))
        validation_results.add(self.validate_changed_packs_unique_files(modified_files, added_files,
                                                                        changed_meta_files))

        if old_format_files:
            click.secho(f'\n================= Running validation on old format files =================',
                        fg="bright_cyan")
            validation_results.add(self.validate_no_old_format(old_format_files))

        if not self.skip_pack_rn_validation:
            validation_results.add(self.validate_no_duplicated_release_notes(added_files))
            validation_results.add(self.validate_no_missing_release_notes(modified_files, old_format_files,
                                                                          added_files))

        if self.changes_in_schema:
            self.check_only_schema = True
            click.secho(f'\n================= Detected changes in schema - Running validation on all files '
                        f'=================',
                        fg="bright_cyan")
            validation_results.add(self.run_validation_on_all_packs())

        return all(validation_results)

    """ ######################################## Unique Validations ####################################### """

    def validate_readme(self, file_path, pack_error_ignore_list):
        readme_validator = ReadMeValidator(file_path, ignored_errors=pack_error_ignore_list,
                                           print_as_warnings=self.print_ignored_errors)
        return readme_validator.is_valid_file()

    def validate_test_playbook(self, structure_validator, pack_error_ignore_list):
        test_playbook_validator = TestPlaybookValidator(structure_validator=structure_validator,
                                                        ignored_errors=pack_error_ignore_list,
                                                        print_as_warnings=self.print_ignored_errors)
        return test_playbook_validator.is_valid_file(validate_rn=False)

    def validate_release_notes(self, file_path, added_files, modified_files, pack_error_ignore_list, is_modified):
        pack_name = get_pack_name(file_path)

        # modified existing RN
        if is_modified:
            error_message, error_code = Errors.modified_existing_release_notes(pack_name)
            if self.handle_error(error_message=error_message, error_code=error_code, file_path=file_path):
                return False

        # added new RN to a new pack
        if pack_name in self.new_packs:
            error_message, error_code = Errors.added_release_notes_for_new_pack(pack_name)
            if self.handle_error(error_message=error_message, error_code=error_code, file_path=file_path):
                return False

        if pack_name != 'NonSupported':
            if not added_files:
                added_files = {file_path}

            release_notes_validator = ReleaseNotesValidator(file_path, pack_name=pack_name,
                                                            modified_files=modified_files,
                                                            added_files=added_files,
                                                            ignored_errors=pack_error_ignore_list,
                                                            print_as_warnings=self.print_ignored_errors)
            return release_notes_validator.is_file_valid()

        return True

    def validate_playbook(self, structure_validator, pack_error_ignore_list, file_type):
        playbook_validator = PlaybookValidator(structure_validator, ignored_errors=pack_error_ignore_list,
                                               print_as_warnings=self.print_ignored_errors)

        deprecated_result = self.check_and_validate_deprecated(file_type=file_type,
                                                               file_path=structure_validator.file_path,
                                                               current_file=playbook_validator.current_file,
                                                               is_modified=True,
                                                               is_backward_check=False,
                                                               validator=playbook_validator)
        if deprecated_result is not None:
            return deprecated_result

        return playbook_validator.is_valid_playbook(validate_rn=False,
                                                    id_set_file=self.id_set_file)

    def validate_integration(self, structure_validator, pack_error_ignore_list, is_modified, file_type):
        integration_validator = IntegrationValidator(structure_validator, ignored_errors=pack_error_ignore_list,
                                                     print_as_warnings=self.print_ignored_errors,
                                                     skip_docker_check=self.skip_docker_checks)

        deprecated_result = self.check_and_validate_deprecated(file_type=file_type,
                                                               file_path=structure_validator.file_path,
                                                               current_file=integration_validator.current_file,
                                                               is_modified=is_modified,
                                                               is_backward_check=self.is_backward_check,
                                                               validator=integration_validator)
        if deprecated_result is not None:
            return deprecated_result

        if is_modified and self.is_backward_check:
            return all([integration_validator.is_valid_file(validate_rn=False, skip_test_conf=self.skip_conf_json),
                        integration_validator.is_backward_compatible()])
        else:
            return integration_validator.is_valid_file(validate_rn=False, skip_test_conf=self.skip_conf_json)

    def validate_script(self, structure_validator, pack_error_ignore_list, is_modified, file_type):
        script_validator = ScriptValidator(structure_validator, ignored_errors=pack_error_ignore_list,
                                           print_as_warnings=self.print_ignored_errors,
                                           skip_docker_check=self.skip_docker_checks)

        deprecated_result = self.check_and_validate_deprecated(file_type=file_type,
                                                               file_path=structure_validator.file_path,
                                                               current_file=script_validator.current_file,
                                                               is_modified=is_modified,
                                                               is_backward_check=self.is_backward_check,
                                                               validator=script_validator)
        if deprecated_result is not None:
            return deprecated_result

        if is_modified and self.is_backward_check:
            return all([script_validator.is_valid_file(validate_rn=False),
                        script_validator.is_backward_compatible()])
        else:
            return script_validator.is_valid_file(validate_rn=False)

    def validate_beta_integration(self, structure_validator, pack_error_ignore_list):
        integration_validator = IntegrationValidator(structure_validator, ignored_errors=pack_error_ignore_list,
                                                     print_as_warnings=self.print_ignored_errors,
                                                     skip_docker_check=self.skip_docker_checks)
        return integration_validator.is_valid_beta_integration()

    def validate_image(self, file_path, pack_error_ignore_list):
        image_validator = ImageValidator(file_path, ignored_errors=pack_error_ignore_list,
                                         print_as_warnings=self.print_ignored_errors)
        return image_validator.is_valid()

    def validate_report(self, structure_validator, pack_error_ignore_list):
        report_validator = ReportValidator(structure_validator=structure_validator,
                                           ignored_errors=pack_error_ignore_list,
                                           print_as_warnings=self.print_ignored_errors)
        return report_validator.is_valid_file(validate_rn=False)

    def validate_incident_field(self, structure_validator, pack_error_ignore_list, is_modified):
        incident_field_validator = IncidentFieldValidator(structure_validator, ignored_errors=pack_error_ignore_list,
                                                          print_as_warnings=self.print_ignored_errors)
        if is_modified and self.is_backward_check:
            return all([incident_field_validator.is_valid_file(validate_rn=False),
                        incident_field_validator.is_backward_compatible()])
        else:
            return incident_field_validator.is_valid_file(validate_rn=False)

    def validate_reputation(self, structure_validator, pack_error_ignore_list):
        reputation_validator = ReputationValidator(structure_validator, ignored_errors=pack_error_ignore_list,
                                                   print_as_warnings=self.print_ignored_errors)
        return reputation_validator.is_valid_file(validate_rn=False)

    def validate_layout(self, structure_validator, pack_error_ignore_list):
        layout_validator = LayoutValidator(structure_validator, ignored_errors=pack_error_ignore_list,
                                           print_as_warnings=self.print_ignored_errors)
        return layout_validator.is_valid_layout(validate_rn=False)

    def validate_layoutscontainer(self, structure_validator, pack_error_ignore_list):
        layout_validator = LayoutsContainerValidator(structure_validator, ignored_errors=pack_error_ignore_list,
                                                     print_as_warnings=self.print_ignored_errors)
        return layout_validator.is_valid_layout(validate_rn=False)

    def validate_dashboard(self, structure_validator, pack_error_ignore_list):
        dashboard_validator = DashboardValidator(structure_validator, ignored_errors=pack_error_ignore_list,
                                                 print_as_warnings=self.print_ignored_errors)
        return dashboard_validator.is_valid_dashboard(validate_rn=False)

    def validate_incident_type(self, structure_validator, pack_error_ignore_list, is_modified):
        incident_type_validator = IncidentTypeValidator(structure_validator, ignored_errors=pack_error_ignore_list,
                                                        print_as_warnings=self.print_ignored_errors)
        if is_modified and self.is_backward_check:
            return all([incident_type_validator.is_valid_incident_type(validate_rn=False),
                        incident_type_validator.is_backward_compatible()])
        else:
            return incident_type_validator.is_valid_incident_type(validate_rn=False)

    def validate_mapper(self, structure_validator, pack_error_ignore_list):
        mapper_validator = MapperValidator(structure_validator, ignored_errors=pack_error_ignore_list,
                                           print_as_warnings=self.print_ignored_errors)
        return mapper_validator.is_valid_mapper(validate_rn=False)

    def validate_classifier(self, structure_validator, pack_error_ignore_list, file_type):
        if file_type == FileType.CLASSIFIER:
            new_classifier_version = True

        else:
            new_classifier_version = False

        classifier_validator = ClassifierValidator(structure_validator, new_classifier_version=new_classifier_version,
                                                   ignored_errors=pack_error_ignore_list,
                                                   print_as_warnings=self.print_ignored_errors)
        return classifier_validator.is_valid_classifier(validate_rn=False)

    def validate_widget(self, structure_validator, pack_error_ignore_list):
        widget_validator = WidgetValidator(structure_validator, ignored_errors=pack_error_ignore_list,
                                           print_as_warnings=self.print_ignored_errors)
        return widget_validator.is_valid_file(validate_rn=False)

    def validate_pack_unique_files(self, pack_path: str, pack_error_ignore_list: dict, id_set_path=None,
                                   should_version_raise=False) -> bool:
        """
        Runs validations on the following pack files:
        * .secret-ignore: Validates that the file exist and that the file's secrets can be parsed as a list delimited by '\n'
        * .pack-ignore: Validates that the file exists and that all regexes in it can be compiled
        * README.md file: Validates that the file exists
        * 2.pack_metadata.json: Validates that the file exists and that it has a valid structure
        Runs validation on the pack dependencies
        Args:
            id_set_path (str): Path of the id_set. Optional.
            should_version_raise: Whether we should check if the version of the metadata was raised
            pack_error_ignore_list: A dictionary of all pack ignored errors
            pack_path: A path to a pack
        """
        print(f'\nValidating {pack_path} unique pack files')

        pack_unique_files_validator = PackUniqueFilesValidator(pack=os.path.basename(pack_path),
                                                               pack_path=pack_path,
                                                               ignored_errors=pack_error_ignore_list,
                                                               print_as_warnings=self.print_ignored_errors,
                                                               should_version_raise=should_version_raise,
                                                               validate_dependencies=not self.skip_dependencies,
                                                               id_set_path=id_set_path)
        pack_errors = pack_unique_files_validator.validate_pack_unique_files()
        if pack_errors:
            click.secho(pack_errors, fg="bright_red")
            return False

        return True

    def validate_modified_files(self, modified_files):
        click.secho(f'\n================= Running validation on modified files =================',
                    fg="bright_cyan")
        valid_files = set()
        for file_path in modified_files:
            # handle renamed files
            if isinstance(file_path, tuple):
                old_file_path = file_path[0]
                file_path = file_path[1]

            else:
                old_file_path = None

            pack_name = get_pack_name(file_path)
            valid_files.add(self.run_validations_on_file(file_path, self.get_error_ignore_list(pack_name),
                                                         is_modified=True, old_file_path=old_file_path))
        return all(valid_files)

    def validate_added_files(self, added_files, modified_files):
        click.secho(f'\n================= Running validation on newly added files =================',
                    fg="bright_cyan")

        valid_files = set()
        for file_path in added_files:
            pack_name = get_pack_name(file_path)
            valid_files.add(self.run_validations_on_file(file_path, self.get_error_ignore_list(pack_name),
                                                         is_modified=False, modified_files=modified_files,
                                                         added_files=added_files))
        return all(valid_files)

    @staticmethod
    def should_raise_pack_version(pack: str) -> bool:
        """
        Args:
            pack: The pack name.

        Returns: False if pack is in IGNORED_PACK_NAMES else True.

        """
        return pack not in IGNORED_PACK_NAMES

    def validate_changed_packs_unique_files(self, modified_files, added_files, changed_meta_files):
        click.secho(f'\n================= Running validation on changed pack unique files =================',
                    fg="bright_cyan")
        valid_pack_files = set()

        added_packs = get_pack_names_from_files(added_files)
        modified_packs = get_pack_names_from_files(modified_files)
        changed_meta_packs = get_pack_names_from_files(changed_meta_files)

        packs_that_should_have_version_raised = self.get_packs_that_should_have_version_raised(modified_files,
                                                                                               added_files)

        changed_packs = modified_packs.union(added_packs).union(changed_meta_packs)

        for pack in changed_packs:
            raise_version = False
            pack_path = tools.pack_name_to_path(pack)
            if pack in packs_that_should_have_version_raised:
                raise_version = self.should_raise_pack_version(pack)
            valid_pack_files.add(self.validate_pack_unique_files(
                pack_path, self.get_error_ignore_list(pack), should_version_raise=raise_version,
                id_set_path=self.id_set_path))

        return all(valid_pack_files)

    def validate_no_old_format(self, old_format_files):
        """ Validate there are no files in the old format(unified yml file for the code and configuration).

        Args:
            old_format_files(set): file names which are in the old format.
        """
        handle_error = True
        for file_path in old_format_files:
            click.echo(f"Validating old-format file {file_path}")
            yaml_data = get_yaml(file_path)
            # we only fail on old format if no toversion (meaning it is latest) or if the ynl is not deprecated.
            if 'toversion' not in yaml_data and not yaml_data.get('deprecated'):
                error_message, error_code = Errors.invalid_package_structure(file_path)
                if self.handle_error(error_message, error_code, file_path=file_path):
                    handle_error = False
        return handle_error

    def validate_no_duplicated_release_notes(self, added_files):
        """Validated that among the added files - there are no duplicated RN for the same pack.

        Args:
            added_files(set): The added files

        Returns:
            bool. True if no duplications found, false otherwise
        """
        click.secho(f'\n================= Verifying no duplicated release notes =================',
                    fg="bright_cyan")
        added_rn = set()
        for file in added_files:
            if find_type(file) == FileType.RELEASE_NOTES:
                pack_name = get_pack_name(file)
                if pack_name not in added_rn:
                    added_rn.add(pack_name)
                else:
                    error_message, error_code = Errors.multiple_release_notes_files()
                    if self.handle_error(error_message, error_code, file_path=pack_name):
                        return False

        click.secho("\nNo duplicated release notes found.\n", fg="bright_green")
        return True

    def validate_no_missing_release_notes(self, modified_files, old_format_files, added_files):
        """Validate that there are no missing RN for changed files

        Args:
            modified_files (set): a set of modified files.
            old_format_files (set): a set of old format files that were changed.
            added_files (set): a set of files that were added.

        Returns:
            bool. True if no missing RN found, False otherwise
        """
        click.secho("\n================= Checking for missing release notes =================\n", fg="bright_cyan")

        # existing packs that have files changed (which are not RN, README nor test files) - should have new RN
        changed_files = modified_files.union(old_format_files).union(added_files)
        packs_that_should_have_new_rn = get_pack_names_from_files(changed_files,
                                                                  skip_file_types={FileType.RELEASE_NOTES,
                                                                                   FileType.README,
                                                                                   FileType.TEST_PLAYBOOK,
                                                                                   FileType.TEST_SCRIPT,
                                                                                   FileType.DOC_IMAGE})
        if API_MODULES_PACK in packs_that_should_have_new_rn:
            api_module_set = get_api_module_ids(changed_files)
            integrations = get_api_module_integrations_set(api_module_set, self.id_set_file.get('integrations', []))
            packs_that_should_have_new_rn = packs_that_should_have_new_rn.union(
                set(map(lambda integration: integration.get('pack'), integrations)))

            # APIModules pack is without a version and should not have RN
            packs_that_should_have_new_rn.remove(API_MODULES_PACK)

        # new packs should not have RN
        packs_that_should_have_new_rn = packs_that_should_have_new_rn - self.new_packs

        packs_that_have_new_rn = self.get_packs_with_added_release_notes(added_files)

        packs_that_have_missing_rn = packs_that_should_have_new_rn.difference(packs_that_have_new_rn)

        if len(packs_that_have_missing_rn) > 0:
            is_valid = set()
            for pack in packs_that_have_missing_rn:
                # # ignore RN in NonSupported pack
                if 'NonSupported' in pack:
                    continue
                ignored_errors_list = self.get_error_ignore_list(pack)
                error_message, error_code = Errors.missing_release_notes_for_pack(pack)
                if not BaseValidator(ignored_errors=ignored_errors_list,
                                     print_as_warnings=self.print_ignored_errors).handle_error(
                        error_message, error_code, file_path=os.path.join(PACKS_DIR, pack)):
                    is_valid.add(True)

                else:
                    is_valid.add(False)

            return all(is_valid)

        else:
            click.secho("No missing release notes found.\n", fg="bright_green")
            return True

    """ ######################################## Git Tools and filtering ####################################### """

    def setup_git_params(self):
        self.branch_name = self.get_current_working_branch()
        if self.branch_name != 'master' and (not self.branch_name.startswith('19.') and
                                             not self.branch_name.startswith('20.')):

            # on a non-master branch - we use '...' comparison range to check changes from origin/master.
            # if not in master or release branch use the pre-existing prev_ver (The branch against which we compare)
            self.compare_type = '...'

        else:
            self.skip_pack_rn_validation = True
            # on master branch - we use '..' comparison range to check changes from the last release branch.
            self.compare_type = '..'
            self.prev_ver = get_content_release_identifier(self.branch_name)

            # when running against git while on release branch - show errors but don't fail the validation
            if self.branch_name.startswith('20.'):
                self.always_valid = True

        self.git_config_prints()

    def git_config_prints(self):
        click.secho(f'\n================= Running validation on branch {self.branch_name} =================',
                    fg="bright_cyan")
        if not self.no_configuration_prints:
<<<<<<< HEAD
            click.echo(f"Validating against {self.prev_ver}")

            if self.is_circle:
                click.echo("Running only on committed files")

            elif self.staged:
                click.echo("Running only on staged files")
=======
            if self.staged:
                click.echo("Collecting staged files only")
            else:
                click.echo("Collecting all committed files")

        prev_ver = self.add_origin(prev_ver)
        # all committed changes of the current branch vs the prev_ver
        all_committed_files_string = run_command(
            f'git diff --name-status {prev_ver}{compare_type}refs/heads/{self.branch_name}')

        modified_files, added_files, _, old_format_files, changed_meta_files = \
            self.filter_changed_files(all_committed_files_string, prev_ver,
                                      print_ignored_files=self.print_ignored_files)

        if not self.is_circle:
            remote_configured = has_remote_configured()
            is_origin_demisto = is_origin_content_repo()

            repo = 'upstream'
            if self.is_external_repo:
                repo = 'origin'

            if (remote_configured and not is_origin_demisto) or self.is_external_repo:
                if not self.no_configuration_prints:
                    click.echo("Collecting all local changed files from fork against the content master")

                # only changes against prev_ver (without local changes)

                all_changed_files_string = run_command(
                    f'git diff --name-status {repo}/master...HEAD')
                modified_files_from_tag, added_files_from_tag, _, _, changed_meta_files_from_tag = \
                    self.filter_changed_files(all_changed_files_string, print_ignored_files=self.print_ignored_files)

                # all local non-committed changes and changes against prev_ver
                outer_changes_files_string = run_command(f'git diff --name-status --no-merges {repo}/master...HEAD')
                nc_modified_files, nc_added_files, nc_deleted_files, nc_old_format_files, nc_changed_meta_files = \
                    self.filter_changed_files(outer_changes_files_string, print_ignored_files=self.print_ignored_files)
>>>>>>> c598bbe8

            else:
                click.echo("Running on committed and staged files")

    def get_changed_files_from_git(self):
        content_object = Content.from_cwd()
        modified_files = content_object.modified_files(prev_ver=self.prev_ver,
                                                       committed_only=self.is_circle, staged_only=self.staged,
                                                       no_auto_stage=self.no_auto_stage)
        added_files = content_object.added_files(prev_ver=self.prev_ver, committed_only=self.is_circle,
                                                 staged_only=self.staged, no_auto_stage=self.no_auto_stage)
        renamed_files = content_object.renamed_files(prev_ver=self.prev_ver, committed_only=self.is_circle,
                                                     staged_only=self.staged, no_auto_stage=self.no_auto_stage)

        filtered_modified, old_format_files = self.filter_to_relevant_files(modified_files)
        filtered_renamed, _ = self.filter_to_relevant_files(renamed_files)
        filtered_modified = filtered_modified.union(filtered_renamed)
        filtered_added, _ = self.filter_to_relevant_files(added_files)

        changed_meta = self.pack_metadata_extraction(modified_files, added_files, renamed_files)

        return filtered_modified, filtered_added, changed_meta, old_format_files

    def pack_metadata_extraction(self, modified_files, added_files, renamed_files):
        changed_metadata_files = set()
        for path in modified_files.union(renamed_files):
            file_path = str(path[1]) if isinstance(path, tuple) else str(path)

            if file_path.endswith(PACKS_PACK_META_FILE_NAME):
                changed_metadata_files.add(file_path)

        for path in added_files:
            if str(path).endswith(PACKS_PACK_META_FILE_NAME):
                self.new_packs.add(get_pack_name(str(path)))

        return changed_metadata_files

    def filter_to_relevant_files(self, file_set):
        filtered_set = set()
        old_format_files = set()
        for path in file_set:
            old_path = None
            if isinstance(path, tuple):
                file_path = str(path[1])
                old_path = str(path[0])

            else:
                file_path = str(path)

            try:
                file_type = find_type(file_path)
                if not file_type:
                    self.ignored_files.add(file_path)
                    continue

                if file_type in [FileType.PYTHON_FILE, FileType.POWERSHELL_FILE]:
                    file_path = file_path.replace('.py', '.yml').replace('.pws', '.yml')

                    if old_path:
                        old_path = old_path.replace('.py', '.yml').replace('.pws', ',yml')

                if self._is_py_script_or_integration(file_path):
                    old_format_files.add(file_path)

                if old_path:
                    filtered_set.add((old_path, file_path))

                else:
                    filtered_set.add(file_path)

            # handle a case where a file was deleted locally though recognised as added against master.
            except FileNotFoundError:
                if file_path not in self.ignored_files:
                    self.ignored_files.add(file_path)

        return filtered_set, old_format_files

    """ ######################################## Validate Tools ############################################### """

    @staticmethod
    def create_ignored_errors_list(errors_to_check):
        ignored_error_list = []
        all_errors = ERROR_CODE.values()
        for error_code in all_errors:
            error_type = error_code[:2]
            if error_code not in errors_to_check and error_type not in errors_to_check:
                ignored_error_list.append(error_code)

        return ignored_error_list

    @staticmethod
    def get_allowed_ignored_errors_from_list(error_list):
        allowed_ignore_list = []
        for error in error_list:
            if error in ALLOWED_IGNORE_ERRORS:
                allowed_ignore_list.append(error)

        return allowed_ignore_list

    def add_ignored_errors_to_list(self, config, section, key, ignored_errors_list):
        if key == 'ignore':
            ignored_errors_list.extend(self.get_allowed_ignored_errors_from_list(str(config[section][key]).split(',')))

        if key in PRESET_ERROR_TO_IGNORE:
            ignored_errors_list.extend(PRESET_ERROR_TO_IGNORE.get(key))

        if key in PRESET_ERROR_TO_CHECK:
            ignored_errors_list.extend(
                self.create_ignored_errors_list(PRESET_ERROR_TO_CHECK.get(key)))

    def get_error_ignore_list(self, pack_name):
        ignored_errors_list = {}
        if pack_name:
            pack_ignore_path = get_pack_ignore_file_path(pack_name)

            if os.path.isfile(pack_ignore_path):
                try:
                    config = ConfigParser(allow_no_value=True)
                    config.read(pack_ignore_path)

                    # create file specific ignored errors list
                    for section in config.sections():
                        if section.startswith("file:"):
                            file_name = section[5:]
                            ignored_errors_list[file_name] = []
                            for key in config[section]:
                                self.add_ignored_errors_to_list(config, section, key, ignored_errors_list[file_name])

                except MissingSectionHeaderError:
                    pass

        return ignored_errors_list

    @staticmethod
    def get_current_working_branch():
        branches = run_command('git branch')
        branch_name_reg = re.search(r'\* (.*)', branches)
        return branch_name_reg.group(1)

    def get_content_release_identifier(self) -> Optional[str]:
        return tools.get_content_release_identifier(self.branch_name)

    @staticmethod
    def _is_py_script_or_integration(file_path):
        file_yml = get_yaml(file_path)
        if re.match(PACKS_INTEGRATION_NON_SPLIT_YML_REGEX, file_path, re.IGNORECASE):
            if file_yml.get('script', {}).get('type', 'javascript') != 'python':
                return False
            return True

        if re.match(PACKS_SCRIPT_NON_SPLIT_YML_REGEX, file_path, re.IGNORECASE):
            if file_yml.get('type', 'javascript') != 'python':
                return False

            return True

        return False

    @staticmethod
    def get_packs_with_added_release_notes(added_files):
        added_rn = set()
        for file in added_files:
            if find_type(path=file) == FileType.RELEASE_NOTES:
                added_rn.add(get_pack_name(file))

        return added_rn

    def print_ignored_errors_report(self, print_ignored_errors):
        if print_ignored_errors:
            all_ignored_errors = '\n'.join(FOUND_FILES_AND_IGNORED_ERRORS)
            click.secho(f"\n=========== Found ignored errors "
                        f"in the following files ===========\n\n{all_ignored_errors}",
                        fg="yellow")

    def print_ignored_files_report(self, print_ignored_files):
        if print_ignored_files:
            all_ignored_files = '\n'.join(list(self.ignored_files))
            click.secho(f"\n=========== Ignored the following files ===========\n\n{all_ignored_files}",
                        fg="yellow")

    def get_packs_that_should_have_version_raised(self, modified_files, added_files):
        # modified packs (where the change is not test-playbook, test-script, readme, metadata file or release notes)
        modified_packs_that_should_have_version_raised = get_pack_names_from_files(modified_files, skip_file_types={
            FileType.RELEASE_NOTES, FileType.README, FileType.TEST_PLAYBOOK, FileType.TEST_SCRIPT
        })

        # also existing packs with added files which are not test-playbook, test-script readme or release notes
        # should have their version raised
        modified_packs_that_should_have_version_raised = modified_packs_that_should_have_version_raised.union(
            get_pack_names_from_files(added_files, skip_file_types={
                FileType.RELEASE_NOTES, FileType.README, FileType.TEST_PLAYBOOK,
                FileType.TEST_SCRIPT}) - self.new_packs)

        return modified_packs_that_should_have_version_raised

    @staticmethod
    def get_packs(changed_files):
        packs = set()
        for changed_file in changed_files:
            if isinstance(changed_file, tuple):
                changed_file = changed_file[1]
            pack = get_pack_name(changed_file)
            if pack:
                packs.add(pack)

        return packs

    @staticmethod
    def get_id_set_file(skip_id_set_creation, id_set_path):
        """

        Args:
            skip_dependencies (bool): whether should skip id set validation or not
            this will also determine whether a new id_set can be created by validate.
            id_set_path (str): id_set.json path file

        Returns:
            str: is_set file path
        """
        id_set = {}
        if not os.path.isfile(id_set_path):
            if not skip_id_set_creation:
                id_set = IDSetCreator(print_logs=False).create_id_set()
        else:
            id_set = open_id_set_file(id_set_path)
        return id_set

    def check_and_validate_deprecated(self, file_type, file_path, current_file, is_modified, is_backward_check,
                                      validator):
        """If file is deprecated, validate it. Return None otherwise.

        Files with 'deprecated: true' or 'toversion < OLDEST_SUPPORTED_VERSION' fields are considered deprecated.

        Args:
            file_type: (FileType) Type of file to validate.
            file_path: (str) file path to validate.
            current_file: (dict) file in json format to validate.
            is_modified: (boolean) for whether the file was modified.
            is_backward_check: (boolean) for whether to preform backwards compatibility validation.
            validator: (ContentEntityValidator) validator object to run backwards compatibility validation from.

        Returns:
            True if current_file is deprecated and valid.
            False if current_file is deprecated and invalid.
            None if current_file is not deprecated.
        """
        if file_type == FileType.PLAYBOOK:
            is_deprecated = "hidden" in current_file and current_file["hidden"]
        else:
            is_deprecated = "deprecated" in current_file and current_file["deprecated"]

        toversion_is_old = "toversion" in current_file and \
                           version.parse(current_file.get("toversion", "99.99.99")) < \
                           version.parse(OLDEST_SUPPORTED_VERSION)

        if is_deprecated or toversion_is_old:
            click.echo(f"Validating deprecated file: {file_path}")

            is_valid_as_deprecated = True
            if hasattr(validator, "is_valid_as_deprecated"):
                is_valid_as_deprecated = validator.is_valid_as_deprecated()

            if is_modified and is_backward_check:
                return all([is_valid_as_deprecated, validator.is_backward_compatible()])

            self.ignored_files.add(file_path)
            if self.print_ignored_files:
                click.echo(f"Skipping validation for: {file_path}")

            return is_valid_as_deprecated
        return None<|MERGE_RESOLUTION|>--- conflicted
+++ resolved
@@ -8,17 +8,10 @@
 from demisto_sdk.commands.common import tools
 from demisto_sdk.commands.common.configuration import Configuration
 from demisto_sdk.commands.common.constants import (
-<<<<<<< HEAD
-    API_MODULES_PACK, CONTENT_ENTITIES_DIRS, IGNORED_PACK_NAMES, PACKS_DIR,
-    PACKS_INTEGRATION_NON_SPLIT_YML_REGEX, PACKS_PACK_META_FILE_NAME,
-    PACKS_SCRIPT_NON_SPLIT_YML_REGEX, FileType)
-from demisto_sdk.commands.common.content import Content
-=======
     API_MODULES_PACK, CONTENT_ENTITIES_DIRS, IGNORED_PACK_NAMES,
     KNOWN_FILE_STATUSES, OLDEST_SUPPORTED_VERSION, PACKS_DIR,
     PACKS_INTEGRATION_NON_SPLIT_YML_REGEX, PACKS_PACK_META_FILE_NAME,
     PACKS_SCRIPT_NON_SPLIT_YML_REGEX, TESTS_DIRECTORIES, FileType)
->>>>>>> c598bbe8
 from demisto_sdk.commands.common.errors import (ALLOWED_IGNORE_ERRORS,
                                                 ERROR_CODE,
                                                 FOUND_FILES_AND_ERRORS,
@@ -80,11 +73,7 @@
             print_ignored_files=False, skip_conf_json=True, validate_id_set=False, file_path=None,
             validate_all=False, is_external_repo=False, skip_pack_rn_validation=False, print_ignored_errors=False,
             silence_init_prints=False, no_docker_checks=False, skip_dependencies=False, id_set_path=None, staged=False,
-<<<<<<< HEAD
-            no_auto_stage=False
-=======
-            skip_id_set_creation=False
->>>>>>> c598bbe8
+            skip_id_set_creation=False, no_auto_stage=False
     ):
         # General configuration
         self.skip_docker_checks = False
@@ -842,7 +831,6 @@
         click.secho(f'\n================= Running validation on branch {self.branch_name} =================',
                     fg="bright_cyan")
         if not self.no_configuration_prints:
-<<<<<<< HEAD
             click.echo(f"Validating against {self.prev_ver}")
 
             if self.is_circle:
@@ -850,45 +838,6 @@
 
             elif self.staged:
                 click.echo("Running only on staged files")
-=======
-            if self.staged:
-                click.echo("Collecting staged files only")
-            else:
-                click.echo("Collecting all committed files")
-
-        prev_ver = self.add_origin(prev_ver)
-        # all committed changes of the current branch vs the prev_ver
-        all_committed_files_string = run_command(
-            f'git diff --name-status {prev_ver}{compare_type}refs/heads/{self.branch_name}')
-
-        modified_files, added_files, _, old_format_files, changed_meta_files = \
-            self.filter_changed_files(all_committed_files_string, prev_ver,
-                                      print_ignored_files=self.print_ignored_files)
-
-        if not self.is_circle:
-            remote_configured = has_remote_configured()
-            is_origin_demisto = is_origin_content_repo()
-
-            repo = 'upstream'
-            if self.is_external_repo:
-                repo = 'origin'
-
-            if (remote_configured and not is_origin_demisto) or self.is_external_repo:
-                if not self.no_configuration_prints:
-                    click.echo("Collecting all local changed files from fork against the content master")
-
-                # only changes against prev_ver (without local changes)
-
-                all_changed_files_string = run_command(
-                    f'git diff --name-status {repo}/master...HEAD')
-                modified_files_from_tag, added_files_from_tag, _, _, changed_meta_files_from_tag = \
-                    self.filter_changed_files(all_changed_files_string, print_ignored_files=self.print_ignored_files)
-
-                # all local non-committed changes and changes against prev_ver
-                outer_changes_files_string = run_command(f'git diff --name-status --no-merges {repo}/master...HEAD')
-                nc_modified_files, nc_added_files, nc_deleted_files, nc_old_format_files, nc_changed_meta_files = \
-                    self.filter_changed_files(outer_changes_files_string, print_ignored_files=self.print_ignored_files)
->>>>>>> c598bbe8
 
             else:
                 click.echo("Running on committed and staged files")
