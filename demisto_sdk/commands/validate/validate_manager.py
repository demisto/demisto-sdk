import os
from configparser import ConfigParser, MissingSectionHeaderError
from typing import Optional, Set, Tuple

import click
from colorama import Fore
from demisto_sdk.commands.common import tools
from demisto_sdk.commands.common.configuration import Configuration
from demisto_sdk.commands.common.constants import (API_MODULES_PACK,
                                                   CONTENT_ENTITIES_DIRS,
                                                   DEFAULT_ID_SET_PATH,
                                                   IGNORED_PACK_NAMES,
                                                   OLDEST_SUPPORTED_VERSION,
                                                   PACKS_DIR,
                                                   PACKS_PACK_META_FILE_NAME,
                                                   TESTS_AND_DOC_DIRECTORIES,
                                                   FileType)
from demisto_sdk.commands.common.content import Content
from demisto_sdk.commands.common.errors import (ALLOWED_IGNORE_ERRORS,
                                                FOUND_FILES_AND_ERRORS,
                                                FOUND_FILES_AND_IGNORED_ERRORS,
                                                PRESET_ERROR_TO_CHECK,
                                                PRESET_ERROR_TO_IGNORE, Errors,
                                                get_all_error_codes)
from demisto_sdk.commands.common.git_util import GitUtil
from demisto_sdk.commands.common.hook_validations.base_validator import \
    BaseValidator
from demisto_sdk.commands.common.hook_validations.classifier import \
    ClassifierValidator
from demisto_sdk.commands.common.hook_validations.conf_json import \
    ConfJsonValidator
from demisto_sdk.commands.common.hook_validations.dashboard import \
    DashboardValidator
from demisto_sdk.commands.common.hook_validations.description import \
    DescriptionValidator
from demisto_sdk.commands.common.hook_validations.id import IDSetValidations
from demisto_sdk.commands.common.hook_validations.image import ImageValidator
from demisto_sdk.commands.common.hook_validations.incident_field import \
    IncidentFieldValidator
from demisto_sdk.commands.common.hook_validations.incident_type import \
    IncidentTypeValidator
from demisto_sdk.commands.common.hook_validations.integration import \
    IntegrationValidator
from demisto_sdk.commands.common.hook_validations.layout import (
    LayoutsContainerValidator, LayoutValidator)
from demisto_sdk.commands.common.hook_validations.mapper import MapperValidator
from demisto_sdk.commands.common.hook_validations.pack_unique_files import \
    PackUniqueFilesValidator
from demisto_sdk.commands.common.hook_validations.playbook import \
    PlaybookValidator
from demisto_sdk.commands.common.hook_validations.readme import ReadMeValidator
from demisto_sdk.commands.common.hook_validations.release_notes import \
    ReleaseNotesValidator
from demisto_sdk.commands.common.hook_validations.report import ReportValidator
from demisto_sdk.commands.common.hook_validations.reputation import \
    ReputationValidator
from demisto_sdk.commands.common.hook_validations.script import ScriptValidator
from demisto_sdk.commands.common.hook_validations.structure import \
    StructureValidator
from demisto_sdk.commands.common.hook_validations.test_playbook import \
    TestPlaybookValidator
from demisto_sdk.commands.common.hook_validations.widget import WidgetValidator
<<<<<<< HEAD
from demisto_sdk.commands.common.tools import (
    find_type, get_api_module_ids, get_api_module_integrations_set,
    get_pack_ignore_file_path, get_pack_name, get_pack_names_from_files,
    get_relative_path_from_packs_dir, get_yaml, open_id_set_file)
=======
from demisto_sdk.commands.common.hook_validations.xsoar_config_json import \
    XSOARConfigJsonValidator
from demisto_sdk.commands.common.tools import (find_type, get_api_module_ids,
                                               get_api_module_integrations_set,
                                               get_pack_ignore_file_path,
                                               get_pack_name,
                                               get_pack_names_from_files,
                                               get_yaml, open_id_set_file)
>>>>>>> feb713ab
from demisto_sdk.commands.create_id_set.create_id_set import IDSetCreator
from git import InvalidGitRepositoryError
from packaging import version


class ValidateManager:
    def __init__(
            self, is_backward_check=True, prev_ver=None, use_git=False, only_committed_files=False,
            print_ignored_files=False, skip_conf_json=True, validate_id_set=False, file_path=None,
            validate_all=False, is_external_repo=False, skip_pack_rn_validation=False, print_ignored_errors=False,
            silence_init_prints=False, no_docker_checks=False, skip_dependencies=False, id_set_path=None, staged=False,
            create_id_set=False, json_file_path=None, skip_schema_check=False, debug_git=False, include_untracked=False,
            pykwalify_logs=False, check_is_unskipped=True, quite_bc=False
    ):
        # General configuration
        self.skip_docker_checks = False
        self.no_configuration_prints = silence_init_prints
        self.skip_conf_json = skip_conf_json
        self.is_backward_check = is_backward_check
        self.is_circle = only_committed_files
        self.validate_all = validate_all
        self.use_git = use_git
        self.skip_pack_rn_validation = skip_pack_rn_validation
        self.print_ignored_files = print_ignored_files
        self.print_ignored_errors = print_ignored_errors
        self.skip_dependencies = skip_dependencies or not use_git
        self.skip_id_set_creation = not create_id_set or skip_dependencies
        self.compare_type = '...'
        self.staged = staged
        self.skip_schema_check = skip_schema_check
        self.debug_git = debug_git
        self.include_untracked = include_untracked
        self.pykwalify_logs = pykwalify_logs
        self.quite_bc = quite_bc
        self.check_is_unskipped = check_is_unskipped
        self.conf_json_data = {}

        if json_file_path:
            self.json_file_path = os.path.join(json_file_path, 'validate_outputs.json') if \
                os.path.isdir(json_file_path) else json_file_path
        else:
            self.json_file_path = ''

        # Class constants
        self.handle_error = BaseValidator(print_as_warnings=print_ignored_errors,
                                          json_file_path=json_file_path).handle_error
        self.file_path = file_path
        self.id_set_path = id_set_path or DEFAULT_ID_SET_PATH
        # create the id_set only once per run.
        self.id_set_file = self.get_id_set_file(self.skip_id_set_creation, self.id_set_path)

        self.id_set_validations = IDSetValidations(is_circle=self.is_circle,
                                                   configuration=Configuration(),
                                                   ignored_errors=None,
                                                   print_as_warnings=self.print_ignored_errors,
                                                   id_set_file=self.id_set_file,
                                                   json_file_path=json_file_path) \
            if validate_id_set else None

        try:
            self.git_util = GitUtil(repo=Content.git())
            self.branch_name = self.git_util.get_current_working_branch()
        except (InvalidGitRepositoryError, TypeError):
            # if we are using git - fail the validation by raising the exception.
            if self.use_git:
                raise
            # if we are not using git - simply move on.
            else:
                click.echo('Unable to connect to git')
                self.git_util = None  # type: ignore[assignment]
                self.branch_name = ''

        self.prev_ver = self.setup_prev_ver(prev_ver)
        self.check_only_schema = False
        self.always_valid = False
        self.ignored_files = set()
        self.new_packs = set()
        self.skipped_file_types = (FileType.CHANGELOG,
                                   FileType.DOC_IMAGE)

        self.is_external_repo = is_external_repo
        if is_external_repo:
            if not self.no_configuration_prints:
                click.echo('Running in a private repository')
            self.skip_conf_json = True

        self.print_percent = False
        self.completion_percentage = 0

        if validate_all:
            # No need to check docker images on build branch hence we do not check on -a mode
            # also do not skip id set creation unless the flag is up
            self.skip_docker_checks = True
            self.skip_pack_rn_validation = True
            self.print_percent = True
            self.check_is_unskipped = False

        if no_docker_checks:
            self.skip_docker_checks = True

        if self.check_is_unskipped or not self.skip_conf_json:
            self.conf_json_validator = ConfJsonValidator()
            self.conf_json_data = self.conf_json_validator.conf_data

    def print_final_report(self, valid):
        self.print_ignored_files_report(self.print_ignored_files)
        self.print_ignored_errors_report(self.print_ignored_errors)

        if valid:
            click.secho('\nThe files are valid', fg='green')
            return 0

        else:
            all_failing_files = '\n'.join(FOUND_FILES_AND_ERRORS)
            click.secho(f"\n=========== Found errors in the following files ===========\n\n{all_failing_files}\n",
                        fg="bright_red")

            if self.always_valid:
                click.secho('Found the errors above, but not failing build', fg='yellow')
                return 0

            click.secho('The files were found as invalid, the exact error message can be located above',
                        fg='red')
            return 1

    def run_validation(self):
        """Initiates validation in accordance with mode (i,g,a)
        """
        if self.validate_all:
            is_valid = self.run_validation_on_all_packs()
        elif self.use_git:
            is_valid = self.run_validation_using_git()
        elif self.file_path:
            is_valid = self.run_validation_on_specific_files()
        else:
            # default validate to -g --post-commit
            self.use_git = True
            self.is_circle = True
            is_valid = self.run_validation_using_git()
        return self.print_final_report(is_valid)

    @staticmethod
    def detect_file_level(file_path):
        if os.path.isfile(file_path):
            return 'File'

        file_path = file_path.rstrip('/')
        dir_name = os.path.basename(file_path)
        if dir_name in CONTENT_ENTITIES_DIRS:
            'ContentDir'

        if os.path.basename(os.path.dirname(file_path)) == PACKS_DIR:
            return 'Pack'

        else:
            return 'Package'

    def run_validation_on_specific_files(self):
        """Run validations only on specific files
        """
        files_validation_result = set()

        for path in self.file_path.split(','):
            error_ignore_list = self.get_error_ignore_list(get_pack_name(path))
            file_level = self.detect_file_level(path)

            if file_level == 'File':
                click.secho('\n================= Validating file =================', fg="bright_cyan")
                files_validation_result.add(self.run_validations_on_file(path, error_ignore_list))

            elif file_level == 'ContentDir':
                click.secho(f'\n================= Validating content directory {path} =================',
                            fg="bright_cyan")
                files_validation_result.add(self.run_validation_on_content_entities(path, error_ignore_list))

            elif file_level == 'Pack':
                click.secho(f'\n================= Validating pack {path} =================',
                            fg="bright_cyan")
                files_validation_result.add(self.run_validations_on_pack(path))

            else:
                click.secho(f'\n================= Validating package {path} =================',
                            fg="bright_cyan")
                files_validation_result.add(self.run_validation_on_package(path, error_ignore_list))

        return all(files_validation_result)

    def run_validation_on_all_packs(self):
        """Runs validations on all files in all packs in repo (-a option)

        Returns:
            bool. true if all files are valid, false otherwise.
        """
        click.secho('\n================= Validating all files =================', fg="bright_cyan")
        all_packs_valid = set()

        if not self.skip_conf_json:
            all_packs_valid.add(self.conf_json_validator.is_valid_conf_json())

        count = 1
        all_packs = os.listdir(PACKS_DIR) if os.listdir(PACKS_DIR) else []
        num_of_packs = len(all_packs)
        all_packs.sort(key=str.lower)

        for pack_name in all_packs:
            self.completion_percentage = format((count / num_of_packs) * 100, ".2f")  # type: ignore
            pack_path = os.path.join(PACKS_DIR, pack_name)
            all_packs_valid.add(self.run_validations_on_pack(pack_path))
            count += 1

        return all(all_packs_valid)

    def run_validations_on_pack(self, pack_path):
        """Runs validation on all files in given pack. (i,g,a)

        Args:
            pack_path: the path to the pack.

        Returns:
            bool. true if all files in pack are valid, false otherwise.
        """
        pack_entities_validation_results = set()
        pack_error_ignore_list = self.get_error_ignore_list(os.path.basename(pack_path))

        pack_entities_validation_results.add(self.validate_pack_unique_files(pack_path, pack_error_ignore_list))

        for content_dir in os.listdir(pack_path):
            content_entity_path = os.path.join(pack_path, content_dir)
            if content_dir in CONTENT_ENTITIES_DIRS:
                pack_entities_validation_results.add(self.run_validation_on_content_entities(content_entity_path,
                                                                                             pack_error_ignore_list))
            else:
                self.ignored_files.add(content_entity_path)

        return all(pack_entities_validation_results)

    def run_validation_on_content_entities(self, content_entity_dir_path, pack_error_ignore_list):
        """Gets non-pack folder and runs validation within it (Scripts, Integrations...)

        Returns:
            bool. true if all files in directory are valid, false otherwise.
        """
        content_entities_validation_results = set()
        for file_name in os.listdir(content_entity_dir_path):
            file_path = os.path.join(content_entity_dir_path, file_name)
            if os.path.isfile(file_path):
                if file_path.endswith('.json') or file_path.endswith('.yml') or file_path.endswith('.md'):
                    content_entities_validation_results.add(self.run_validations_on_file(file_path,
                                                                                         pack_error_ignore_list))
                else:
                    self.ignored_files.add(file_path)

            else:
                content_entities_validation_results.add(self.run_validation_on_package(file_path,
                                                                                       pack_error_ignore_list))

        return all(content_entities_validation_results)

    def run_validation_on_package(self, package_path, pack_error_ignore_list):
        package_entities_validation_results = set()

        for file_name in os.listdir(package_path):
            file_path = os.path.join(package_path, file_name)
            if file_path.endswith('.yml') or file_path.endswith('.md'):
                package_entities_validation_results.add(self.run_validations_on_file(file_path, pack_error_ignore_list))

            else:
                self.ignored_files.add(file_path)

        return all(package_entities_validation_results)

    # flake8: noqa: C901
    def run_validations_on_file(self, file_path, pack_error_ignore_list, is_modified=False,
                                old_file_path=None, modified_files=None, added_files=None):
        """Choose a validator to run for a single file. (i)

        Args:
            modified_files: A set of modified files - used for RN validation
            added_files: A set of added files - used for RN validation
            old_file_path: The old file path for renamed files
            pack_error_ignore_list: A dictionary of all pack ignored errors
            file_path: the file on which to run.
            is_modified: whether the file is modified or added.

        Returns:
            bool. true if file is valid, false otherwise.
        """
        file_type = find_type(file_path)

        if file_type in self.skipped_file_types or file_path.endswith('_unified.yml'):
            self.ignored_files.add(file_path)
            return True
        elif file_type is None:
            error_message, error_code = Errors.file_type_not_supported()
            if self.handle_error(error_message=error_message, error_code=error_code, file_path=file_path,
                                 drop_line=True):
                return False

        if file_type == FileType.XSOAR_CONFIG:
            xsoar_config_validator = XSOARConfigJsonValidator(file_path)
            return xsoar_config_validator.is_valid_xsoar_config_file()

        if not self.check_only_schema:
            validation_print = f"\nValidating {file_path} as {file_type.value}"
            if self.print_percent:
                if FOUND_FILES_AND_ERRORS:
                    validation_print += f' {Fore.RED}[{self.completion_percentage}%]{Fore.RESET}'
                else:
                    validation_print += f' {Fore.GREEN}[{self.completion_percentage}%]{Fore.RESET}'

            click.echo(validation_print)

        structure_validator = StructureValidator(file_path, predefined_scheme=file_type,
                                                 ignored_errors=pack_error_ignore_list,
                                                 print_as_warnings=self.print_ignored_errors, tag=self.prev_ver,
                                                 old_file_path=old_file_path, branch_name=self.branch_name,
                                                 is_new_file=not is_modified,
                                                 json_file_path=self.json_file_path,
                                                 skip_schema_check=self.skip_schema_check,
                                                 pykwalify_logs=self.pykwalify_logs,
                                                 quite_bc=self.quite_bc)

        # schema validation
        if file_type not in {FileType.TEST_PLAYBOOK, FileType.TEST_SCRIPT, FileType.DESCRIPTION}:
            if not structure_validator.is_valid_file():
                return False

        # Passed schema validation
        # if only schema validation is required - stop check here
        if self.check_only_schema:
            return True

        # id_set validation
        if self.id_set_validations and not self.id_set_validations.is_file_valid_in_set(file_path, file_type,
                                                                                        pack_error_ignore_list):
            return False

        # conf.json validation
        valid_in_conf = True
        if self.check_is_unskipped and file_type in {FileType.INTEGRATION, FileType.SCRIPT, FileType.BETA_INTEGRATION}:
            if not self.conf_json_validator.is_valid_file_in_conf_json(structure_validator.current_file, file_type,
                                                                       file_path):
                valid_in_conf = False

        # Note: these file are not ignored but there are no additional validators for connections
        if file_type == FileType.CONNECTION:
            return True

        # test playbooks and test scripts are using the same validation.
        elif file_type in {FileType.TEST_PLAYBOOK, FileType.TEST_SCRIPT}:
            return self.validate_test_playbook(structure_validator, pack_error_ignore_list)

        elif file_type == FileType.RELEASE_NOTES:
            if not self.skip_pack_rn_validation:
                return self.validate_release_notes(file_path, added_files, modified_files, pack_error_ignore_list,
                                                   is_modified)
            else:
                click.secho('Skipping release notes validation', fg='yellow')
        elif file_type == FileType.DESCRIPTION:
            return self.validate_description(file_path, pack_error_ignore_list)

        elif file_type == FileType.README:
            return self.validate_readme(file_path, pack_error_ignore_list)

        elif file_type == FileType.REPORT:
            return self.validate_report(structure_validator, pack_error_ignore_list)

        elif file_type == FileType.PLAYBOOK:
            return self.validate_playbook(structure_validator, pack_error_ignore_list, file_type)

        elif file_type == FileType.INTEGRATION:
            return all([self.validate_integration(structure_validator, pack_error_ignore_list, is_modified,
                                                  file_type), valid_in_conf])

        elif file_type == FileType.SCRIPT:
            return all([self.validate_script(structure_validator, pack_error_ignore_list, is_modified,
                                             file_type), valid_in_conf])

        elif file_type == FileType.BETA_INTEGRATION:
            return self.validate_beta_integration(structure_validator, pack_error_ignore_list)

        # Validate only images of packs
        elif file_type == FileType.IMAGE:
            return self.validate_image(file_path, pack_error_ignore_list)

        # incident fields and indicator fields are using the same validation.
        elif file_type in (FileType.INCIDENT_FIELD, FileType.INDICATOR_FIELD):
            return self.validate_incident_field(structure_validator, pack_error_ignore_list, is_modified)

        elif file_type == FileType.REPUTATION:
            return self.validate_reputation(structure_validator, pack_error_ignore_list)

        elif file_type == FileType.LAYOUT:
            return self.validate_layout(structure_validator, pack_error_ignore_list)

        elif file_type == FileType.LAYOUTS_CONTAINER:
            return self.validate_layoutscontainer(structure_validator, pack_error_ignore_list)

        elif file_type == FileType.DASHBOARD:
            return self.validate_dashboard(structure_validator, pack_error_ignore_list)

        elif file_type == FileType.INCIDENT_TYPE:
            return self.validate_incident_type(structure_validator, pack_error_ignore_list, is_modified)

        elif file_type == FileType.MAPPER:
            return self.validate_mapper(structure_validator, pack_error_ignore_list, is_modified)

        elif file_type in (FileType.OLD_CLASSIFIER, FileType.CLASSIFIER):
            return self.validate_classifier(structure_validator, pack_error_ignore_list, file_type)

        elif file_type == FileType.WIDGET:
            return self.validate_widget(structure_validator, pack_error_ignore_list)

        else:
            error_message, error_code = Errors.file_type_not_supported()
            if self.handle_error(error_message=error_message, error_code=error_code, file_path=file_path):
                return False

        return True

    @staticmethod
    def get_file_by_status(modified_files: Set, old_format_files: Set,
                           file_path: str) -> Tuple[Set, Set, Set]:
        """Given a specific file path identify in which git status set
        it exists and return a set containing that file and 2 additional empty sets."""
        filtered_modified_files = set()
        filtered_added_files = set()
        filtered_old_format = set()

        if file_path in modified_files:
            filtered_modified_files.add(file_path)

        elif file_path in old_format_files:
            filtered_old_format.add(file_path)

        else:
            # consider the file newly added
            filtered_added_files.add(file_path)

        return filtered_modified_files, filtered_added_files, filtered_old_format

    @staticmethod
    def specify_files_from_directory(file_set: Set, directory_path: str) -> Set:
        """Filter a set of file paths to only include ones which are from a specified directory."""
        filtered_set = set()
        for file in file_set:
            if directory_path in str(file):
                filtered_set.add(file)

        return filtered_set

    def specify_files_by_status(self, modified_files: Set, added_files: Set, old_format_files: Set) -> \
            Tuple[Set, Set, Set]:
        """Filter the files identified from git to only specified files"""
        filtered_modified_files: Set = set()
        filtered_added_files: Set = set()
        filtered_old_format: Set = set()

        for path in self.file_path.split(','):
            path = get_relative_path_from_packs_dir(path)
            file_level = self.detect_file_level(path)
            if file_level == 'File':
                temp_modified, temp_added, temp_old_format = self.get_file_by_status(modified_files,
                                                                                     old_format_files, path)
                filtered_modified_files = filtered_modified_files.union(temp_modified)
                filtered_added_files = filtered_added_files.union(temp_added)
                filtered_old_format = filtered_old_format.union(temp_old_format)

            else:
                filtered_modified_files = filtered_modified_files.union(
                    self.specify_files_from_directory(modified_files, path))
                filtered_added_files = filtered_added_files.union(
                    self.specify_files_from_directory(added_files, path))
                filtered_old_format = filtered_old_format.union(
                    self.specify_files_from_directory(old_format_files, path))

        return filtered_modified_files, filtered_added_files, filtered_old_format

    def run_validation_using_git(self):
        """Runs validation on only changed packs/files (g)
        """
        valid_git_setup = self.setup_git_params()
        if not self.no_configuration_prints:
            self.print_git_config()

        modified_files, added_files, changed_meta_files, old_format_files = \
            self.get_changed_files_from_git()

        # filter to only specified paths if given
        if self.file_path:
            modified_files, added_files, old_format_files = self.specify_files_by_status(modified_files, added_files,
                                                                                         old_format_files)

        validation_results = {valid_git_setup}

        validation_results.add(self.validate_modified_files(modified_files))
        validation_results.add(self.validate_added_files(added_files, modified_files))
        validation_results.add(self.validate_changed_packs_unique_files(modified_files, added_files, old_format_files,
                                                                        changed_meta_files))

        if old_format_files:
            click.secho(f'\n================= Running validation on old format files =================',
                        fg="bright_cyan")
            validation_results.add(self.validate_no_old_format(old_format_files))

        if not self.skip_pack_rn_validation:
            validation_results.add(self.validate_no_duplicated_release_notes(added_files))
            validation_results.add(self.validate_no_missing_release_notes(modified_files, old_format_files,
                                                                          added_files))

        return all(validation_results)

    """ ######################################## Unique Validations ####################################### """

    def validate_description(self, file_path, pack_error_ignore_list):
        description_validator = DescriptionValidator(file_path, ignored_errors=pack_error_ignore_list,
                                                     print_as_warnings=self.print_ignored_errors,
                                                     json_file_path=self.json_file_path)
        return description_validator.is_valid_file()

    def validate_readme(self, file_path, pack_error_ignore_list):
        readme_validator = ReadMeValidator(file_path, ignored_errors=pack_error_ignore_list,
                                           print_as_warnings=self.print_ignored_errors,
                                           json_file_path=self.json_file_path)
        return readme_validator.is_valid_file()

    def validate_test_playbook(self, structure_validator, pack_error_ignore_list):
        test_playbook_validator = TestPlaybookValidator(structure_validator=structure_validator,
                                                        ignored_errors=pack_error_ignore_list,
                                                        print_as_warnings=self.print_ignored_errors,
                                                        json_file_path=self.json_file_path)
        return test_playbook_validator.is_valid_test_playbook(validate_rn=False)

    def validate_release_notes(self, file_path, added_files, modified_files, pack_error_ignore_list, is_modified):
        pack_name = get_pack_name(file_path)

        # added new RN to a new pack
        if pack_name in self.new_packs:
            error_message, error_code = Errors.added_release_notes_for_new_pack(pack_name)
            if self.handle_error(error_message=error_message, error_code=error_code, file_path=file_path):
                return False

        if pack_name != 'NonSupported':
            if not added_files:
                added_files = {file_path}

            release_notes_validator = ReleaseNotesValidator(file_path, pack_name=pack_name,
                                                            modified_files=modified_files,
                                                            added_files=added_files,
                                                            ignored_errors=pack_error_ignore_list,
                                                            print_as_warnings=self.print_ignored_errors,
                                                            json_file_path=self.json_file_path)
            return release_notes_validator.is_file_valid()

        return True

    def validate_playbook(self, structure_validator, pack_error_ignore_list, file_type):
        playbook_validator = PlaybookValidator(structure_validator, ignored_errors=pack_error_ignore_list,
                                               print_as_warnings=self.print_ignored_errors,
                                               json_file_path=self.json_file_path)

        deprecated_result = self.check_and_validate_deprecated(file_type=file_type,
                                                               file_path=structure_validator.file_path,
                                                               current_file=playbook_validator.current_file,
                                                               is_modified=True,
                                                               is_backward_check=False,
                                                               validator=playbook_validator)
        if deprecated_result is not None:
            return deprecated_result

        return playbook_validator.is_valid_playbook(validate_rn=False,
                                                    id_set_file=self.id_set_file)

    def validate_integration(self, structure_validator, pack_error_ignore_list, is_modified, file_type):
        integration_validator = IntegrationValidator(structure_validator, ignored_errors=pack_error_ignore_list,
                                                     print_as_warnings=self.print_ignored_errors,
                                                     skip_docker_check=self.skip_docker_checks,
                                                     json_file_path=self.json_file_path)

        deprecated_result = self.check_and_validate_deprecated(file_type=file_type,
                                                               file_path=structure_validator.file_path,
                                                               current_file=integration_validator.current_file,
                                                               is_modified=is_modified,
                                                               is_backward_check=self.is_backward_check,
                                                               validator=integration_validator)
        if deprecated_result is not None:
            return deprecated_result
        if is_modified and self.is_backward_check:
            return all([integration_validator.is_valid_file(validate_rn=False, skip_test_conf=self.skip_conf_json,
                                                            check_is_unskipped=self.check_is_unskipped,
                                                            conf_json_data=self.conf_json_data),
                        integration_validator.is_backward_compatible()])
        else:
            return integration_validator.is_valid_file(validate_rn=False, skip_test_conf=self.skip_conf_json,
                                                       check_is_unskipped=self.check_is_unskipped,
                                                       conf_json_data=self.conf_json_data)

    def validate_script(self, structure_validator, pack_error_ignore_list, is_modified, file_type):
        script_validator = ScriptValidator(structure_validator, ignored_errors=pack_error_ignore_list,
                                           print_as_warnings=self.print_ignored_errors,
                                           skip_docker_check=self.skip_docker_checks,
                                           json_file_path=self.json_file_path)

        deprecated_result = self.check_and_validate_deprecated(file_type=file_type,
                                                               file_path=structure_validator.file_path,
                                                               current_file=script_validator.current_file,
                                                               is_modified=is_modified,
                                                               is_backward_check=self.is_backward_check,
                                                               validator=script_validator)
        if deprecated_result is not None:
            return deprecated_result

        if is_modified and self.is_backward_check:
            return all([script_validator.is_valid_file(validate_rn=False),
                        script_validator.is_backward_compatible()])
        else:
            return script_validator.is_valid_file(validate_rn=False)

    def validate_beta_integration(self, structure_validator, pack_error_ignore_list):
        integration_validator = IntegrationValidator(structure_validator, ignored_errors=pack_error_ignore_list,
                                                     print_as_warnings=self.print_ignored_errors,
                                                     skip_docker_check=self.skip_docker_checks,
                                                     json_file_path=self.json_file_path)
        return integration_validator.is_valid_beta_integration()

    def validate_image(self, file_path, pack_error_ignore_list):
        image_validator = ImageValidator(file_path, ignored_errors=pack_error_ignore_list,
                                         print_as_warnings=self.print_ignored_errors,
                                         json_file_path=self.json_file_path)
        return image_validator.is_valid()

    def validate_report(self, structure_validator, pack_error_ignore_list):
        report_validator = ReportValidator(structure_validator=structure_validator,
                                           ignored_errors=pack_error_ignore_list,
                                           print_as_warnings=self.print_ignored_errors,
                                           json_file_path=self.json_file_path)
        return report_validator.is_valid_file(validate_rn=False)

    def validate_incident_field(self, structure_validator, pack_error_ignore_list, is_modified):
        incident_field_validator = IncidentFieldValidator(structure_validator, ignored_errors=pack_error_ignore_list,
                                                          print_as_warnings=self.print_ignored_errors,
                                                          json_file_path=self.json_file_path)
        if is_modified and self.is_backward_check:
            return all([incident_field_validator.is_valid_file(validate_rn=False, is_new_file=not is_modified, use_git=self.use_git),
                        incident_field_validator.is_backward_compatible()])
        else:
            return incident_field_validator.is_valid_file(validate_rn=False, is_new_file=not is_modified, use_git=self.use_git)

    def validate_reputation(self, structure_validator, pack_error_ignore_list):
        reputation_validator = ReputationValidator(structure_validator, ignored_errors=pack_error_ignore_list,
                                                   print_as_warnings=self.print_ignored_errors,
                                                   json_file_path=self.json_file_path)
        return reputation_validator.is_valid_file(validate_rn=False)

    def validate_layout(self, structure_validator, pack_error_ignore_list):
        layout_validator = LayoutValidator(structure_validator, ignored_errors=pack_error_ignore_list,
                                           print_as_warnings=self.print_ignored_errors,
                                           json_file_path=self.json_file_path)
        return layout_validator.is_valid_layout(validate_rn=False, id_set_file=self.id_set_file,
                                                is_circle=self.is_circle)

    def validate_layoutscontainer(self, structure_validator, pack_error_ignore_list):
        layout_validator = LayoutsContainerValidator(structure_validator, ignored_errors=pack_error_ignore_list,
                                                     print_as_warnings=self.print_ignored_errors,
                                                     json_file_path=self.json_file_path)
        return layout_validator.is_valid_layout(validate_rn=False, id_set_file=self.id_set_file,
                                                is_circle=self.is_circle)

    def validate_dashboard(self, structure_validator, pack_error_ignore_list):
        dashboard_validator = DashboardValidator(structure_validator, ignored_errors=pack_error_ignore_list,
                                                 print_as_warnings=self.print_ignored_errors,
                                                 json_file_path=self.json_file_path)
        return dashboard_validator.is_valid_dashboard(validate_rn=False)

    def validate_incident_type(self, structure_validator, pack_error_ignore_list, is_modified):
        incident_type_validator = IncidentTypeValidator(structure_validator, ignored_errors=pack_error_ignore_list,
                                                        print_as_warnings=self.print_ignored_errors,
                                                        json_file_path=self.json_file_path)
        if is_modified and self.is_backward_check:
            return all([incident_type_validator.is_valid_incident_type(validate_rn=False),
                        incident_type_validator.is_backward_compatible()])
        else:
            return incident_type_validator.is_valid_incident_type(validate_rn=False)

    def validate_mapper(self, structure_validator, pack_error_ignore_list, is_modified):
        mapper_validator = MapperValidator(structure_validator, ignored_errors=pack_error_ignore_list,
                                           print_as_warnings=self.print_ignored_errors,
                                           json_file_path=self.json_file_path)
        if is_modified and self.is_backward_check:
            return all([mapper_validator.is_valid_mapper(validate_rn=False, id_set_file=self.id_set_file,
                                                         is_circle=self.is_circle),
                        mapper_validator.is_backward_compatible()])

        return mapper_validator.is_valid_mapper(validate_rn=False, id_set_file=self.id_set_file,
                                                is_circle=self.is_circle)

    def validate_classifier(self, structure_validator, pack_error_ignore_list, file_type):
        if file_type == FileType.CLASSIFIER:
            new_classifier_version = True

        else:
            new_classifier_version = False

        classifier_validator = ClassifierValidator(structure_validator, new_classifier_version=new_classifier_version,
                                                   ignored_errors=pack_error_ignore_list,
                                                   print_as_warnings=self.print_ignored_errors,
                                                   json_file_path=self.json_file_path)
        return classifier_validator.is_valid_classifier(validate_rn=False,
                                                        id_set_file=self.id_set_file,
                                                        is_circle=self.is_circle)

    def validate_widget(self, structure_validator, pack_error_ignore_list):
        widget_validator = WidgetValidator(structure_validator, ignored_errors=pack_error_ignore_list,
                                           print_as_warnings=self.print_ignored_errors,
                                           json_file_path=self.json_file_path)
        return widget_validator.is_valid_file(validate_rn=False)

    def validate_pack_unique_files(self, pack_path: str, pack_error_ignore_list: dict,
                                   should_version_raise=False) -> bool:
        """
        Runs validations on the following pack files:
        * .secret-ignore: Validates that the file exist and that the file's secrets can be parsed as a list delimited by '\n'
        * .pack-ignore: Validates that the file exists and that all regexes in it can be compiled
        * README.md file: Validates that the file exists
        * 2.pack_metadata.json: Validates that the file exists and that it has a valid structure
        Runs validation on the pack dependencies
        Args:
            should_version_raise: Whether we should check if the version of the metadata was raised
            pack_error_ignore_list: A dictionary of all pack ignored errors
            pack_path: A path to a pack
        """
        print(f'\nValidating {pack_path} unique pack files')

        pack_unique_files_validator = PackUniqueFilesValidator(pack=os.path.basename(pack_path),
                                                               pack_path=pack_path,
                                                               ignored_errors=pack_error_ignore_list,
                                                               print_as_warnings=self.print_ignored_errors,
                                                               should_version_raise=should_version_raise,
                                                               validate_dependencies=not self.skip_dependencies,
                                                               id_set_path=self.id_set_path,
                                                               private_repo=self.is_external_repo,
                                                               skip_id_set_creation=self.skip_id_set_creation,
                                                               prev_ver=self.prev_ver,
                                                               json_file_path=self.json_file_path)
        pack_errors = pack_unique_files_validator.are_valid_files(self.id_set_validations)
        if pack_errors:
            click.secho(pack_errors, fg="bright_red")
            return False

        return True

    def validate_modified_files(self, modified_files):
        click.secho(f'\n================= Running validation on modified files =================',
                    fg="bright_cyan")
        valid_files = set()
        for file_path in modified_files:
            # handle renamed files
            if isinstance(file_path, tuple):
                old_file_path = file_path[0]
                file_path = file_path[1]

            else:
                old_file_path = None

            pack_name = get_pack_name(file_path)
            valid_files.add(self.run_validations_on_file(file_path, self.get_error_ignore_list(pack_name),
                                                         is_modified=True, old_file_path=old_file_path))
        return all(valid_files)

    def validate_added_files(self, added_files, modified_files):
        click.secho(f'\n================= Running validation on newly added files =================',
                    fg="bright_cyan")

        valid_files = set()
        for file_path in added_files:
            pack_name = get_pack_name(file_path)
            valid_files.add(self.run_validations_on_file(file_path, self.get_error_ignore_list(pack_name),
                                                         is_modified=False, modified_files=modified_files,
                                                         added_files=added_files))
        return all(valid_files)

    @staticmethod
    def should_raise_pack_version(pack: str) -> bool:
        """
        Args:
            pack: The pack name.

        Returns: False if pack is in IGNORED_PACK_NAMES else True.

        """
        return pack not in IGNORED_PACK_NAMES

    def validate_changed_packs_unique_files(self, modified_files, added_files, old_format_files, changed_meta_files):
        click.secho(f'\n================= Running validation on changed pack unique files =================',
                    fg="bright_cyan")
        valid_pack_files = set()

        added_packs = get_pack_names_from_files(added_files)
        modified_packs = get_pack_names_from_files(modified_files).union(get_pack_names_from_files(old_format_files))
        changed_meta_packs = get_pack_names_from_files(changed_meta_files)

        packs_that_should_have_version_raised = self.get_packs_that_should_have_version_raised(modified_files,
                                                                                               added_files,
                                                                                               old_format_files)

        changed_packs = modified_packs.union(added_packs).union(changed_meta_packs)

        for pack in changed_packs:
            raise_version = False
            pack_path = tools.pack_name_to_path(pack)
            if pack in packs_that_should_have_version_raised:
                raise_version = self.should_raise_pack_version(pack)
            valid_pack_files.add(self.validate_pack_unique_files(pack_path,
                                                                 self.get_error_ignore_list(pack),
                                                                 should_version_raise=raise_version))

        return all(valid_pack_files)

    def validate_no_old_format(self, old_format_files):
        """ Validate there are no files in the old format (unified yml file for the code and configuration
        for python integration).

        Args:
            old_format_files(set): file names which are in the old format.
        """
        handle_error = True
        for file_path in old_format_files:
            click.echo(f"Validating old-format file {file_path}")
            yaml_data = get_yaml(file_path)
            # we only fail on old format if no toversion (meaning it is latest) or if the ynl is not deprecated.
            if 'toversion' not in yaml_data and not yaml_data.get('deprecated'):
                error_message, error_code = Errors.invalid_package_structure()
                if self.handle_error(error_message, error_code, file_path=file_path):
                    handle_error = False
        return handle_error

    def validate_no_duplicated_release_notes(self, added_files):
        """Validated that among the added files - there are no duplicated RN for the same pack.

        Args:
            added_files(set): The added files

        Returns:
            bool. True if no duplications found, false otherwise
        """
        click.secho(f'\n================= Verifying no duplicated release notes =================',
                    fg="bright_cyan")
        added_rn = set()
        for file in added_files:
            if find_type(file) == FileType.RELEASE_NOTES:
                pack_name = get_pack_name(file)
                if pack_name not in added_rn:
                    added_rn.add(pack_name)
                else:
                    error_message, error_code = Errors.multiple_release_notes_files()
                    if self.handle_error(error_message, error_code, file_path=pack_name):
                        return False

        click.secho("\nNo duplicated release notes found.\n", fg="bright_green")
        return True

    def validate_no_missing_release_notes(self, modified_files, old_format_files, added_files):
        """Validate that there are no missing RN for changed files

        Args:
            modified_files (set): a set of modified files.
            old_format_files (set): a set of old format files that were changed.
            added_files (set): a set of files that were added.

        Returns:
            bool. True if no missing RN found, False otherwise
        """
        click.secho("\n================= Checking for missing release notes =================\n", fg="bright_cyan")
        packs_that_should_have_new_rn_api_module_related: set = set()
        # existing packs that have files changed (which are not RN, README nor test files) - should have new RN
        changed_files = modified_files.union(old_format_files).union(added_files)
        packs_that_should_have_new_rn = get_pack_names_from_files(
            changed_files,
            skip_file_types={FileType.RELEASE_NOTES,
                             FileType.README,
                             FileType.TEST_PLAYBOOK,
                             FileType.TEST_SCRIPT,
                             FileType.DOC_IMAGE}
        )
        if API_MODULES_PACK in packs_that_should_have_new_rn:
            api_module_set = get_api_module_ids(changed_files)
            integrations = get_api_module_integrations_set(api_module_set,
                                                           self.id_set_file.get('integrations', []))
            packs_that_should_have_new_rn_api_module_related = set(map(lambda integration: integration.get('pack'),
                                                                       integrations))
            packs_that_should_have_new_rn = packs_that_should_have_new_rn.union(
                packs_that_should_have_new_rn_api_module_related)

            # APIModules pack is without a version and should not have RN
            packs_that_should_have_new_rn.remove(API_MODULES_PACK)

        # new packs should not have RN
        packs_that_should_have_new_rn = packs_that_should_have_new_rn - self.new_packs

        packs_that_have_new_rn = self.get_packs_with_added_release_notes(added_files)

        packs_that_have_missing_rn = packs_that_should_have_new_rn.difference(packs_that_have_new_rn)

        if packs_that_have_missing_rn:
            is_valid = set()
            for pack in packs_that_have_missing_rn:
                # # ignore RN in NonSupported pack
                if 'NonSupported' in pack:
                    continue
                ignored_errors_list = self.get_error_ignore_list(pack)
                if pack in packs_that_should_have_new_rn_api_module_related:
                    error_message, error_code = Errors.missing_release_notes_for_pack(API_MODULES_PACK)
                else:
                    error_message, error_code = Errors.missing_release_notes_for_pack(pack)
                if not BaseValidator(ignored_errors=ignored_errors_list,
                                     print_as_warnings=self.print_ignored_errors,
                                     json_file_path=self.json_file_path).handle_error(
                        error_message, error_code,
                        file_path=os.path.join(os.getcwd(), PACKS_DIR, pack, PACKS_PACK_META_FILE_NAME)
                ):
                    is_valid.add(True)

                else:
                    is_valid.add(False)

            return all(is_valid)

        else:
            click.secho("No missing release notes found.\n", fg="bright_green")
            return True

    """ ######################################## Git Tools and filtering ####################################### """

    def setup_prev_ver(self, prev_ver: Optional[str]):
        """Setting up the prev_ver parameter"""
        # if prev_ver parameter is set, use it
        if prev_ver:
            return prev_ver

        # check if git is connected and if demisto exists in remotes if so set prev_ver as 'demisto/master'
        if self.git_util and self.git_util.check_if_remote_exists('demisto'):
            return 'demisto/master'

        # default to 'origin/master' if none of the above apply
        return 'origin/master'

    def setup_git_params(self):
        """Setting up the git relevant params"""
        self.branch_name = self.git_util.get_current_working_branch() if (self.git_util and not self.branch_name) \
            else self.branch_name

        # check remote validity
        if '/' in self.prev_ver and not self.git_util.check_if_remote_exists(self.prev_ver):
            non_existing_remote = self.prev_ver.split("/")[0]
            click.secho(f'Could not find remote {non_existing_remote} reverting to '
                        f'{str(self.git_util.repo.remote())}', fg='bright_red')
            self.prev_ver = self.prev_ver.replace(non_existing_remote, str(self.git_util.repo.remote()))

        # if running on release branch check against last release.
        if self.branch_name.startswith('21.') or self.branch_name.startswith('22.'):
            self.skip_pack_rn_validation = True
            self.prev_ver = os.environ.get('GIT_SHA1')
            self.is_circle = True

            # when running against git while on release branch - show errors but don't fail the validation
            self.always_valid = True

        # on master don't check RN
        elif self.branch_name == 'master':
            self.skip_pack_rn_validation = True
            error_message, error_code = Errors.running_on_master_with_git()
            if self.handle_error(error_message, error_code, file_path='General',
                                 warning=(not self.is_external_repo or self.is_circle), drop_line=True):
                return False
        return True

    def print_git_config(self):
        click.secho(f'\n================= Running validation on branch {self.branch_name} =================',
                    fg="bright_cyan")
        if not self.no_configuration_prints:
            click.echo(f"Validating against {self.prev_ver}")

            if self.branch_name == self.prev_ver or self.branch_name == self.prev_ver.replace('origin/', ''):
                click.echo("Running only on last commit")

            elif self.is_circle:
                click.echo("Running only on committed files")

            elif self.staged:
                click.echo("Running only on staged files")

            else:
                click.echo("Running on committed and staged files")

            if self.skip_pack_rn_validation:
                click.echo("Skipping release notes validation")

            if self.skip_docker_checks:
                click.echo("Skipping Docker checks")

            if not self.is_backward_check:
                click.echo("Skipping backwards compatibility checks")

            if self.skip_dependencies:
                click.echo("Skipping pack dependencies check")

    def get_changed_files_from_git(self) -> Tuple[Set, Set, Set, Set]:
        """Get the added and modified after file filtration to only relevant files for validate

        Returns:
            4 sets:
            - The filtered modified files (including the renamed files)
            - The filtered added files
            - The changed metadata files
            - The modified old-format files (legacy unified python files)
        """
        # get files from git by status identification against prev-ver
        modified_files = self.git_util.modified_files(prev_ver=self.prev_ver,
                                                      committed_only=self.is_circle, staged_only=self.staged,
                                                      debug=self.debug_git, include_untracked=self.include_untracked)
        added_files = self.git_util.added_files(prev_ver=self.prev_ver, committed_only=self.is_circle,
                                                staged_only=self.staged, debug=self.debug_git,
                                                include_untracked=self.include_untracked)
        renamed_files = self.git_util.renamed_files(prev_ver=self.prev_ver, committed_only=self.is_circle,
                                                    staged_only=self.staged, debug=self.debug_git,
                                                    include_untracked=self.include_untracked)

        # filter files only to relevant files
        filtered_modified, old_format_files = self.filter_to_relevant_files(modified_files)
        filtered_renamed, _ = self.filter_to_relevant_files(renamed_files)
        filtered_modified = filtered_modified.union(filtered_renamed)
        filtered_added, _ = self.filter_to_relevant_files(added_files)

        # extract metadata files from the recognised changes
        changed_meta = self.pack_metadata_extraction(modified_files, added_files, renamed_files)

        return filtered_modified, filtered_added, changed_meta, old_format_files

    def pack_metadata_extraction(self, modified_files, added_files, renamed_files):
        """Extract pack metadata files from the modified and added files

        Return all modified metadata file paths
        and get all newly added packs from the added metadata files."""
        changed_metadata_files = set()
        for path in modified_files.union(renamed_files):
            file_path = str(path[1]) if isinstance(path, tuple) else str(path)

            if file_path.endswith(PACKS_PACK_META_FILE_NAME):
                changed_metadata_files.add(file_path)

        for path in added_files:
            if str(path).endswith(PACKS_PACK_META_FILE_NAME):
                self.new_packs.add(get_pack_name(str(path)))

        return changed_metadata_files

    def filter_to_relevant_files(self, file_set):
        """Goes over file set and returns only a filtered set of only files relevant for validation"""
        filtered_set: set = set()
        old_format_files: set = set()
        for path in file_set:
            old_path = None
            if isinstance(path, tuple):
                file_path = str(path[1])
                old_path = str(path[0])

            else:
                file_path = str(path)

            try:
                formatted_path = self.format_file_path(file_path, old_path, old_format_files)
                if formatted_path:
                    filtered_set.add(formatted_path)

            # handle a case where a file was deleted locally though recognised as added against master.
            except FileNotFoundError:
                if file_path not in self.ignored_files:
                    if self.print_ignored_files:
                        click.secho(f"ignoring file {file_path}", fg='yellow')
                    self.ignored_files.add(file_path)

        return filtered_set, old_format_files

    def format_file_path(self, file_path, old_path, old_format_files):
        """Determines if a file is relevant for validation and create any modification to the file_path if needed"""
        file_type = find_type(file_path)

        # ignore unrecognized file types, unified.yml, doc data and test_data
        if not file_type or file_path.endswith('_unified.yml') or \
                any(test_dir in str(file_path) for test_dir in TESTS_AND_DOC_DIRECTORIES):
            if self.print_ignored_files:
                click.secho(f"ignoring file {file_path}", fg='yellow')
            self.ignored_files.add(file_path)
            return None

        # redirect non-test code files to the associated yml file
        if file_type in [FileType.PYTHON_FILE, FileType.POWERSHELL_FILE, FileType.JAVASCRIPT_FILE]:
            if not (str(file_path).endswith('_test.py') or str(file_path).endswith('.Tests.ps1') or
                    str(file_path).endswith('_test.js')):
                file_path = file_path.replace('.py', '.yml').replace('.ps1', '.yml').replace('.js', '.yml')

                if old_path:
                    old_path = old_path.replace('.py', '.yml').replace('.ps1', ',yml').replace('.js', '.yml')
            else:
                return None

        # check for old file format
        if self.is_old_file_format(file_path, file_type):
            old_format_files.add(file_path)
            return None

        # if renamed file - return a tuple
        if old_path:
            return old_path, file_path

        # else return the file path
        else:
            return file_path

    """ ######################################## Validate Tools ############################################### """

    @staticmethod
    def create_ignored_errors_list(errors_to_check):
        ignored_error_list = []
        all_errors = get_all_error_codes()
        for error_code in all_errors:
            error_type = error_code[:2]
            if error_code not in errors_to_check and error_type not in errors_to_check:
                ignored_error_list.append(error_code)

        return ignored_error_list

    @staticmethod
    def get_allowed_ignored_errors_from_list(error_list):
        allowed_ignore_list = []
        for error in error_list:
            if error in ALLOWED_IGNORE_ERRORS:
                allowed_ignore_list.append(error)

        return allowed_ignore_list

    def add_ignored_errors_to_list(self, config, section, key, ignored_errors_list):
        if key == 'ignore':
            ignored_errors_list.extend(self.get_allowed_ignored_errors_from_list(str(config[section][key]).split(',')))

        if key in PRESET_ERROR_TO_IGNORE:
            ignored_errors_list.extend(PRESET_ERROR_TO_IGNORE.get(key))

        if key in PRESET_ERROR_TO_CHECK:
            ignored_errors_list.extend(
                self.create_ignored_errors_list(PRESET_ERROR_TO_CHECK.get(key)))

    def get_error_ignore_list(self, pack_name):
        ignored_errors_list: dict = {}
        if pack_name:
            pack_ignore_path = get_pack_ignore_file_path(pack_name)

            if os.path.isfile(pack_ignore_path):
                try:
                    config = ConfigParser(allow_no_value=True)
                    config.read(pack_ignore_path)

                    # create file specific ignored errors list
                    for section in config.sections():
                        if section.startswith("file:"):
                            file_name = section[5:]
                            ignored_errors_list[file_name] = []
                            for key in config[section]:
                                self.add_ignored_errors_to_list(config, section, key, ignored_errors_list[file_name])

                except MissingSectionHeaderError:
                    pass
            else:
                click.secho(f'Could not find pack-ignore file at path {pack_ignore_path}', fg="bright_red")

        return ignored_errors_list

    @staticmethod
    def is_old_file_format(file_path, file_type):
        file_yml = get_yaml(file_path)
        # check for unified integration
        if file_type == FileType.INTEGRATION and file_yml.get('script', {}).get('script', '-') not in ['-', '']:
            if file_yml.get('script', {}).get('type', 'javascript') != 'python':
                return False
            return True

        # check for unified script
        if file_type == FileType.SCRIPT and file_yml.get('script', '-') not in ['-', '']:
            if file_yml.get('type', 'javascript') != 'python':
                return False
            return True
        return False

    @staticmethod
    def get_packs_with_added_release_notes(added_files):
        added_rn = set()
        for file in added_files:
            if find_type(path=file) == FileType.RELEASE_NOTES:
                added_rn.add(get_pack_name(file))

        return added_rn

    def print_ignored_errors_report(self, print_ignored_errors):
        if print_ignored_errors:
            all_ignored_errors = '\n'.join(FOUND_FILES_AND_IGNORED_ERRORS)
            click.secho(f"\n=========== Found ignored errors "
                        f"in the following files ===========\n\n{all_ignored_errors}",
                        fg="yellow")

    def print_ignored_files_report(self, print_ignored_files):
        if print_ignored_files:
            all_ignored_files = '\n'.join(list(self.ignored_files))
            click.secho(f"\n=========== Ignored the following files ===========\n\n{all_ignored_files}",
                        fg="yellow")

    def get_packs_that_should_have_version_raised(self, modified_files, added_files, old_format_files):
        # modified packs (where the change is not test-playbook, test-script, readme, metadata file or release notes)
        all_modified_files = modified_files.union(old_format_files)
        modified_packs_that_should_have_version_raised = get_pack_names_from_files(all_modified_files, skip_file_types={
            FileType.RELEASE_NOTES, FileType.README, FileType.TEST_PLAYBOOK, FileType.TEST_SCRIPT})

        # also existing packs with added files which are not test-playbook, test-script readme or release notes
        # should have their version raised
        modified_packs_that_should_have_version_raised = modified_packs_that_should_have_version_raised.union(
            get_pack_names_from_files(added_files, skip_file_types={
                FileType.RELEASE_NOTES, FileType.README, FileType.TEST_PLAYBOOK,
                FileType.TEST_SCRIPT}) - self.new_packs)

        return modified_packs_that_should_have_version_raised

    @staticmethod
    def get_packs(changed_files):
        packs = set()
        for changed_file in changed_files:
            if isinstance(changed_file, tuple):
                changed_file = changed_file[1]
            pack = get_pack_name(changed_file)
            if pack:
                packs.add(pack)

        return packs

    def get_id_set_file(self, skip_id_set_creation, id_set_path):
        """

        Args:
            skip_id_set_creation (bool): whether should skip id set validation or not
            this will also determine whether a new id_set can be created by validate.
            id_set_path (str): id_set.json path file

        Returns:
            str: is_set file path
        """
        id_set = {}
        if not os.path.isfile(id_set_path):
            if not skip_id_set_creation:
                id_set = IDSetCreator(print_logs=False).create_id_set()

        else:
            id_set = open_id_set_file(id_set_path)

        if not id_set and not self.no_configuration_prints:
            error_message, error_code = Errors.no_id_set_file()
            self.handle_error(error_message, error_code, file_path=os.path.join(os.getcwd(), id_set_path), warning=True)

        return id_set

    def check_and_validate_deprecated(self, file_type, file_path, current_file, is_modified, is_backward_check,
                                      validator):
        """If file is deprecated, validate it. Return None otherwise.

        Files with 'deprecated: true' or 'toversion < OLDEST_SUPPORTED_VERSION' fields are considered deprecated.

        Args:
            file_type: (FileType) Type of file to validate.
            file_path: (str) file path to validate.
            current_file: (dict) file in json format to validate.
            is_modified: (boolean) for whether the file was modified.
            is_backward_check: (boolean) for whether to preform backwards compatibility validation.
            validator: (ContentEntityValidator) validator object to run backwards compatibility validation from.

        Returns:
            True if current_file is deprecated and valid.
            False if current_file is deprecated and invalid.
            None if current_file is not deprecated.
        """
        is_deprecated = current_file.get("deprecated")

        toversion_is_old = "toversion" in current_file and \
                           version.parse(current_file.get("toversion", "99.99.99")) < \
                           version.parse(OLDEST_SUPPORTED_VERSION)

        if is_deprecated or toversion_is_old:
            click.echo(f"Validating deprecated file: {file_path}")

            is_valid_as_deprecated = True
            if hasattr(validator, "is_valid_as_deprecated"):
                is_valid_as_deprecated = validator.is_valid_as_deprecated()

            if is_modified and is_backward_check:
                return all([is_valid_as_deprecated, validator.is_backward_compatible()])

            self.ignored_files.add(file_path)
            if self.print_ignored_files:
                click.echo(f"Skipping validation for: {file_path}")

            return is_valid_as_deprecated
        return None<|MERGE_RESOLUTION|>--- conflicted
+++ resolved
@@ -60,21 +60,12 @@
 from demisto_sdk.commands.common.hook_validations.test_playbook import \
     TestPlaybookValidator
 from demisto_sdk.commands.common.hook_validations.widget import WidgetValidator
-<<<<<<< HEAD
+from demisto_sdk.commands.common.hook_validations.xsoar_config_json import \
+    XSOARConfigJsonValidator
 from demisto_sdk.commands.common.tools import (
     find_type, get_api_module_ids, get_api_module_integrations_set,
     get_pack_ignore_file_path, get_pack_name, get_pack_names_from_files,
     get_relative_path_from_packs_dir, get_yaml, open_id_set_file)
-=======
-from demisto_sdk.commands.common.hook_validations.xsoar_config_json import \
-    XSOARConfigJsonValidator
-from demisto_sdk.commands.common.tools import (find_type, get_api_module_ids,
-                                               get_api_module_integrations_set,
-                                               get_pack_ignore_file_path,
-                                               get_pack_name,
-                                               get_pack_names_from_files,
-                                               get_yaml, open_id_set_file)
->>>>>>> feb713ab
 from demisto_sdk.commands.create_id_set.create_id_set import IDSetCreator
 from git import InvalidGitRepositoryError
 from packaging import version
