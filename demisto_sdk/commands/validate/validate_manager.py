--- conflicted
+++ resolved
@@ -1,4 +1,3 @@
-import json
 import os
 import re
 from configparser import ConfigParser, MissingSectionHeaderError
@@ -62,7 +61,7 @@
                                                get_pack_names_from_files,
                                                get_yaml, has_remote_configured,
                                                is_origin_content_repo,
-                                               run_command)
+                                               open_id_set_file, run_command)
 from demisto_sdk.commands.create_id_set.create_id_set import IDSetCreator
 from packaging import version
 
@@ -337,17 +336,8 @@
             return True
 
         # id_set validation
-<<<<<<< HEAD
-        if self.id_set_validations:
-            id_set_validator = IDSetValidator(is_circle=self.is_circle, configuration=Configuration(),
-                                              ignored_errors=pack_error_ignore_list,
-                                              print_as_warnings=self.print_ignored_errors)
-            if not id_set_validator.is_file_valid_in_id_set(file_path, file_type):
-                return False
-=======
         if self.id_set_validations and not self.id_set_validations.is_file_valid_in_set(file_path, file_type):
             return False
->>>>>>> 6e72b3bb
 
         # Note: these file are not ignored but there are no additional validators for connections
         if file_type == FileType.CONNECTION:
@@ -723,9 +713,6 @@
 
         changed_packs = modified_packs.union(added_packs).union(changed_meta_packs)
 
-        if not os.path.isfile(self.id_set_path) and not self.skip_dependencies:
-            IDSetCreator(print_logs=False, output=self.id_set_path).create_id_set()
-
         for pack in changed_packs:
             raise_version = False
             pack_path = tools.pack_name_to_path(pack)
@@ -801,18 +788,9 @@
                                                                                    FileType.TEST_SCRIPT,
                                                                                    FileType.DOC_IMAGE})
         if API_MODULES_PACK in packs_that_should_have_new_rn:
-            if not os.path.isfile(self.id_set_path):
-                id_set = IDSetCreator(print_logs=False, output=self.id_set_path).create_id_set()
-            else:
-                with open(self.id_set_path, 'r') as conf_file:
-                    id_set = json.load(conf_file)
             api_module_set = get_api_module_ids(changed_files)
-<<<<<<< HEAD
-            integrations = get_api_module_integrations_set(api_module_set, id_set.get('integrations', []))
-=======
             integrations = get_api_module_integrations_set(api_module_set,
                                                            self.id_set_file.get('integrations', []))
->>>>>>> 6e72b3bb
             packs_that_should_have_new_rn_api_module_related = set(map(lambda integration: integration.get('pack'),
                                                                        integrations))
             packs_that_should_have_new_rn = packs_that_should_have_new_rn.union(
@@ -1240,6 +1218,26 @@
 
         return packs
 
+    @staticmethod
+    def get_id_set_file(skip_id_set_creation, id_set_path):
+        """
+
+        Args:
+            skip_id_set_creation (bool): whether should skip id set validation or not
+            this will also determine whether a new id_set can be created by validate.
+            id_set_path (str): id_set.json path file
+
+        Returns:
+            str: is_set file path
+        """
+        id_set = {}
+        if not os.path.isfile(id_set_path):
+            if not skip_id_set_creation:
+                id_set = IDSetCreator(print_logs=False).create_id_set()
+        else:
+            id_set = open_id_set_file(id_set_path)
+        return id_set
+
     def check_and_validate_deprecated(self, file_type, file_path, current_file, is_modified, is_backward_check,
                                       validator):
         """If file is deprecated, validate it. Return None otherwise.
