import os
from concurrent.futures._base import Future, as_completed
from configparser import ConfigParser, MissingSectionHeaderError
from pathlib import Path
from typing import Callable, List, Optional, Set, Tuple

import pebble
from git import InvalidGitRepositoryError
from packaging import version

from demisto_sdk.commands.common import tools
from demisto_sdk.commands.common.cpu_count import cpu_count
from demisto_sdk.commands.common.configuration import Configuration
from demisto_sdk.commands.common.constants import (
    API_MODULES_PACK,
    AUTHOR_IMAGE_FILE_NAME,
    CONTENT_ENTITIES_DIRS,
    DEFAULT_CONTENT_ITEM_TO_VERSION,
    GENERIC_FIELDS_DIR,
    GENERIC_TYPES_DIR,
    IGNORED_PACK_NAMES,
    OLDEST_SUPPORTED_VERSION,
    PACKS_DIR,
    PACKS_PACK_META_FILE_NAME,
    SKIP_RELEASE_NOTES_FOR_TYPES,
    VALIDATION_USING_GIT_IGNORABLE_DATA,
    FileType,
    FileType_ALLOWED_TO_DELETE,
    PathLevel,
)
from demisto_sdk.commands.common.content import Content
from demisto_sdk.commands.common.content_constant_paths import (
    CONTENT_PATH,
    DEFAULT_ID_SET_PATH,
)
from demisto_sdk.commands.common.errors import (
    FOUND_FILES_AND_ERRORS,
    FOUND_FILES_AND_IGNORED_ERRORS,
    PRESET_ERROR_TO_CHECK,
    PRESET_ERROR_TO_IGNORE,
    Errors,
    get_all_error_codes,
)
from demisto_sdk.commands.common.git_util import GitUtil
from demisto_sdk.commands.common.hook_validations.author_image import (
    AuthorImageValidator,
)
from demisto_sdk.commands.common.hook_validations.base_validator import (
    BaseValidator,
    error_codes,
)
from demisto_sdk.commands.common.hook_validations.classifier import ClassifierValidator
from demisto_sdk.commands.common.hook_validations.conf_json import ConfJsonValidator
from demisto_sdk.commands.common.hook_validations.correlation_rule import (
    CorrelationRuleValidator,
)
from demisto_sdk.commands.common.hook_validations.dashboard import DashboardValidator
from demisto_sdk.commands.common.hook_validations.deprecation import (
    DeprecationValidator,
)
from demisto_sdk.commands.common.hook_validations.description import (
    DescriptionValidator,
)
from demisto_sdk.commands.common.hook_validations.generic_definition import (
    GenericDefinitionValidator,
)
from demisto_sdk.commands.common.hook_validations.generic_field import (
    GenericFieldValidator,
)
from demisto_sdk.commands.common.hook_validations.generic_module import (
    GenericModuleValidator,
)
from demisto_sdk.commands.common.hook_validations.generic_type import (
    GenericTypeValidator,
)
from demisto_sdk.commands.common.hook_validations.graph_validator import GraphValidator
from demisto_sdk.commands.common.hook_validations.id import IDSetValidations
from demisto_sdk.commands.common.hook_validations.image import ImageValidator
from demisto_sdk.commands.common.hook_validations.incident_field import (
    IncidentFieldValidator,
)
from demisto_sdk.commands.common.hook_validations.incident_type import (
    IncidentTypeValidator,
)
from demisto_sdk.commands.common.hook_validations.indicator_field import (
    IndicatorFieldValidator,
)
from demisto_sdk.commands.common.hook_validations.integration import (
    IntegrationValidator,
)
from demisto_sdk.commands.common.hook_validations.job import JobValidator
from demisto_sdk.commands.common.hook_validations.layout import (
    LayoutsContainerValidator,
    LayoutValidator,
)
from demisto_sdk.commands.common.hook_validations.layout_rule import LayoutRuleValidator
from demisto_sdk.commands.common.hook_validations.lists import ListsValidator
from demisto_sdk.commands.common.hook_validations.mapper import MapperValidator
from demisto_sdk.commands.common.hook_validations.modeling_rule import (
    ModelingRuleValidator,
)
from demisto_sdk.commands.common.hook_validations.pack_unique_files import (
    PackUniqueFilesValidator,
)
from demisto_sdk.commands.common.hook_validations.parsing_rule import (
    ParsingRuleValidator,
)
from demisto_sdk.commands.common.hook_validations.playbook import PlaybookValidator
from demisto_sdk.commands.common.hook_validations.pre_process_rule import (
    PreProcessRuleValidator,
)
from demisto_sdk.commands.common.hook_validations.python_file import PythonFileValidator
from demisto_sdk.commands.common.hook_validations.readme import ReadMeValidator
from demisto_sdk.commands.common.hook_validations.release_notes import (
    ReleaseNotesValidator,
)
from demisto_sdk.commands.common.hook_validations.release_notes_config import (
    ReleaseNotesConfigValidator,
)
from demisto_sdk.commands.common.hook_validations.report import ReportValidator
from demisto_sdk.commands.common.hook_validations.reputation import ReputationValidator
from demisto_sdk.commands.common.hook_validations.script import ScriptValidator
from demisto_sdk.commands.common.hook_validations.structure import StructureValidator
from demisto_sdk.commands.common.hook_validations.test_playbook import (
    TestPlaybookValidator,
)
from demisto_sdk.commands.common.hook_validations.triggers import TriggersValidator
from demisto_sdk.commands.common.hook_validations.widget import WidgetValidator
from demisto_sdk.commands.common.hook_validations.wizard import WizardValidator
from demisto_sdk.commands.common.hook_validations.xdrc_templates import (
    XDRCTemplatesValidator,
)
from demisto_sdk.commands.common.hook_validations.xsiam_dashboard import (
    XSIAMDashboardValidator,
)
from demisto_sdk.commands.common.hook_validations.xsiam_report import (
    XSIAMReportValidator,
)
from demisto_sdk.commands.common.hook_validations.xsoar_config_json import (
    XSOARConfigJsonValidator,
)
from demisto_sdk.commands.common.logger import get_log_file, logger
from demisto_sdk.commands.common.tools import (
    _get_file_id,
    find_type,
    get_api_module_ids,
    get_api_module_integrations_set,
    get_file,
    get_pack_ignore_content,
    get_pack_ignore_file_path,
    get_pack_name,
    get_pack_names_from_files,
    get_relative_path_from_packs_dir,
    get_remote_file,
    get_yaml,
    open_id_set_file,
    run_command_os,
)
from demisto_sdk.commands.create_id_set.create_id_set import IDSetCreator

SKIPPED_FILES = [
    "CommonServerUserPython.py",
    "demistomock.py",
    "DemistoClassApiModule.py",
]


class ValidateManager:
    def __init__(
        self,
        is_backward_check=True,
        prev_ver=None,
        use_git=False,
        only_committed_files=False,
        print_ignored_files=False,
        skip_conf_json=True,
        validate_graph=False,
        validate_id_set=False,
        file_path=None,
        validate_all=False,
        is_external_repo=False,
        skip_pack_rn_validation=False,
        print_ignored_errors=False,
        silence_init_prints=False,
        no_docker_checks=False,
        skip_dependencies=False,
        id_set_path=None,
        staged=False,
        create_id_set=False,
        json_file_path=None,
        skip_schema_check=False,
        debug_git=False,
        include_untracked=False,
        pykwalify_logs=False,
        check_is_unskipped=True,
        quiet_bc=False,
        multiprocessing=True,
        specific_validations=None,
    ):
        # General configuration
        self.skip_docker_checks = False
        self.no_configuration_prints = silence_init_prints
        self.skip_conf_json = skip_conf_json
        self.is_backward_check = is_backward_check
        self.is_circle = only_committed_files
        self.validate_all = validate_all
        self.use_git = use_git
        self.skip_pack_rn_validation = skip_pack_rn_validation
        self.print_ignored_files = print_ignored_files
        self.print_ignored_errors = print_ignored_errors
        self.skip_dependencies = skip_dependencies or not use_git
        self.skip_id_set_creation = not create_id_set or skip_dependencies
        self.validate_graph = validate_graph
        self.compare_type = "..."
        self.staged = staged
        self.skip_schema_check = skip_schema_check
        self.debug_git = debug_git
        self.include_untracked = include_untracked
        self.pykwalify_logs = pykwalify_logs
        self.quiet_bc = quiet_bc
        self.check_is_unskipped = check_is_unskipped
        self.conf_json_data = {}
        self.run_with_multiprocessing = multiprocessing
        self.is_possible_validate_readme = (
            self.is_node_exist() or ReadMeValidator.is_docker_available()
        )

        if json_file_path:
            self.json_file_path = (
                os.path.join(json_file_path, "validate_outputs.json")
                if os.path.isdir(json_file_path)
                else json_file_path
            )
        else:
            self.json_file_path = ""

        self.specific_validations = specific_validations
        if specific_validations:
            self.specific_validations = specific_validations.split(",")

        # Class constants
        self.handle_error = BaseValidator(json_file_path=json_file_path).handle_error
        self.should_run_validation = BaseValidator(
            specific_validations=specific_validations
        ).should_run_validation
        self.file_path = file_path
        self.id_set_path = id_set_path or DEFAULT_ID_SET_PATH
        # create the id_set only once per run.
        self.id_set_file = self.get_id_set_file(
            self.skip_id_set_creation, self.id_set_path
        )

        self.id_set_validations = (
            IDSetValidations(
                is_circle=self.is_circle,
                configuration=Configuration(),
                ignored_errors=None,
                id_set_file=self.id_set_file,
                json_file_path=json_file_path,
                specific_validations=self.specific_validations,
            )
            if validate_id_set
            else None
        )

        self.deprecation_validator = DeprecationValidator(id_set_file=self.id_set_file)

        try:
            self.git_util = GitUtil(repo=Content.git())
            self.branch_name = self.git_util.get_current_git_branch_or_hash()
        except (InvalidGitRepositoryError, TypeError):
            # if we are using git - fail the validation by raising the exception.
            if self.use_git:
                raise
            # if we are not using git - simply move on.
            else:
                logger.info("Unable to connect to git")
                self.git_util = None  # type: ignore[assignment]
                self.branch_name = ""

        if prev_ver and not prev_ver.startswith("origin"):
            self.prev_ver = self.setup_prev_ver("origin/" + prev_ver)
        else:
            self.prev_ver = self.setup_prev_ver(prev_ver)

        self.check_only_schema = False
        self.always_valid = False
        self.ignored_files = set()
        self.new_packs = set()
        self.skipped_file_types = (
            FileType.CHANGELOG,
            FileType.DOC_IMAGE,
            FileType.MODELING_RULE_SCHEMA,
            FileType.XSIAM_REPORT_IMAGE,
            FileType.PIPFILE,
            FileType.PIPFILE_LOCK,
            FileType.TXT,
            FileType.JAVASCRIPT_FILE,
            FileType.POWERSHELL_FILE,
            FileType.PYLINTRC,
            FileType.SECRET_IGNORE,
            FileType.LICENSE,
            FileType.UNIFIED_YML,
            FileType.PACK_IGNORE,
            FileType.INI,
            FileType.PEM,
            FileType.METADATA,
        )

        self.is_external_repo = is_external_repo
        if is_external_repo:
            if not self.no_configuration_prints:
                logger.info("Running in a private repository")
            self.skip_conf_json = True

        self.print_percent = False
        self.completion_percentage = 0

        if validate_all:
            # No need to check docker images on build branch hence we do not check on -a mode
            # also do not skip id set creation unless the flag is up
            self.skip_docker_checks = True
            self.skip_pack_rn_validation = True
            self.print_percent = (
                not self.run_with_multiprocessing
            )  # the Multiprocessing will mismatch the percent
            self.check_is_unskipped = False

        if no_docker_checks:
            self.skip_docker_checks = True

        if self.skip_conf_json:
            self.check_is_unskipped = False

        if not self.skip_conf_json:
            self.conf_json_validator = ConfJsonValidator(
                specific_validations=self.specific_validations
            )
            self.conf_json_data = self.conf_json_validator.conf_data

    def is_node_exist(self) -> bool:
        """Check if node interpreter exists.
        Returns:
            bool: True if node exist, else False
        """
        # Check node exist
        content_path = CONTENT_PATH
        stdout, stderr, exit_code = run_command_os("node -v", cwd=content_path)  # type: ignore
        if exit_code:
            return False
        return True

    def print_final_report(self, valid):
        self.print_ignored_files_report(self.print_ignored_files)
        self.print_ignored_errors_report(self.print_ignored_errors)

        if valid:
            logger.info("\n[green]The files are valid[/green]")
            return 0

        else:
            all_failing_files = "\n".join(set(FOUND_FILES_AND_ERRORS))
            logger.info(
                f"\n[red]=========== Found errors in the following files ===========\n\n{all_failing_files}[/red]\n"
            )

            if self.always_valid:
                logger.info(
                    "[yellow]Found the errors above, but not failing build[/yellow]"
                )
                return 0

            logger.info(
                "[red]The files were found as invalid, the exact error message can be located above[/red]"
            )
            return 1

    def run_validation(self):
        """Initiates validation in accordance with mode (i,g,a)"""
        if self.validate_all:
            is_valid = self.run_validation_on_all_packs()
        elif self.use_git:
            is_valid = self.run_validation_using_git()
        elif self.file_path:
            is_valid = self.run_validation_on_specific_files()
        else:
            # default validate to -g --post-commit
            self.use_git = True
            self.is_circle = True
            is_valid = self.run_validation_using_git()
        return self.print_final_report(is_valid)

    @staticmethod
    def detect_file_level(file_path: str) -> PathLevel:
        """
        Detect the whether the path points to a file, a content entity dir, a content generic entity dir
        (i.e GenericFields or GenericTypes), a pack dir or package dir

        Args:
             file_path(str): the path to check.

        Returns:
            PathLevel. File, ContentDir, ContentGenericDir, Pack or Package - depending on the file path level.
        """
        if os.path.isfile(file_path):
            return PathLevel.FILE

        file_path = file_path.rstrip("/")
        dir_name = os.path.basename(file_path)
        if dir_name in CONTENT_ENTITIES_DIRS:
            return PathLevel.CONTENT_ENTITY_DIR

        if str(os.path.dirname(file_path)).endswith(GENERIC_TYPES_DIR) or str(
            os.path.dirname(file_path)
        ).endswith(GENERIC_FIELDS_DIR):
            return PathLevel.CONTENT_GENERIC_ENTITY_DIR

        if os.path.basename(os.path.dirname(file_path)) == PACKS_DIR:
            return PathLevel.PACK

        else:
            return PathLevel.PACKAGE

    def run_validation_on_specific_files(self):
        """Run validations only on specific files"""
        files_validation_result = set()
        if self.use_git:
            self.setup_git_params()
        files_to_validate = self.file_path.split(",")

<<<<<<< HEAD
        if self.validate_graph:
            logger.info(
                f"\n[cyan]================= Validating graph =================[/cyan]"
            )
            with GraphValidator(
                specific_validations=self.specific_validations,
                input_files=files_to_validate,
                include_optional_deps=True,
            ) as graph_validator:
                files_validation_result.add(graph_validator.is_valid_content_graph())

=======
>>>>>>> 2b69e9de
        for path in files_to_validate:
            error_ignore_list = self.get_error_ignore_list(get_pack_name(path))
            file_level = self.detect_file_level(path)

            if file_level == PathLevel.FILE:
                logger.info(
                    f"\n[cyan]================= Validating file {path} =================[/cyan]"
                )
                files_validation_result.add(
                    self.run_validations_on_file(path, error_ignore_list)
                )

            elif file_level == PathLevel.CONTENT_ENTITY_DIR:
                logger.info(
                    f"\n[cyan]================= Validating content directory {path} =================[/cyan]"
                )
                files_validation_result.add(
                    self.run_validation_on_content_entities(path, error_ignore_list)
                )

            elif file_level == PathLevel.CONTENT_GENERIC_ENTITY_DIR:
                logger.info(
                    f"\n[cyan]================= Validating content directory {path} =================[/cyan]"
                )
                files_validation_result.add(
                    self.run_validation_on_generic_entities(path, error_ignore_list)
                )

            elif file_level == PathLevel.PACK:
                logger.info(
                    f"\n[cyan]================= Validating pack {path} =================[/cyan]"
                )
                files_validation_result.add(self.run_validations_on_pack(path)[0])

            else:
                logger.info(
                    f"\n[cyan]================= Validating package {path} =================[/cyan]"
                )
                files_validation_result.add(
                    self.run_validation_on_package(path, error_ignore_list)
                )

        if self.validate_graph:
            logger.info(
                f"\n[cyan]================= Validating graph =================[/cyan]"
            )
            with GraphValidator(
                specific_validations=self.specific_validations,
                input_files=files_to_validate,
            ) as graph_validator:
                files_validation_result.add(graph_validator.is_valid_content_graph())

        return all(files_validation_result)

    def wait_futures_complete(self, futures_list: List[Future], done_fn: Callable):
        """Wait for all futures to complete, Raise exception if occurred.
        Args:
            futures_list: futures to wait for.
            done_fn: Function to run on result.
        Raises:
            Exception: Raise caught exception for further cleanups.
        """
        for future in as_completed(futures_list):
            try:
                result = future.result()
                done_fn(result[0], result[1])
            except Exception as e:
                logger.info(
                    f"[red]An error occurred while tried to collect result, Error: {e}[/red]"
                )
                raise

    def run_validation_on_all_packs(self):
        """Runs validations on all files in all packs in repo (-a option)

        Returns:
            bool. true if all files are valid, false otherwise.
        """
        logger.info(
            "\n[cyan]================= Validating all files =================[/cyan]"
        )
        all_packs_valid = set()

<<<<<<< HEAD
        if self.validate_graph:
            logger.info(
                f"\n[cyan]================= Validating graph =================[/cyan]"
            )
            specific_validations_list = (
                self.specific_validations if self.specific_validations else []
            )
            with GraphValidator(
                specific_validations=self.specific_validations,
                include_optional_deps=(
                    True if "GR103" in specific_validations_list else False
                ),
            ) as graph_validator:
                all_packs_valid.add(graph_validator.is_valid_content_graph())

=======
>>>>>>> 2b69e9de
        if not self.skip_conf_json:
            all_packs_valid.add(self.conf_json_validator.is_valid_conf_json())

        count = 1
        # Filter non-pack files that might exist locally (e.g, .DS_STORE on MacOS)
        all_packs = list(
            filter(
                os.path.isdir,
                [os.path.join(PACKS_DIR, p) for p in os.listdir(PACKS_DIR)],
            )
        )
        num_of_packs = len(all_packs)
        all_packs.sort(key=str.lower)

        ReadMeValidator.add_node_env_vars()
        if self.is_possible_validate_readme:
            with ReadMeValidator.start_mdx_server(handle_error=self.handle_error):
                return self.validate_packs(
                    all_packs, all_packs_valid, count, num_of_packs
                )
        else:
            return self.validate_packs(all_packs, all_packs_valid, count, num_of_packs)

    def validate_packs(
        self, all_packs: list, all_packs_valid: set, count: int, num_of_packs: int
    ) -> bool:

        if self.run_with_multiprocessing:
            with pebble.ProcessPool(max_workers=cpu_count()) as executor:
                futures = []
                for pack_path in all_packs:
                    futures.append(
                        executor.schedule(
                            self.run_validations_on_pack, args=(pack_path,)
                        )
                    )
                self.wait_futures_complete(
                    futures_list=futures,
                    done_fn=lambda x, y: (
                        all_packs_valid.add(x),  # type: ignore
                        FOUND_FILES_AND_ERRORS.extend(y),  # type: ignore[func-returns-value]
                    ),
                )
        else:
            for pack_path in all_packs:
                self.completion_percentage = format((count / num_of_packs) * 100, ".2f")  # type: ignore
                all_packs_valid.add(self.run_validations_on_pack(pack_path)[0])
                count += 1
        if self.validate_graph:
            logger.info(
                f"\n[cyan]================= Validating graph =================[/cyan]"
            )
            with GraphValidator(
                specific_validations=self.specific_validations
            ) as graph_validator:
                all_packs_valid.add(graph_validator.is_valid_content_graph())

        return all(all_packs_valid)

    def run_validations_on_pack(self, pack_path):
        """Runs validation on all files in given pack. (i,g,a)

        Args:
            pack_path: the path to the pack.

        Returns:
            bool. true if all files in pack are valid, false otherwise.
        """
        pack_entities_validation_results = set()
        pack_error_ignore_list = self.get_error_ignore_list(os.path.basename(pack_path))

        pack_entities_validation_results.add(
            self.validate_pack_unique_files(pack_path, pack_error_ignore_list)
        )

        for content_dir in os.listdir(pack_path):
            content_entity_path = os.path.join(pack_path, content_dir)
            if content_dir in CONTENT_ENTITIES_DIRS:
                pack_entities_validation_results.add(
                    self.run_validation_on_content_entities(
                        content_entity_path, pack_error_ignore_list
                    )
                )
            else:
                self.ignored_files.add(content_entity_path)

        return all(pack_entities_validation_results), FOUND_FILES_AND_ERRORS

    def run_validation_on_content_entities(
        self, content_entity_dir_path, pack_error_ignore_list
    ):
        """Gets non-pack folder and runs validation within it (Scripts, Integrations...)

        Returns:
            bool. true if all files in directory are valid, false otherwise.
        """
        content_entities_validation_results = set()
        if content_entity_dir_path.endswith(
            GENERIC_FIELDS_DIR
        ) or content_entity_dir_path.endswith(GENERIC_TYPES_DIR):
            for dir_name in os.listdir(content_entity_dir_path):
                dir_path = os.path.join(content_entity_dir_path, dir_name)
                if not os.path.isfile(dir_path):
                    # should be only directories (not files) in generic types/fields directory
                    content_entities_validation_results.add(
                        self.run_validation_on_generic_entities(
                            dir_path, pack_error_ignore_list
                        )
                    )
                else:
                    self.ignored_files.add(dir_path)
        else:
            for file_name in os.listdir(content_entity_dir_path):
                file_path = os.path.join(content_entity_dir_path, file_name)
                if os.path.isfile(file_path):
                    if (
                        file_path.endswith(".json")
                        or file_path.endswith(".yml")
                        or file_path.endswith(".md")
                    ):
                        content_entities_validation_results.add(
                            self.run_validations_on_file(
                                file_path, pack_error_ignore_list
                            )
                        )
                    else:
                        self.ignored_files.add(file_path)

                else:
                    content_entities_validation_results.add(
                        self.run_validation_on_package(
                            file_path, pack_error_ignore_list
                        )
                    )

        return all(content_entities_validation_results)

    @staticmethod
    def should_validate_xsiam_content(package_path):
        parent_name = Path(package_path).stem
        dir_name = Path(package_path).parent.stem
        return (
            parent_name in {"XSIAMDashboards", "XSIAMReports"}
            or dir_name == "XDRCTemplates"
        )

    def run_validation_on_package(self, package_path, pack_error_ignore_list):
        package_entities_validation_results = set()
        for file_name in os.listdir(package_path):
            file_path = os.path.join(package_path, file_name)
            package_entities_validation_results.add(
                self.run_validations_on_file(file_path, pack_error_ignore_list)
            )

        return all(package_entities_validation_results)

    def run_validation_on_generic_entities(self, dir_path, pack_error_ignore_list):
        """
        Gets a generic content entity directory (i.e a sub-directory of GenericTypes or GenericFields)
        and runs validation within it.

        Returns:
            bool. true if all files in directory are valid, false otherwise.
        """
        package_entities_validation_results = set()

        for file_name in os.listdir(dir_path):
            file_path = os.path.join(dir_path, file_name)
            if file_path.endswith(".json"):  # generic types/fields are jsons
                package_entities_validation_results.add(
                    self.run_validations_on_file(file_path, pack_error_ignore_list)
                )
            else:
                self.ignored_files.add(file_path)

        return all(package_entities_validation_results)

    @error_codes("BA114")
    def is_valid_pack_name(self, file_path, old_file_path, ignored_errors):
        """
        Valid pack name is currently considered to be a new pack name or an existing pack.
        If pack name is changed, will return `False`.
        """
        if not old_file_path:
            return True
        original_pack_name = get_pack_name(old_file_path)
        new_pack_name = get_pack_name(file_path)
        if original_pack_name != new_pack_name:
            error_message, error_code = Errors.changed_pack_name(original_pack_name)
            if self.handle_error(
                error_message=error_message,
                error_code=error_code,
                file_path=file_path,
                drop_line=True,
                ignored_errors=ignored_errors,
            ):
                return False
        return True

    @error_codes("BA102,IM110")
    def is_valid_file_type(
        self, file_type: FileType, file_path: str, ignored_errors: dict
    ):
        """
        If a file_type is unsupported, will return `False`.
        """
        if not file_type:
            error_message, error_code = Errors.file_type_not_supported(
                file_type, file_path
            )
            if str(file_path).endswith(".png"):
                error_message, error_code = Errors.invalid_image_name_or_location()
            if self.handle_error(
                error_message=error_message,
                error_code=error_code,
                file_path=file_path,
                drop_line=True,
                ignored_errors=ignored_errors,
            ):
                return False

        return True

    def is_skipped_file(self, file_path: str) -> bool:
        """check wether the file in the given file_path is in the SKIPPED_FILES list.

        Args:
            file_path: the file on which to run.

        Returns:
            bool. true if file is in SKIPPED_FILES list, false otherwise.
        """
        path = Path(file_path)
        if get_log_file() == path:
            return True
        return path.name in SKIPPED_FILES or (
            path.name == "CommonServerPython.py" and path.parent.parent.name != "Base"
        )

    # flake8: noqa: C901
    def run_validations_on_file(
        self,
        file_path,
        pack_error_ignore_list,
        is_modified=False,
        old_file_path=None,
        modified_files=None,
        added_files=None,
    ):
        """Choose a validator to run for a single file. (i)

        Args:
            modified_files: A set of modified files - used for RN validation
            added_files: A set of added files - used for RN validation
            old_file_path: The old file path for renamed files
            pack_error_ignore_list: A dictionary of all pack ignored errors
            file_path: the file on which to run.
            is_modified: whether the file is modified or added.

        Returns:
            bool. true if file is valid, false otherwise.
        """
        if not self.is_valid_pack_name(
            file_path, old_file_path, pack_error_ignore_list
        ):
            return False
        file_type = find_type(file_path)

        is_added_file = file_path in added_files if added_files else False
        if file_type == FileType.MODELING_RULE_TEST_DATA:
            file_path = file_path.replace("_testdata.json", ".yml")
        if file_path.endswith(".xif"):
            file_path = file_path.replace(".xif", ".yml")
        if (
            file_type in self.skipped_file_types
            or self.is_skipped_file(file_path)
            or (self.git_util and self.git_util._is_file_git_ignored(file_path))
            or self.detect_file_level(file_path)
            in (PathLevel.PACKAGE, PathLevel.CONTENT_ENTITY_DIR)
        ):
            self.ignored_files.add(file_path)
            return True
        elif not self.is_valid_file_type(file_type, file_path, pack_error_ignore_list):
            return False

        if file_type == FileType.XSOAR_CONFIG:
            xsoar_config_validator = XSOARConfigJsonValidator(
                file_path,
                specific_validations=self.specific_validations,
                ignored_errors=pack_error_ignore_list,
            )
            return xsoar_config_validator.is_valid_xsoar_config_file()

        if not self.check_only_schema:
            validation_print = f"\nValidating {file_path} as {file_type.value}"
            if self.print_percent:
                if FOUND_FILES_AND_ERRORS:
                    validation_print += f" [red][{self.completion_percentage}%][/red]"
                else:
                    validation_print += (
                        f" [green][{self.completion_percentage}%][/green]"
                    )

            logger.info(validation_print)

        structure_validator = StructureValidator(
            file_path,
            predefined_scheme=file_type,
            ignored_errors=pack_error_ignore_list,
            tag=self.prev_ver,
            old_file_path=old_file_path,
            branch_name=self.branch_name,
            is_new_file=not is_modified,
            json_file_path=self.json_file_path,
            skip_schema_check=self.skip_schema_check,
            pykwalify_logs=self.pykwalify_logs,
            quiet_bc=self.quiet_bc,
            specific_validations=self.specific_validations,
        )

        # schema validation
        if file_type not in {
            FileType.TEST_PLAYBOOK,
            FileType.TEST_SCRIPT,
            FileType.DESCRIPTION,
        }:
            if not structure_validator.is_valid_file():
                return False

        # Passed schema validation
        # if only schema validation is required - stop check here
        if self.check_only_schema:
            return True

        # id_set validation
        if (
            self.id_set_validations
            and not self.id_set_validations.is_file_valid_in_set(
                file_path, file_type, pack_error_ignore_list
            )
        ):
            return False

        # conf.json validation
        valid_in_conf = True
        if self.check_is_unskipped and file_type in {
            FileType.INTEGRATION,
            FileType.SCRIPT,
            FileType.BETA_INTEGRATION,
        }:
            if not self.conf_json_validator.is_valid_file_in_conf_json(
                structure_validator.current_file,
                file_type,
                file_path,
                pack_error_ignore_list,
            ):
                valid_in_conf = False

        # Note: these file are not ignored but there are no additional validators for connections
        if file_type == FileType.CONNECTION:
            return True

        # test playbooks and test scripts are using the same validation.
        elif file_type in {FileType.TEST_PLAYBOOK, FileType.TEST_SCRIPT}:
            return self.validate_test_playbook(
                structure_validator, pack_error_ignore_list
            )

        elif file_type == FileType.RELEASE_NOTES:
            if not self.skip_pack_rn_validation:
                return self.validate_release_notes(
                    file_path,
                    added_files,
                    modified_files,
                    pack_error_ignore_list,
                )
            else:
                logger.info("[yellow]Skipping release notes validation[/yellow]")

        elif file_type == FileType.RELEASE_NOTES_CONFIG:
            return self.validate_release_notes_config(file_path, pack_error_ignore_list)

        elif file_type == FileType.DESCRIPTION:
            return self.validate_description(file_path, pack_error_ignore_list)

        elif file_type == FileType.README:
            if not self.is_possible_validate_readme:
                error_message, error_code = Errors.error_uninstall_node()
                if self.handle_error(
                    error_message=error_message,
                    error_code=error_code,
                    file_path=file_path,
                    ignored_errors=pack_error_ignore_list,
                ):
                    return False
            if not self.validate_all:
                ReadMeValidator.add_node_env_vars()
                if (
                    not ReadMeValidator.are_modules_installed_for_verify(
                        CONTENT_PATH  # type: ignore
                    )
                    and not ReadMeValidator.is_docker_available()
                ):  # shows warning message
                    return True
                with ReadMeValidator.start_mdx_server(handle_error=self.handle_error):
                    return self.validate_readme(file_path, pack_error_ignore_list)
            return self.validate_readme(file_path, pack_error_ignore_list)

        elif file_type == FileType.REPORT:
            return self.validate_report(structure_validator, pack_error_ignore_list)

        elif file_type == FileType.PLAYBOOK:
            return self.validate_playbook(
                structure_validator, pack_error_ignore_list, file_type, is_modified
            )

        elif file_type == FileType.INTEGRATION:
            return all(
                [
                    self.validate_integration(
                        structure_validator,
                        pack_error_ignore_list,
                        is_modified,
                        file_type,
                    ),
                    valid_in_conf,
                ]
            )

        elif file_type == FileType.SCRIPT:
            return all(
                [
                    self.validate_script(
                        structure_validator,
                        pack_error_ignore_list,
                        is_modified,
                        file_type,
                    ),
                    valid_in_conf,
                ]
            )
        elif file_type == FileType.PYTHON_FILE:
            return self.validate_python_file(file_path, pack_error_ignore_list)

        elif file_type == FileType.BETA_INTEGRATION:
            return self.validate_beta_integration(
                structure_validator, pack_error_ignore_list
            )

        # Validate only images of packs
        elif file_type == FileType.IMAGE:
            return self.validate_image(file_path, pack_error_ignore_list)

        elif file_type == FileType.AUTHOR_IMAGE:
            return self.validate_author_image(file_path, pack_error_ignore_list)

        elif file_type == FileType.INCIDENT_FIELD:
            return self.validate_incident_field(
                structure_validator, pack_error_ignore_list, is_modified, is_added_file
            )

        elif file_type == FileType.INDICATOR_FIELD:
            return self.validate_indicator_field(
                structure_validator, pack_error_ignore_list, is_modified, is_added_file
            )

        elif file_type == FileType.REPUTATION:
            return self.validate_reputation(structure_validator, pack_error_ignore_list)

        elif file_type == FileType.LAYOUT:
            return self.validate_layout(structure_validator, pack_error_ignore_list)

        elif file_type == FileType.LAYOUTS_CONTAINER:
            return self.validate_layoutscontainer(
                structure_validator, pack_error_ignore_list
            )

        elif file_type == FileType.PRE_PROCESS_RULES:
            return self.validate_pre_process_rule(
                structure_validator, pack_error_ignore_list
            )

        elif file_type == FileType.LISTS:
            return self.validate_lists(structure_validator, pack_error_ignore_list)

        elif file_type == FileType.DASHBOARD:
            return self.validate_dashboard(structure_validator, pack_error_ignore_list)

        elif file_type == FileType.INCIDENT_TYPE:
            return self.validate_incident_type(
                structure_validator, pack_error_ignore_list, is_modified
            )

        elif file_type == FileType.MAPPER:
            return self.validate_mapper(
                structure_validator, pack_error_ignore_list, is_modified
            )

        elif file_type in (FileType.OLD_CLASSIFIER, FileType.CLASSIFIER):
            return self.validate_classifier(
                structure_validator, pack_error_ignore_list, file_type
            )

        elif file_type == FileType.WIDGET:
            return self.validate_widget(structure_validator, pack_error_ignore_list)

        elif file_type == FileType.TRIGGER:
            return self.validate_triggers(structure_validator, pack_error_ignore_list)

        elif file_type in (
            FileType.PARSING_RULE,
            FileType.PARSING_RULE_XIF,
        ):
            return self.validate_parsing_rule(
                structure_validator, pack_error_ignore_list
            )

        elif file_type in (
            FileType.MODELING_RULE,
            FileType.MODELING_RULE_XIF,
            FileType.MODELING_RULE_TEST_DATA,
        ):
            logger.info(f"Validating {file_type.value} file: {file_path}")
            if self.validate_all:
                error_ignore_list = pack_error_ignore_list.copy()
                error_ignore_list.setdefault(os.path.basename(file_path), [])
                error_ignore_list.get(os.path.basename(file_path)).append("MR104")
                return self.validate_modeling_rule(
                    structure_validator, error_ignore_list
                )
            return self.validate_modeling_rule(
                structure_validator, pack_error_ignore_list
            )

        elif file_type == FileType.CORRELATION_RULE:
            return self.validate_correlation_rule(
                structure_validator, pack_error_ignore_list
            )

        elif file_type in {FileType.XSIAM_DASHBOARD, FileType.XSIAM_DASHBOARD_IMAGE}:
            return self.validate_xsiam_dashboard(
                structure_validator, pack_error_ignore_list
            )

        elif file_type in {FileType.XDRC_TEMPLATE, FileType.XDRC_TEMPLATE_YML}:
            return self.validate_xdrc_templates(
                structure_validator, pack_error_ignore_list
            )

        elif file_type == FileType.XSIAM_REPORT:
            return self.validate_xsiam_report(
                structure_validator, pack_error_ignore_list
            )

        elif file_type == FileType.WIZARD:
            return self.validate_wizard(structure_validator, pack_error_ignore_list)

        elif file_type == FileType.GENERIC_FIELD:
            return self.validate_generic_field(
                structure_validator, pack_error_ignore_list, is_added_file
            )

        elif file_type == FileType.GENERIC_TYPE:
            return self.validate_generic_type(
                structure_validator, pack_error_ignore_list
            )

        elif file_type == FileType.GENERIC_MODULE:
            return self.validate_generic_module(
                structure_validator, pack_error_ignore_list
            )

        elif file_type == FileType.GENERIC_DEFINITION:
            return self.validate_generic_definition(
                structure_validator, pack_error_ignore_list
            )

        elif file_type == FileType.JOB:
            return self.validate_job(structure_validator, pack_error_ignore_list)

        elif file_type == FileType.LAYOUT_RULE:
            return self.validate_layout_rules(
                structure_validator, pack_error_ignore_list
            )

        elif file_type == FileType.CONTRIBUTORS:
            # This is temporarily - need to add a proper contributors validations
            return True

        elif file_type == FileType.CONF_JSON and not self.skip_conf_json:
            return self.validate_conf_json()

        else:
            return self.file_type_not_supported(
                file_type, file_path, pack_error_ignore_list
            )
        return True

    @error_codes("BA102")
    def file_type_not_supported(
        self, file_type: FileType, file_path: str, ignored_errors: dict
    ):
        error_message, error_code = Errors.file_type_not_supported(file_type, file_path)
        if self.handle_error(
            error_message=error_message,
            error_code=error_code,
            file_path=file_path,
            ignored_errors=ignored_errors,
        ):
            return False
        return True

    @staticmethod
    def get_file_by_status(
        modified_files: Set, old_format_files: Set, file_path: str
    ) -> Tuple[Set, Set, Set]:
        """Given a specific file path identify in which git status set
        it exists and return a set containing that file and 2 additional empty sets.

        Args:
            modified_files(Set): A set of modified and renamed files.
            old_format_files(Set): A set of old format files.
            file_path(str): The file path to check.

        Returns:
            Tuple[Set, Set, Set]. 3 sets representing modified, added or old format files respectively
            where the file path is in the appropriate set
        """
        filtered_modified_files: Set = set()
        filtered_added_files: Set = set()
        filtered_old_format: Set = set()

        # go through modified files and try to identify if the file is there
        for file in modified_files:
            if isinstance(file, str) and file == file_path:
                filtered_modified_files.add(file_path)
                return (
                    filtered_modified_files,
                    filtered_added_files,
                    filtered_old_format,
                )

            # handle renamed files which are in tuples
            elif file_path in file:
                filtered_modified_files.add(file)
                return (
                    filtered_modified_files,
                    filtered_added_files,
                    filtered_old_format,
                )

        # if the file is not modified check if it is in old format files
        if file_path in old_format_files:
            filtered_old_format.add(file_path)

        else:
            # if not found in either modified or old format consider the file newly added
            filtered_added_files.add(file_path)

        return filtered_modified_files, filtered_added_files, filtered_old_format

    @staticmethod
    def specify_files_from_directory(file_set: Set, directory_path: str) -> Set:
        """Filter a set of file paths to only include ones which are from a specified directory.

        Args:
            file_set(Set): A set of file paths - could be stings or tuples for rename files.
            directory_path(str): the directory path in which to check for the files.

        Returns:
            Set. A set of all the paths of files that appear in the given directory.
        """
        filtered_set: Set = set()
        for file in file_set:
            if isinstance(file, str) and directory_path in file:
                filtered_set.add(file)

            # handle renamed files
            elif isinstance(file, tuple) and directory_path in file[1]:
                filtered_set.add(file)

        return filtered_set

    def specify_files_by_status(
        self, modified_files: Set, added_files: Set, old_format_files: Set
    ) -> Tuple[Set, Set, Set]:
        """Filter the files identified from git to only specified files.

        Args:
            modified_files(Set): A set of modified and renamed files.
            added_files(Set): A set of added files.
            old_format_files(Set): A set of old format files.

        Returns:
            Tuple[Set, Set, Set]. 3 sets for modified, added an old format files where the only files that
            appear are the ones specified by the 'file_path' ValidateManager parameter
        """
        filtered_modified_files: Set = set()
        filtered_added_files: Set = set()
        filtered_old_format: Set = set()

        for path in self.file_path.split(","):
            path = get_relative_path_from_packs_dir(path)
            file_level = self.detect_file_level(path)
            if file_level == PathLevel.FILE:
                temp_modified, temp_added, temp_old_format = self.get_file_by_status(
                    modified_files, old_format_files, path
                )
                filtered_modified_files = filtered_modified_files.union(temp_modified)
                filtered_added_files = filtered_added_files.union(temp_added)
                filtered_old_format = filtered_old_format.union(temp_old_format)

            else:
                filtered_modified_files = filtered_modified_files.union(
                    self.specify_files_from_directory(modified_files, path)
                )
                filtered_added_files = filtered_added_files.union(
                    self.specify_files_from_directory(added_files, path)
                )
                filtered_old_format = filtered_old_format.union(
                    self.specify_files_from_directory(old_format_files, path)
                )

        return filtered_modified_files, filtered_added_files, filtered_old_format

    def run_validation_using_git(self):
        """Runs validation on only changed packs/files (g)"""
        valid_git_setup = self.setup_git_params()
        if not self.no_configuration_prints:
            self.print_git_config()

        (
            modified_files,
            added_files,
            changed_meta_files,
            old_format_files,
            valid_types,
        ) = self.get_changed_files_from_git()

        # filter to only specified paths if given
        if self.file_path:
            (
                modified_files,
                added_files,
                old_format_files,
            ) = self.specify_files_by_status(
                modified_files, added_files, old_format_files
            )
        deleted_files = self.git_util.deleted_files(
            prev_ver=self.prev_ver,
            committed_only=self.is_circle,
            staged_only=self.staged,
            include_untracked=self.include_untracked,
        )

        validation_results = {valid_git_setup, valid_types}

<<<<<<< HEAD
        if self.validate_graph:
            logger.info(
                f"\n[cyan]================= Validating graph =================[/cyan]"
            )
            all_files_set = list(
                set().union(
                    modified_files, added_files, old_format_files, changed_meta_files
                )
            )
            if all_files_set:
                with GraphValidator(
                    specific_validations=self.specific_validations,
                    git_files=all_files_set,
                    include_optional_deps=True,
                ) as graph_validator:
                    validation_results.add(graph_validator.is_valid_content_graph())

=======
>>>>>>> 2b69e9de
        validation_results.add(
            self.validate_modified_files(modified_files | old_format_files)
        )
        validation_results.add(self.validate_added_files(added_files, modified_files))
        validation_results.add(
            self.validate_changed_packs_unique_files(
                modified_files, added_files, old_format_files, changed_meta_files
            )
        )
        validation_results.add(self.validate_deleted_files(deleted_files, added_files))
        logger.debug(f"*** after adding validate_deleted_files")

        logger.debug(
            f"*** Before ifs, {old_format_files=}, {self.skip_pack_rn_validation=}"
        )
        if old_format_files:
            logger.info(
                f"\n[cyan]================= Running validation on old format files =================[/cyan]"
            )
            validation_results.add(self.validate_no_old_format(old_format_files))
            logger.info(f"*** after adding validate_no_old_format")

        if not self.skip_pack_rn_validation:
            logger.info(f"*** adding validate_no_duplicated_release_notes")
            validation_results.add(
                self.validate_no_duplicated_release_notes(added_files)
            )
            logger.info(f"*** after adding validate_no_duplicated_release_notes")
            validation_results.add(
                self.validate_no_missing_release_notes(
                    modified_files, old_format_files, added_files
                )
            )
        if self.validate_graph:
            logger.info(
                f"\n[cyan]================= Validating graph =================[/cyan]"
            )
            all_files_set = list(
                set().union(
                    modified_files, added_files, old_format_files, changed_meta_files
                )
            )
            if all_files_set:
                with GraphValidator(
                    specific_validations=self.specific_validations,
                    git_files=all_files_set,
                ) as graph_validator:
                    validation_results.add(graph_validator.is_valid_content_graph())

        return all(validation_results)

    """ ######################################## Unique Validations ####################################### """

    def validate_description(self, file_path, pack_error_ignore_list):
        description_validator = DescriptionValidator(
            file_path,
            ignored_errors=pack_error_ignore_list,
            json_file_path=self.json_file_path,
            specific_validations=self.specific_validations,
        )
        return description_validator.is_valid_file()

    def validate_readme(self, file_path, pack_error_ignore_list):
        readme_validator = ReadMeValidator(
            file_path,
            ignored_errors=pack_error_ignore_list,
            json_file_path=self.json_file_path,
            specific_validations=self.specific_validations,
        )
        return readme_validator.is_valid_file()

    def validate_python_file(self, file_path, pack_error_ignore_list):
        python_file_validator = PythonFileValidator(
            file_path,
            ignored_errors=pack_error_ignore_list,
            json_file_path=self.json_file_path,
            specific_validations=self.specific_validations,
        )
        return python_file_validator.is_valid_file()

    def validate_test_playbook(self, structure_validator, pack_error_ignore_list):
        test_playbook_validator = TestPlaybookValidator(
            structure_validator=structure_validator,
            ignored_errors=pack_error_ignore_list,
            json_file_path=self.json_file_path,
        )
        return test_playbook_validator.is_valid_test_playbook(validate_rn=False)

    @error_codes("RN108")
    def validate_no_release_notes_for_new_pack(
        self, pack_name, file_path, ignored_errors
    ):
        if pack_name in self.new_packs:
            error_message, error_code = Errors.added_release_notes_for_new_pack(
                pack_name
            )
            if self.handle_error(
                error_message=error_message,
                error_code=error_code,
                file_path=file_path,
                ignored_errors=ignored_errors,
            ):
                return False
        return True

    def validate_release_notes(
        self,
        file_path,
        added_files,
        modified_files,
        pack_error_ignore_list,
    ):
        pack_name = get_pack_name(file_path)

        # added new RN to a new pack
        if not self.validate_no_release_notes_for_new_pack(
            pack_name, file_path, pack_error_ignore_list
        ):
            return False

        if pack_name != "NonSupported":
            if not added_files:
                added_files = {file_path}

            release_notes_validator = ReleaseNotesValidator(
                file_path,
                pack_name=pack_name,
                modified_files=modified_files,
                added_files=added_files,
                ignored_errors=pack_error_ignore_list,
                json_file_path=self.json_file_path,
                specific_validations=self.specific_validations,
            )
            return release_notes_validator.is_file_valid()

        return True

    def validate_release_notes_config(
        self, file_path: str, pack_error_ignore_list: list
    ) -> bool:
        """
        Builds validator for RN config file and returns its validation results.
        Args:
            file_path (str): Path to RN config file.
            pack_error_ignore_list (list): Pack error ignore list.

        Returns:
            (bool): Whether RN config file is valid.
        """
        pack_name = get_pack_name(file_path)
        if pack_name == "NonSupported":
            return True
        release_notes_config_validator = ReleaseNotesConfigValidator(
            file_path,
            ignored_errors=pack_error_ignore_list,
            json_file_path=self.json_file_path,
            specific_validations=self.specific_validations,
        )
        return release_notes_config_validator.is_file_valid()

    def validate_playbook(
        self, structure_validator, pack_error_ignore_list, file_type, is_modified
    ):
        playbook_validator = PlaybookValidator(
            structure_validator,
            ignored_errors=pack_error_ignore_list,
            json_file_path=self.json_file_path,
            validate_all=self.validate_all,
            deprecation_validator=self.deprecation_validator,
        )

        deprecated_result = self.check_and_validate_deprecated(
            file_type=file_type,
            file_path=structure_validator.file_path,
            current_file=playbook_validator.current_file,
            is_modified=True,
            is_backward_check=False,
            validator=playbook_validator,
        )
        if deprecated_result is not None:
            return deprecated_result

        return playbook_validator.is_valid_playbook(
            validate_rn=False, id_set_file=self.id_set_file, is_modified=is_modified
        )

    def validate_integration(
        self, structure_validator, pack_error_ignore_list, is_modified, file_type
    ):
        integration_validator = IntegrationValidator(
            structure_validator,
            ignored_errors=pack_error_ignore_list,
            skip_docker_check=self.skip_docker_checks,
            json_file_path=self.json_file_path,
            validate_all=self.validate_all,
            deprecation_validator=self.deprecation_validator,
        )

        deprecated_result = self.check_and_validate_deprecated(
            file_type=file_type,
            file_path=structure_validator.file_path,
            current_file=integration_validator.current_file,
            is_modified=is_modified,
            is_backward_check=self.is_backward_check,
            validator=integration_validator,
        )
        if deprecated_result is not None:
            return deprecated_result
        if is_modified and self.is_backward_check:
            return all(
                [
                    integration_validator.is_valid_file(
                        validate_rn=False,
                        skip_test_conf=self.skip_conf_json,
                        check_is_unskipped=self.check_is_unskipped,
                        conf_json_data=self.conf_json_data,
                        is_modified=is_modified,
                    ),
                    integration_validator.is_backward_compatible(),
                ]
            )
        else:
            return integration_validator.is_valid_file(
                validate_rn=False,
                skip_test_conf=self.skip_conf_json,
                check_is_unskipped=self.check_is_unskipped,
                conf_json_data=self.conf_json_data,
            )

    def validate_script(
        self, structure_validator, pack_error_ignore_list, is_modified, file_type
    ):
        script_validator = ScriptValidator(
            structure_validator,
            ignored_errors=pack_error_ignore_list,
            skip_docker_check=self.skip_docker_checks,
            json_file_path=self.json_file_path,
            validate_all=self.validate_all,
            deprecation_validator=self.deprecation_validator,
        )

        deprecated_result = self.check_and_validate_deprecated(
            file_type=file_type,
            file_path=structure_validator.file_path,
            current_file=script_validator.current_file,
            is_modified=is_modified,
            is_backward_check=self.is_backward_check,
            validator=script_validator,
        )
        if deprecated_result is not None:
            return deprecated_result

        if is_modified and self.is_backward_check:
            return all(
                [
                    script_validator.is_valid_file(validate_rn=False),
                    script_validator.is_backward_compatible(),
                ]
            )
        else:
            return script_validator.is_valid_file(validate_rn=False)

    def validate_beta_integration(self, structure_validator, pack_error_ignore_list):
        integration_validator = IntegrationValidator(
            structure_validator,
            ignored_errors=pack_error_ignore_list,
            skip_docker_check=self.skip_docker_checks,
            json_file_path=self.json_file_path,
            validate_all=self.validate_all,
        )
        return integration_validator.is_valid_beta_integration()

    def validate_image(self, file_path, pack_error_ignore_list):
        pack_name = get_pack_name(file_path)
        if pack_name == "NonSupported":
            return True
        image_validator = ImageValidator(
            file_path,
            ignored_errors=pack_error_ignore_list,
            json_file_path=self.json_file_path,
            specific_validations=self.specific_validations,
        )
        return image_validator.is_valid()

    def validate_author_image(self, file_path, pack_error_ignore_list):
        author_image_validator: AuthorImageValidator = AuthorImageValidator(
            file_path,
            ignored_errors=pack_error_ignore_list,
            specific_validations=self.specific_validations,
        )
        return author_image_validator.is_valid()

    def validate_report(self, structure_validator, pack_error_ignore_list):
        report_validator = ReportValidator(
            structure_validator=structure_validator,
            ignored_errors=pack_error_ignore_list,
            json_file_path=self.json_file_path,
        )
        return report_validator.is_valid_file(validate_rn=False)

    def validate_incident_field(
        self, structure_validator, pack_error_ignore_list, is_modified, is_added_file
    ):
        incident_field_validator = IncidentFieldValidator(
            structure_validator,
            ignored_errors=pack_error_ignore_list,
            json_file_path=self.json_file_path,
            id_set_file=self.id_set_file,
        )
        if is_modified and self.is_backward_check:
            return all(
                [
                    incident_field_validator.is_valid_file(
                        validate_rn=False,
                        is_new_file=not is_modified,
                        use_git=self.use_git,
                        is_added_file=is_added_file,
                    ),
                    incident_field_validator.is_backward_compatible(),
                ]
            )
        else:
            return incident_field_validator.is_valid_file(
                validate_rn=False,
                is_new_file=not is_modified,
                use_git=self.use_git,
                is_added_file=is_added_file,
            )

    def validate_indicator_field(
        self, structure_validator, pack_error_ignore_list, is_modified, is_added_file
    ):
        indicator_field_validator = IndicatorFieldValidator(
            structure_validator,
            ignored_errors=pack_error_ignore_list,
            json_file_path=self.json_file_path,
        )
        if is_modified and self.is_backward_check:
            return all(
                [
                    indicator_field_validator.is_valid_file(
                        validate_rn=False,
                        is_new_file=not is_modified,
                        use_git=self.use_git,
                        is_added_file=is_added_file,
                    ),
                    indicator_field_validator.is_backward_compatible(),
                ]
            )
        else:
            return indicator_field_validator.is_valid_file(
                validate_rn=False,
                is_new_file=not is_modified,
                use_git=self.use_git,
                is_added_file=is_added_file,
            )

    def validate_reputation(self, structure_validator, pack_error_ignore_list):
        reputation_validator = ReputationValidator(
            structure_validator,
            ignored_errors=pack_error_ignore_list,
            json_file_path=self.json_file_path,
        )
        return reputation_validator.is_valid_file(validate_rn=False)

    def validate_layout(self, structure_validator, pack_error_ignore_list):
        layout_validator = LayoutValidator(
            structure_validator,
            ignored_errors=pack_error_ignore_list,
            json_file_path=self.json_file_path,
        )
        return layout_validator.is_valid_layout(
            validate_rn=False, id_set_file=self.id_set_file, is_circle=self.is_circle
        )

    def validate_layoutscontainer(self, structure_validator, pack_error_ignore_list):
        layout_validator = LayoutsContainerValidator(
            structure_validator,
            ignored_errors=pack_error_ignore_list,
            json_file_path=self.json_file_path,
        )
        return layout_validator.is_valid_layout(
            validate_rn=False, id_set_file=self.id_set_file, is_circle=self.is_circle
        )

    def validate_pre_process_rule(self, structure_validator, pack_error_ignore_list):
        pre_process_rules_validator = PreProcessRuleValidator(
            structure_validator,
            ignored_errors=pack_error_ignore_list,
            json_file_path=self.json_file_path,
        )
        return pre_process_rules_validator.is_valid_pre_process_rule(
            validate_rn=False, id_set_file=self.id_set_file, is_ci=self.is_circle
        )

    def validate_lists(self, structure_validator, pack_error_ignore_list):
        lists_validator = ListsValidator(
            structure_validator,
            ignored_errors=pack_error_ignore_list,
            json_file_path=self.json_file_path,
        )
        return lists_validator.is_valid_list()

    def validate_dashboard(self, structure_validator, pack_error_ignore_list):
        dashboard_validator = DashboardValidator(
            structure_validator,
            ignored_errors=pack_error_ignore_list,
            json_file_path=self.json_file_path,
        )
        return dashboard_validator.is_valid_dashboard(validate_rn=False)

    def validate_incident_type(
        self, structure_validator, pack_error_ignore_list, is_modified
    ):
        incident_type_validator = IncidentTypeValidator(
            structure_validator,
            ignored_errors=pack_error_ignore_list,
            json_file_path=self.json_file_path,
        )
        if is_modified and self.is_backward_check:
            return all(
                [
                    incident_type_validator.is_valid_incident_type(validate_rn=False),
                    incident_type_validator.is_backward_compatible(),
                ]
            )
        else:
            return incident_type_validator.is_valid_incident_type(validate_rn=False)

    def validate_mapper(self, structure_validator, pack_error_ignore_list, is_modified):
        mapper_validator = MapperValidator(
            structure_validator,
            ignored_errors=pack_error_ignore_list,
            json_file_path=self.json_file_path,
        )
        if is_modified and self.is_backward_check:
            return all(
                [
                    mapper_validator.is_valid_mapper(
                        validate_rn=False,
                        id_set_file=self.id_set_file,
                        is_circle=self.is_circle,
                    ),
                    mapper_validator.is_backward_compatible(),
                ]
            )

        return mapper_validator.is_valid_mapper(
            validate_rn=False, id_set_file=self.id_set_file, is_circle=self.is_circle
        )

    def validate_classifier(
        self, structure_validator, pack_error_ignore_list, file_type
    ):
        if file_type == FileType.CLASSIFIER:
            new_classifier_version = True

        else:
            new_classifier_version = False

        classifier_validator = ClassifierValidator(
            structure_validator,
            new_classifier_version=new_classifier_version,
            ignored_errors=pack_error_ignore_list,
            json_file_path=self.json_file_path,
        )
        return classifier_validator.is_valid_classifier(
            validate_rn=False, id_set_file=self.id_set_file, is_circle=self.is_circle
        )

    def validate_widget(self, structure_validator, pack_error_ignore_list):
        widget_validator = WidgetValidator(
            structure_validator,
            ignored_errors=pack_error_ignore_list,
            json_file_path=self.json_file_path,
        )
        return widget_validator.is_valid_file(validate_rn=False)

    def validate_triggers(self, structure_validator, pack_error_ignore_list):
        triggers_validator = TriggersValidator(
            structure_validator,
            ignored_errors=pack_error_ignore_list,
            json_file_path=self.json_file_path,
        )
        return triggers_validator.is_valid_file(validate_rn=False)

    def validate_layout_rules(self, structure_validator, pack_error_ignore_list):
        layout_rules_validator = LayoutRuleValidator(
            structure_validator,
            ignored_errors=pack_error_ignore_list,
            json_file_path=self.json_file_path,
        )
        return layout_rules_validator.is_valid_file(validate_rn=False)

    def validate_conf_json(self):
        conf_json_validator = ConfJsonValidator()
        return conf_json_validator.is_valid_conf_json()

    def validate_xsiam_report(self, structure_validator, pack_error_ignore_list):
        xsiam_report_validator = XSIAMReportValidator(
            structure_validator,
            ignored_errors=pack_error_ignore_list,
            json_file_path=self.json_file_path,
        )
        return xsiam_report_validator.is_valid_file(validate_rn=False)

    def validate_xsiam_dashboard(self, structure_validator, pack_error_ignore_list):
        xsiam_dashboard_validator = XSIAMDashboardValidator(
            structure_validator,
            ignored_errors=pack_error_ignore_list,
            json_file_path=self.json_file_path,
        )
        return xsiam_dashboard_validator.is_valid_file(validate_rn=False)

    def validate_xdrc_templates(self, structure_validator, pack_error_ignore_list):
        xdrc_templates_validator = XDRCTemplatesValidator(
            structure_validator,
            ignored_errors=pack_error_ignore_list,
            json_file_path=self.json_file_path,
        )
        return xdrc_templates_validator.is_valid_file(validate_rn=False)

    def validate_parsing_rule(self, structure_validator, pack_error_ignore_list):
        parsing_rule_validator = ParsingRuleValidator(
            structure_validator,
            ignored_errors=pack_error_ignore_list,
            json_file_path=self.json_file_path,
        )
        return parsing_rule_validator.is_valid_file(validate_rn=False)

    def validate_correlation_rule(self, structure_validator, pack_error_ignore_list):
        correlation_rule_validator = CorrelationRuleValidator(
            structure_validator,
            ignored_errors=pack_error_ignore_list,
            json_file_path=self.json_file_path,
        )
        return correlation_rule_validator.is_valid_file(validate_rn=False)

    def validate_modeling_rule(self, structure_validator, pack_error_ignore_list):
        modeling_rule_validator = ModelingRuleValidator(
            structure_validator,
            ignored_errors=pack_error_ignore_list,
            json_file_path=self.json_file_path,
        )
        return modeling_rule_validator.is_valid_file(validate_rn=False)

    def validate_wizard(self, structure_validator, pack_error_ignore_list):
        wizard_validator = WizardValidator(
            structure_validator,
            ignored_errors=pack_error_ignore_list,
            json_file_path=self.json_file_path,
        )
        return wizard_validator.is_valid_file(
            validate_rn=False, id_set_file=self.id_set_file
        )

    def validate_generic_field(
        self, structure_validator, pack_error_ignore_list, is_added_file
    ):
        generic_field_validator = GenericFieldValidator(
            structure_validator,
            ignored_errors=pack_error_ignore_list,
            json_file_path=self.json_file_path,
        )

        return generic_field_validator.is_valid_file(
            validate_rn=False, is_added_file=is_added_file
        )

    def validate_generic_type(self, structure_validator, pack_error_ignore_list):
        generic_type_validator = GenericTypeValidator(
            structure_validator,
            ignored_errors=pack_error_ignore_list,
            json_file_path=self.json_file_path,
        )

        return generic_type_validator.is_valid_file(validate_rn=False)

    def validate_generic_module(self, structure_validator, pack_error_ignore_list):
        generic_module_validator = GenericModuleValidator(
            structure_validator,
            ignored_errors=pack_error_ignore_list,
            json_file_path=self.json_file_path,
        )

        return generic_module_validator.is_valid_file(validate_rn=False)

    def validate_generic_definition(self, structure_validator, pack_error_ignore_list):
        generic_definition_validator = GenericDefinitionValidator(
            structure_validator,
            ignored_errors=pack_error_ignore_list,
            json_file_path=self.json_file_path,
        )

        return generic_definition_validator.is_valid_file(validate_rn=False)

    def validate_pack_unique_files(
        self, pack_path: str, pack_error_ignore_list: dict, should_version_raise=False
    ) -> bool:
        """
        Runs validations on the following pack files:
        * .secret-ignore: Validates that the file exist and that the file's secrets can be parsed as a list delimited by '\n'
        * .pack-ignore: Validates that the file exists and that all regexes in it can be compiled
        * README.md file: Validates that the file exists and image links are valid
        * 2.pack_metadata.json: Validates that the file exists and that it has a valid structure
        * Author_image.png: Validates that the file isn't empty, dimension of 120*50 and that image size is up to 4kb
        Runs validation on the pack dependencies
        Args:
            should_version_raise: Whether we should check if the version of the metadata was raised
            pack_error_ignore_list: A dictionary of all pack ignored errors
            pack_path: A path to a pack
        """
        files_valid = True
        author_valid = True

        logger.info(f"\nValidating {pack_path} unique pack files")
        pack_unique_files_validator = PackUniqueFilesValidator(
            pack=os.path.basename(pack_path),
            pack_path=pack_path,
            ignored_errors=pack_error_ignore_list,
            should_version_raise=should_version_raise,
            validate_dependencies=not self.skip_dependencies,
            id_set_path=self.id_set_path,
            private_repo=self.is_external_repo,
            skip_id_set_creation=self.skip_id_set_creation,
            prev_ver=self.prev_ver,
            json_file_path=self.json_file_path,
            specific_validations=self.specific_validations,
        )
        pack_errors = pack_unique_files_validator.are_valid_files(
            self.id_set_validations
        )
        if pack_errors:
            files_valid = False

        # check author image
        author_image_path = os.path.join(pack_path, AUTHOR_IMAGE_FILE_NAME)
        if os.path.exists(author_image_path):
            logger.info("Validating pack author image")
            author_valid = self.validate_author_image(
                author_image_path, pack_error_ignore_list
            )

        return files_valid and author_valid

    def validate_job(self, structure_validator, pack_error_ignore_list):
        job_validator = JobValidator(
            structure_validator,
            pack_error_ignore_list,
            json_file_path=self.json_file_path,
        )
        is_valid = job_validator.is_valid_file()
        if not is_valid:
            job_validator_errors = job_validator.get_errors()
            logger.info(f"[red]{job_validator_errors}[/red]")

        return is_valid

    def validate_modified_files(self, modified_files):
        logger.info(
            f"\n[cyan]================= Running validation on modified files =================[/cyan]"
        )
        valid_files = set()
        for file_path in modified_files:
            # handle renamed files
            if isinstance(file_path, tuple):
                old_file_path = file_path[0]
                file_path = file_path[1]

            else:
                old_file_path = None

            pack_name = get_pack_name(file_path)
            valid_files.add(
                self.run_validations_on_file(
                    file_path,
                    self.get_error_ignore_list(pack_name),
                    is_modified=True,
                    old_file_path=old_file_path,
                )
            )
        return all(valid_files)

    def validate_added_files(self, added_files, modified_files):
        logger.info(
            f"\n[cyan]================= Running validation on newly added files =================[/cyan]"
        )

        valid_files = set()
        for file_path in added_files:
            pack_name = get_pack_name(file_path)
            valid_files.add(
                self.run_validations_on_file(
                    file_path,
                    self.get_error_ignore_list(pack_name),
                    is_modified=False,
                    modified_files=modified_files,
                    added_files=added_files,
                )
            )
        return all(valid_files)

    @staticmethod
    def should_raise_pack_version(pack: str) -> bool:
        """
        Args:
            pack: The pack name.

        Returns: False if pack is in IGNORED_PACK_NAMES else True.

        """
        return pack not in IGNORED_PACK_NAMES

    @staticmethod
    def is_file_allowed_to_be_deleted(file_path):
        """
        Args:
            file_path: The file path.

        Returns: True if the file allowed to be deleted, else False.

        """
        file_path = str(file_path)
        file_dict = get_remote_file(file_path, tag="master")
        file_type = find_type(file_path, file_dict)
        return file_type in FileType_ALLOWED_TO_DELETE or not file_type

    @staticmethod
    def was_file_renamed_but_labeled_as_deleted(deleted_file_path, added_files):
        """Check if a file was renamed and not deleted (git false label the file as deleted)
        Args:
            file_path: The file path.

        Returns: True if the file was renamed and not deleted, else False.

        """
        if added_files:
            deleted_file_path = str(deleted_file_path)
            deleted_file_dict = get_remote_file(
                deleted_file_path, tag="master"
            )  # for detecting deleted files
            if deleted_file_type := find_type(deleted_file_path, deleted_file_dict):
                deleted_file_id = _get_file_id(
                    deleted_file_type.value, deleted_file_dict
                )
                if deleted_file_id:
                    for file in added_files:
                        file = str(file)
                        file_type = find_type(file)
                        if file_type == deleted_file_type:
                            file_suffix = Path(deleted_file_path).suffix
                            file_dict = get_file(file, file_suffix)
                            if deleted_file_id == _get_file_id(
                                file_type.value, file_dict
                            ):
                                return True
        return False

    @error_codes("BA115")
    def validate_deleted_files(self, deleted_files: set, added_files: set) -> bool:
        logger.info(
            f"\n[cyan]================= Checking for prohibited deleted files =================[/cyan]"
        )

        is_valid = True
        for file_path in deleted_files:
            file_path = Path(file_path)
            ignored_errors = self.get_error_ignore_list(get_pack_name(str(file_path)))
            if "Packs" not in file_path.absolute().parts:
                # not allowed to delete non-content files
                file_path = str(file_path)
                error_message, error_code = Errors.file_cannot_be_deleted(file_path)
                if self.handle_error(
                    error_message, error_code, file_path, ignored_errors=ignored_errors
                ):
                    is_valid = False

            else:
                if not self.was_file_renamed_but_labeled_as_deleted(
                    file_path, added_files
                ):
                    if not self.is_file_allowed_to_be_deleted(file_path):
                        file_path = str(file_path)
                        error_message, error_code = Errors.file_cannot_be_deleted(
                            file_path
                        )
                        if self.handle_error(
                            error_message,
                            error_code,
                            file_path,
                            ignored_errors=ignored_errors,
                        ):
                            is_valid = False

        return is_valid

    def validate_changed_packs_unique_files(
        self, modified_files, added_files, old_format_files, changed_meta_files
    ):
        logger.info(
            f"\n[cyan]================= Running validation on changed pack unique files =================[/cyan]"
        )
        valid_pack_files = set()

        added_packs = get_pack_names_from_files(added_files)
        modified_packs = get_pack_names_from_files(modified_files).union(
            get_pack_names_from_files(old_format_files)
        )
        changed_meta_packs = get_pack_names_from_files(changed_meta_files)

        packs_that_should_have_version_raised = (
            self.get_packs_that_should_have_version_raised(
                modified_files, added_files, old_format_files
            )
        )

        changed_packs = modified_packs.union(added_packs).union(changed_meta_packs)

        for pack in changed_packs:
            raise_version = False
            pack_path = tools.pack_name_to_path(pack)
            if pack in packs_that_should_have_version_raised:
                raise_version = self.should_raise_pack_version(pack)
            valid_pack_files.add(
                self.validate_pack_unique_files(
                    pack_path,
                    self.get_error_ignore_list(pack),
                    should_version_raise=raise_version,
                )
            )

        return all(valid_pack_files)

    @error_codes("ST106")
    def validate_no_old_format(self, old_format_files):
        """Validate there are no files in the old format (unified yml file for the code and configuration
        for python integration).

        Args:
            old_format_files(set): file names which are in the old format.
        """
        handle_error = True
        for file_path in old_format_files:
            logger.info(f"Validating old-format file {file_path}")
            yaml_data = get_yaml(file_path)
            # we only fail on old format if no toversion (meaning it is latest) or if the ynl is not deprecated.
            if "toversion" not in yaml_data and not yaml_data.get("deprecated"):
                error_message, error_code = Errors.invalid_package_structure()
                ignored_errors = self.get_error_ignore_list(get_pack_name(file_path))
                if self.handle_error(
                    error_message,
                    error_code,
                    file_path=file_path,
                    ignored_errors=ignored_errors,
                ):
                    handle_error = False
        return handle_error

    @error_codes("RN105")
    def validate_no_duplicated_release_notes(self, added_files):
        """Validated that among the added files - there are no duplicated RN for the same pack.

        Args:
            added_files(set): The added files

        Returns:
            bool. True if no duplications found, false otherwise
        """
        logger.info(
            f"\n[cyan]================= Verifying no duplicated release notes =================[/cyan]"
        )
        added_rn = set()
        for file in added_files:
            if find_type(file) == FileType.RELEASE_NOTES:
                pack_name = get_pack_name(file)
                if pack_name not in added_rn:
                    added_rn.add(pack_name)
                else:
                    error_message, error_code = Errors.multiple_release_notes_files()
                    ignored_errors = self.get_error_ignore_list(pack_name)
                    if self.handle_error(
                        error_message,
                        error_code,
                        file_path=pack_name,
                        ignored_errors=ignored_errors,
                    ):
                        return False

        logger.info("\n[green]No duplicated release notes found.[/green]\n")
        return True

    @error_codes("RN106")
    def validate_no_missing_release_notes(
        self, modified_files, old_format_files, added_files
    ):
        """Validate that there are no missing RN for changed files

        Args:
            modified_files (set): a set of modified files.
            old_format_files (set): a set of old format files that were changed.
            added_files (set): a set of files that were added.

        Returns:
            bool. True if no missing RN found, False otherwise
        """
        logger.info(
            "\n[cyan]================= Checking for missing release notes =================[/cyan]\n"
        )
        packs_that_should_have_new_rn_api_module_related: set = set()
        # existing packs that have files changed (which are not RN, README nor test files) - should have new RN
        changed_files = modified_files.union(old_format_files).union(added_files)
        packs_that_should_have_new_rn = get_pack_names_from_files(
            changed_files, skip_file_types=SKIP_RELEASE_NOTES_FOR_TYPES
        )
        if API_MODULES_PACK in packs_that_should_have_new_rn:
            api_module_set = get_api_module_ids(changed_files)
            integrations = get_api_module_integrations_set(
                api_module_set, self.id_set_file.get("integrations", [])
            )
            packs_that_should_have_new_rn_api_module_related = set(
                map(lambda integration: integration.get("pack"), integrations)
            )
            packs_that_should_have_new_rn = packs_that_should_have_new_rn.union(
                packs_that_should_have_new_rn_api_module_related
            )

            # APIModules pack is without a version and should not have RN
            packs_that_should_have_new_rn.remove(API_MODULES_PACK)

        # new packs should not have RN
        packs_that_should_have_new_rn = packs_that_should_have_new_rn - self.new_packs

        packs_that_have_new_rn = self.get_packs_with_added_release_notes(added_files)

        packs_that_have_missing_rn = packs_that_should_have_new_rn.difference(
            packs_that_have_new_rn
        )

        if packs_that_have_missing_rn:
            is_valid = set()
            for pack in packs_that_have_missing_rn:
                # # ignore RN in NonSupported pack
                if "NonSupported" in pack:
                    continue
                ignored_errors_list = self.get_error_ignore_list(pack)
                if pack in packs_that_should_have_new_rn_api_module_related:
                    error_message, error_code = Errors.missing_release_notes_for_pack(
                        API_MODULES_PACK
                    )
                else:
                    error_message, error_code = Errors.missing_release_notes_for_pack(
                        pack
                    )
                if not BaseValidator(
                    ignored_errors=ignored_errors_list,
                    json_file_path=self.json_file_path,
                    specific_validations=self.specific_validations,
                ).handle_error(
                    error_message,
                    error_code,
                    file_path=os.path.join(
                        os.getcwd(), PACKS_DIR, pack, PACKS_PACK_META_FILE_NAME
                    ),
                ):
                    is_valid.add(True)

                else:
                    is_valid.add(False)

            return all(is_valid)

        else:
            logger.info("[green]No missing release notes found.[/green]\n")
            return True

    """ ######################################## Git Tools and filtering ####################################### """

    def setup_prev_ver(self, prev_ver: Optional[str]):
        """Setting up the prev_ver parameter"""
        # if prev_ver parameter is set, use it
        if prev_ver:
            return prev_ver

        # If git is connected - Use it to get prev_ver
        if self.git_util:
            # If demisto exists in remotes if so set prev_ver as 'demisto/master'
            if self.git_util.check_if_remote_exists("demisto"):
                return "demisto/master"

            # Otherwise, use git to get the primary branch
            _, branch = self.git_util.handle_prev_ver()
            return "origin/" + branch

        # Default to 'origin/master'
        return "origin/master"

    def setup_git_params(self):
        """Setting up the git relevant params"""
        self.branch_name = (
            self.git_util.get_current_git_branch_or_hash()
            if (self.git_util and not self.branch_name)
            else self.branch_name
        )

        # check remote validity
        if "/" in self.prev_ver and not self.git_util.check_if_remote_exists(
            self.prev_ver
        ):
            non_existing_remote = self.prev_ver.split("/")[0]
            logger.info(
                f"[red]Could not find remote {non_existing_remote} reverting to "
                f"{str(self.git_util.repo.remote())}[/red]"
            )
            self.prev_ver = self.prev_ver.replace(
                non_existing_remote, str(self.git_util.repo.remote())
            )

        # if running on release branch check against last release.
        if self.branch_name.startswith("21.") or self.branch_name.startswith("22."):
            self.skip_pack_rn_validation = True
            self.prev_ver = os.environ.get("GIT_SHA1")
            self.is_circle = True

            # when running against git while on release branch - show errors but don't fail the validation
            self.always_valid = True

        # On main or master don't check RN
        elif self.branch_name in ["master", "main"]:
            self.skip_pack_rn_validation = True
            error_message, error_code = Errors.running_on_master_with_git()
            if self.handle_error(
                error_message,
                error_code,
                file_path="General",
                warning=(not self.is_external_repo or self.is_circle),
                drop_line=True,
            ):
                return False
        return True

    def print_git_config(self):
        logger.info(
            f"\n[cyan]================= Running validation on branch {self.branch_name} =================[/cyan]"
        )
        if not self.no_configuration_prints:
            logger.info(f"Validating against {self.prev_ver}")

            if self.branch_name in [
                self.prev_ver,
                self.prev_ver.replace("origin/", ""),
            ]:  # pragma: no cover
                logger.info("Running only on last commit")

            elif self.is_circle:
                logger.info("Running only on committed files")

            elif self.staged:
                logger.info("Running only on staged files")

            else:
                logger.info("Running on committed and staged files")

            if self.skip_pack_rn_validation:
                logger.info("Skipping release notes validation")

            if self.skip_docker_checks:
                logger.info("Skipping Docker checks")

            if not self.is_backward_check:
                logger.info("Skipping backwards compatibility checks")

            if self.skip_dependencies:
                logger.info("Skipping pack dependencies check")

    def get_unfiltered_changed_files_from_git(self) -> Tuple[Set, Set, Set]:
        """
        Get the added and modified before file filtration to only relevant files

        Returns:
            3 sets:
            - The unfiltered modified files
            - The unfiltered added files
            - The unfiltered renamed files
        """
        # get files from git by status identification against prev-ver
        modified_files = self.git_util.modified_files(
            prev_ver=self.prev_ver,
            committed_only=self.is_circle,
            staged_only=self.staged,
            debug=self.debug_git,
            include_untracked=self.include_untracked,
        )
        added_files = self.git_util.added_files(
            prev_ver=self.prev_ver,
            committed_only=self.is_circle,
            staged_only=self.staged,
            debug=self.debug_git,
            include_untracked=self.include_untracked,
        )
        renamed_files = self.git_util.renamed_files(
            prev_ver=self.prev_ver,
            committed_only=self.is_circle,
            staged_only=self.staged,
            debug=self.debug_git,
            include_untracked=self.include_untracked,
            get_only_current_file_names=True,
        )

        return modified_files, added_files, renamed_files

    def get_changed_files_from_git(self) -> Tuple[Set, Set, Set, Set, bool]:
        """Get the added and modified after file filtration to only relevant files for validate

        Returns:
            - The filtered modified files (including the renamed files)
            - The filtered added files
            - The changed metadata files
            - The modified old-format files (legacy unified python files)
            - Boolean flag that indicates whether all file types are supported
        """

        (
            modified_files,
            added_files,
            renamed_files,
        ) = self.get_unfiltered_changed_files_from_git()

        # filter files only to relevant files
        filtered_modified, old_format_files, _ = self.filter_to_relevant_files(
            modified_files
        )
        filtered_renamed, _, valid_types_renamed = self.filter_to_relevant_files(
            renamed_files
        )
        filtered_modified = filtered_modified.union(filtered_renamed)

        (
            filtered_added,
            old_format_added,
            valid_types_added,
        ) = self.filter_to_relevant_files(added_files)
        old_format_files |= old_format_added

        valid_types = all((valid_types_added, valid_types_renamed))

        # extract metadata files from the recognised changes
        changed_meta = self.pack_metadata_extraction(
            modified_files, added_files, renamed_files
        )
        filtered_changed_meta, old_format_changed, _ = self.filter_to_relevant_files(
            changed_meta, check_metadata_files=True
        )
        old_format_files |= old_format_changed
        return (
            filtered_modified,
            filtered_added,
            filtered_changed_meta,
            old_format_files,
            valid_types,
        )

    def pack_metadata_extraction(self, modified_files, added_files, renamed_files):
        """Extract pack metadata files from the modified and added files

        Return all modified metadata file paths
        and get all newly added packs from the added metadata files."""
        changed_metadata_files = set()
        for path in modified_files.union(renamed_files):
            file_path = str(path[1]) if isinstance(path, tuple) else str(path)

            if file_path.endswith(PACKS_PACK_META_FILE_NAME):
                changed_metadata_files.add(file_path)

        for path in added_files:
            if str(path).endswith(PACKS_PACK_META_FILE_NAME):
                self.new_packs.add(get_pack_name(str(path)))

        return changed_metadata_files

    def filter_to_relevant_files(self, file_set, check_metadata_files=False):
        """Goes over file set and returns only a filtered set of only files relevant for validation"""
        filtered_set: set = set()
        old_format_files: set = set()
        valid_types: set = set()
        for path in file_set:
            old_path = None
            if isinstance(path, tuple):
                file_path = str(path[1])
                old_path = str(path[0])

            else:
                file_path = str(path)

            try:
                (
                    formatted_path,
                    old_path,
                    valid_file_extension,
                ) = self.check_file_relevance_and_format_path(
                    file_path,
                    old_path,
                    old_format_files,
                    check_metadata_files=check_metadata_files,
                )
                valid_types.add(valid_file_extension)
                if formatted_path:
                    if old_path:
                        filtered_set.add((old_path, formatted_path))
                    else:
                        filtered_set.add(formatted_path)

            # handle a case where a file was deleted locally though recognised as added against master.
            except FileNotFoundError:
                if file_path not in self.ignored_files:
                    if self.print_ignored_files:
                        logger.info(f"[yellow]ignoring file {file_path}[/yellow]")
                    self.ignored_files.add(file_path)

        return filtered_set, old_format_files, all(valid_types)

    def check_file_relevance_and_format_path(
        self, file_path, old_path, old_format_files, check_metadata_files=False
    ):
        """
        Determines if a file is relevant for validation and create any modification to the file_path if needed
        :returns a tuple(string, string, bool) where
            - the first element is the path of the file that should be returned, if the file isn't relevant then returns an empty string
            - the second element is the old path in case the file was renamed, if the file wasn't renamed then return an empty string
            - true if the file type is supported, false otherwise
        """
        irrelevant_file_output = "", "", True
        if file_path.split(os.path.sep)[0] in (
            ".gitlab",
            ".circleci",
            ".github",
            ".devcontainer",
            ".vscode",
        ):
            return irrelevant_file_output

        file_type = find_type(file_path)

        if file_type == FileType.CONF_JSON:
            return file_path, "", True

        if self.ignore_files_irrelevant_for_validation(
            file_path, check_metadata_files=check_metadata_files
        ):
            return irrelevant_file_output

        if not file_type:
            if str(file_path).endswith(".png"):
                error_message, error_code = Errors.invalid_image_name_or_location()
            else:
                error_message, error_code = Errors.file_type_not_supported(
                    None, file_path
                )

            self.handle_error(error_message, error_code, file_path=file_path)
            return "", "", False

        # redirect non-test code files to the associated yml file
        if file_type in [
            FileType.PYTHON_FILE,
            FileType.POWERSHELL_FILE,
            FileType.JAVASCRIPT_FILE,
            FileType.XIF_FILE,
            FileType.MODELING_RULE_XIF,
            FileType.PARSING_RULE_XIF,
        ]:
            if not (
                str(file_path).endswith("_test.py")
                or str(file_path).endswith(".Tests.ps1")
                or str(file_path).endswith("_test.js")
            ):
                file_path = (
                    file_path.replace(".py", ".yml")
                    .replace(".ps1", ".yml")
                    .replace(".js", ".yml")
                    .replace(".xif", ".yml")
                )

                if old_path:
                    old_path = (
                        old_path.replace(".py", ".yml")
                        .replace(".ps1", ".yml")
                        .replace(".js", ".yml")
                        .replace(".xif", ".yml")
                    )
            else:
                return irrelevant_file_output

        if file_type == FileType.XDRC_TEMPLATE_YML:
            file_path = file_path.replace(".yml", ".json")

            if old_path:
                old_path = old_path.replace(".yml", ".json")

        # redirect schema file when updating release notes
        if file_type == FileType.MODELING_RULE_SCHEMA:
            file_path = file_path.replace("_schema", "").replace(".json", ".yml")

            if old_path:
                old_path = old_path.replace("_schema", "").replace(".json", ".yml")

        # redirect _testdata.json file to the associated yml file
        if file_type == FileType.MODELING_RULE_TEST_DATA:
            file_path = file_path.replace("_testdata.json", ".yml")

            if old_path:
                old_path = old_path.replace("_testdata.json", ".yml")

        # check for old file format
        if self.is_old_file_format(file_path, file_type):
            old_format_files.add(file_path)
            return irrelevant_file_output

        # if renamed file - return a tuple
        if old_path:
            return file_path, old_path, True

        # else return the file path
        else:
            return file_path, "", True

    def ignore_files_irrelevant_for_validation(
        self, file_path: str, check_metadata_files: bool = False
    ) -> bool:
        """
        Will ignore files that are not in the packs directory, are .txt files or are in the
        VALIDATION_USING_GIT_IGNORABLE_DATA tuple.

        Args:
            file_path: path of file to check if should be ignored.
            check_metadata_files: If True will not ignore metadata files.
        Returns: True if file is ignored, false otherwise
        """

        if PACKS_DIR not in file_path:
            self.ignore_file(file_path)
            return True

        if check_metadata_files and find_type(file_path) == FileType.METADATA:
            return False

        if file_path.endswith(".txt"):
            self.ignore_file(file_path)
            return True

        if any(name in str(file_path) for name in VALIDATION_USING_GIT_IGNORABLE_DATA):
            self.ignore_file(file_path)
            return True
        return False

    def ignore_file(self, file_path: str) -> None:
        if self.print_ignored_files:
            logger.info(f"[yellow]ignoring file {file_path}[/yellow]")
        self.ignored_files.add(file_path)

    """ ######################################## Validate Tools ############################################### """

    @staticmethod
    def create_ignored_errors_list(errors_to_check):
        """Creating a list of errors without the errors in the errors_to_check list"""
        ignored_error_list = []
        all_errors = get_all_error_codes()
        for error_code in all_errors:
            error_type = error_code[:2]
            if error_code not in errors_to_check and error_type not in errors_to_check:
                ignored_error_list.append(error_code)

        return ignored_error_list

    def add_ignored_errors_to_list(self, config, section, key, ignored_errors_list):
        if key == "ignore":
            ignored_errors_list.extend(str(config[section][key]).split(","))

        if key in PRESET_ERROR_TO_IGNORE:
            ignored_errors_list.extend(PRESET_ERROR_TO_IGNORE.get(key))

        if key in PRESET_ERROR_TO_CHECK:
            ignored_errors_list.extend(
                self.create_ignored_errors_list(PRESET_ERROR_TO_CHECK.get(key))
            )

    def get_error_ignore_list(self, pack_name):
        ignored_errors_list: dict = {}
        if pack_name:
            if config := get_pack_ignore_content(pack_name):
                # create file specific ignored errors list
                for section in filter(
                    lambda section: section.startswith("file:"), config.sections()
                ):
                    file_name = section[5:]
                    ignored_errors_list[file_name] = []
                    for key in config[section]:
                        self.add_ignored_errors_to_list(
                            config, section, key, ignored_errors_list[file_name]
                        )

        return ignored_errors_list

    @staticmethod
    def is_old_file_format(file_path, file_type):
        file_yml = get_yaml(file_path)
        # check for unified integration
        if file_type == FileType.INTEGRATION and file_yml.get("script", {}).get(
            "script", "-"
        ) not in ["-", ""]:
            if file_yml.get("script", {}).get("type", "javascript") != "python":
                return False
            return True

        # check for unified script
        if file_type == FileType.SCRIPT and file_yml.get("script", "-") not in [
            "-",
            "",
        ]:
            if file_yml.get("type", "javascript") != "python":
                return False
            return True
        return False

    @staticmethod
    def get_packs_with_added_release_notes(added_files):
        added_rn = set()
        for file in added_files:
            if find_type(path=file) == FileType.RELEASE_NOTES:
                added_rn.add(get_pack_name(file))

        return added_rn

    def print_ignored_errors_report(self, print_ignored_errors):
        if print_ignored_errors:
            all_ignored_errors = "\n".join(FOUND_FILES_AND_IGNORED_ERRORS)
            logger.info(
                f"\n[yellow]=========== Found ignored errors "
                f"in the following files ===========\n\n{all_ignored_errors}[/yellow]"
            )

    def print_ignored_files_report(self, print_ignored_files):
        if print_ignored_files:
            all_ignored_files = "\n".join(list(self.ignored_files))
            logger.info(
                f"\n[yellow]=========== Ignored the following files ===========\n\n{all_ignored_files}[/yellow]"
            )

    def get_packs_that_should_have_version_raised(
        self, modified_files, added_files, old_format_files
    ):
        # modified packs (where the change is not test-playbook, test-script, readme, metadata file, release notes or
        # doc/author images)
        all_modified_files = modified_files.union(old_format_files)
        modified_packs_that_should_have_version_raised = get_pack_names_from_files(
            all_modified_files,
            skip_file_types={
                FileType.RELEASE_NOTES,
                FileType.README,
                FileType.TEST_PLAYBOOK,
                FileType.TEST_SCRIPT,
                FileType.DOC_IMAGE,
                FileType.AUTHOR_IMAGE,
                FileType.CONTRIBUTORS,
            },
        )

        # also existing packs with added files which are not test-playbook, test-script readme or release notes
        # should have their version raised
        modified_packs_that_should_have_version_raised = (
            modified_packs_that_should_have_version_raised.union(
                get_pack_names_from_files(
                    added_files,
                    skip_file_types={
                        FileType.RELEASE_NOTES,
                        FileType.README,
                        FileType.TEST_PLAYBOOK,
                        FileType.TEST_SCRIPT,
                        FileType.DOC_IMAGE,
                        FileType.AUTHOR_IMAGE,
                        FileType.CONTRIBUTORS,
                    },
                )
                - self.new_packs
            )
        )

        return modified_packs_that_should_have_version_raised

    @staticmethod
    def get_packs(changed_files):
        packs = set()
        for changed_file in changed_files:
            if isinstance(changed_file, tuple):
                changed_file = changed_file[1]
            pack = get_pack_name(changed_file)
            if pack:
                packs.add(pack)

        return packs

    def get_id_set_file(self, skip_id_set_creation, id_set_path):
        """

        Args:
            skip_id_set_creation (bool): whether should skip id set validation or not
            this will also determine whether a new id_set can be created by validate.
            id_set_path (str): id_set.json path file

        Returns:
            str: is_set file path
        """
        id_set = {}
        if not os.path.isfile(id_set_path):
            if not skip_id_set_creation:
                id_set, _, _ = IDSetCreator(print_logs=False).create_id_set()

        else:
            id_set = open_id_set_file(id_set_path)

        if not id_set and not self.no_configuration_prints:
            error_message, error_code = Errors.no_id_set_file()
            self.handle_error(
                error_message,
                error_code,
                file_path=os.path.join(os.getcwd(), id_set_path),
                warning=True,
            )

        return id_set

    def check_and_validate_deprecated(
        self,
        file_type,
        file_path,
        current_file,
        is_modified,
        is_backward_check,
        validator,
    ):
        """If file is deprecated, validate it. Return None otherwise.

        Files with 'deprecated: true' or 'toversion < OLDEST_SUPPORTED_VERSION' fields are considered deprecated.

        Args:
            file_type: (FileType) Type of file to validate.
            file_path: (str) file path to validate.
            current_file: (dict) file in json format to validate.
            is_modified: (boolean) for whether the file was modified.
            is_backward_check: (boolean) for whether to preform backwards compatibility validation.
            validator: (ContentEntityValidator) validator object to run backwards compatibility validation from.

        Returns:
            True if current_file is deprecated and valid.
            False if current_file is deprecated and invalid.
            None if current_file is not deprecated.
        """
        is_deprecated = current_file.get("deprecated")

        toversion_is_old = "toversion" in current_file and version.parse(
            current_file.get("toversion", DEFAULT_CONTENT_ITEM_TO_VERSION)
        ) < version.parse(OLDEST_SUPPORTED_VERSION)

        if is_deprecated or toversion_is_old:
            logger.info(f"Validating deprecated file: {file_path}")

            is_valid_as_deprecated = True
            if hasattr(validator, "is_valid_as_deprecated"):
                is_valid_as_deprecated = validator.is_valid_as_deprecated()

            if is_modified and is_backward_check:
                return all([is_valid_as_deprecated, validator.is_backward_compatible()])

            self.ignored_files.add(file_path)
            if self.print_ignored_files:
                logger.info(f"Skipping validation for: {file_path}")

            return is_valid_as_deprecated
        return None<|MERGE_RESOLUTION|>--- conflicted
+++ resolved
@@ -428,7 +428,48 @@
             self.setup_git_params()
         files_to_validate = self.file_path.split(",")
 
-<<<<<<< HEAD
+        for path in files_to_validate:
+            error_ignore_list = self.get_error_ignore_list(get_pack_name(path))
+            file_level = self.detect_file_level(path)
+
+            if file_level == PathLevel.FILE:
+                logger.info(
+                    f"\n[cyan]================= Validating file {path} =================[/cyan]"
+                )
+                files_validation_result.add(
+                    self.run_validations_on_file(path, error_ignore_list)
+                )
+
+            elif file_level == PathLevel.CONTENT_ENTITY_DIR:
+                logger.info(
+                    f"\n[cyan]================= Validating content directory {path} =================[/cyan]"
+                )
+                files_validation_result.add(
+                    self.run_validation_on_content_entities(path, error_ignore_list)
+                )
+
+            elif file_level == PathLevel.CONTENT_GENERIC_ENTITY_DIR:
+                logger.info(
+                    f"\n[cyan]================= Validating content directory {path} =================[/cyan]"
+                )
+                files_validation_result.add(
+                    self.run_validation_on_generic_entities(path, error_ignore_list)
+                )
+
+            elif file_level == PathLevel.PACK:
+                logger.info(
+                    f"\n[cyan]================= Validating pack {path} =================[/cyan]"
+                )
+                files_validation_result.add(self.run_validations_on_pack(path)[0])
+
+            else:
+                logger.info(
+                    f"\n[cyan]================= Validating package {path} =================[/cyan]"
+                )
+                files_validation_result.add(
+                    self.run_validation_on_package(path, error_ignore_list)
+                )
+
         if self.validate_graph:
             logger.info(
                 f"\n[cyan]================= Validating graph =================[/cyan]"
@@ -437,60 +478,6 @@
                 specific_validations=self.specific_validations,
                 input_files=files_to_validate,
                 include_optional_deps=True,
-            ) as graph_validator:
-                files_validation_result.add(graph_validator.is_valid_content_graph())
-
-=======
->>>>>>> 2b69e9de
-        for path in files_to_validate:
-            error_ignore_list = self.get_error_ignore_list(get_pack_name(path))
-            file_level = self.detect_file_level(path)
-
-            if file_level == PathLevel.FILE:
-                logger.info(
-                    f"\n[cyan]================= Validating file {path} =================[/cyan]"
-                )
-                files_validation_result.add(
-                    self.run_validations_on_file(path, error_ignore_list)
-                )
-
-            elif file_level == PathLevel.CONTENT_ENTITY_DIR:
-                logger.info(
-                    f"\n[cyan]================= Validating content directory {path} =================[/cyan]"
-                )
-                files_validation_result.add(
-                    self.run_validation_on_content_entities(path, error_ignore_list)
-                )
-
-            elif file_level == PathLevel.CONTENT_GENERIC_ENTITY_DIR:
-                logger.info(
-                    f"\n[cyan]================= Validating content directory {path} =================[/cyan]"
-                )
-                files_validation_result.add(
-                    self.run_validation_on_generic_entities(path, error_ignore_list)
-                )
-
-            elif file_level == PathLevel.PACK:
-                logger.info(
-                    f"\n[cyan]================= Validating pack {path} =================[/cyan]"
-                )
-                files_validation_result.add(self.run_validations_on_pack(path)[0])
-
-            else:
-                logger.info(
-                    f"\n[cyan]================= Validating package {path} =================[/cyan]"
-                )
-                files_validation_result.add(
-                    self.run_validation_on_package(path, error_ignore_list)
-                )
-
-        if self.validate_graph:
-            logger.info(
-                f"\n[cyan]================= Validating graph =================[/cyan]"
-            )
-            with GraphValidator(
-                specific_validations=self.specific_validations,
-                input_files=files_to_validate,
             ) as graph_validator:
                 files_validation_result.add(graph_validator.is_valid_content_graph())
 
@@ -525,24 +512,6 @@
         )
         all_packs_valid = set()
 
-<<<<<<< HEAD
-        if self.validate_graph:
-            logger.info(
-                f"\n[cyan]================= Validating graph =================[/cyan]"
-            )
-            specific_validations_list = (
-                self.specific_validations if self.specific_validations else []
-            )
-            with GraphValidator(
-                specific_validations=self.specific_validations,
-                include_optional_deps=(
-                    True if "GR103" in specific_validations_list else False
-                ),
-            ) as graph_validator:
-                all_packs_valid.add(graph_validator.is_valid_content_graph())
-
-=======
->>>>>>> 2b69e9de
         if not self.skip_conf_json:
             all_packs_valid.add(self.conf_json_validator.is_valid_conf_json())
 
@@ -595,8 +564,14 @@
             logger.info(
                 f"\n[cyan]================= Validating graph =================[/cyan]"
             )
+            specific_validations_list = (
+                self.specific_validations if self.specific_validations else []
+            )
             with GraphValidator(
-                specific_validations=self.specific_validations
+                specific_validations=self.specific_validations,
+                include_optional_deps=(
+                    True if "GR103" in specific_validations_list else False
+                ),
             ) as graph_validator:
                 all_packs_valid.add(graph_validator.is_valid_content_graph())
 
@@ -1300,7 +1275,39 @@
 
         validation_results = {valid_git_setup, valid_types}
 
-<<<<<<< HEAD
+        validation_results.add(
+            self.validate_modified_files(modified_files | old_format_files)
+        )
+        validation_results.add(self.validate_added_files(added_files, modified_files))
+        validation_results.add(
+            self.validate_changed_packs_unique_files(
+                modified_files, added_files, old_format_files, changed_meta_files
+            )
+        )
+        validation_results.add(self.validate_deleted_files(deleted_files, added_files))
+        logger.debug(f"*** after adding validate_deleted_files")
+
+        logger.debug(
+            f"*** Before ifs, {old_format_files=}, {self.skip_pack_rn_validation=}"
+        )
+        if old_format_files:
+            logger.info(
+                f"\n[cyan]================= Running validation on old format files =================[/cyan]"
+            )
+            validation_results.add(self.validate_no_old_format(old_format_files))
+            logger.info(f"*** after adding validate_no_old_format")
+
+        if not self.skip_pack_rn_validation:
+            logger.info(f"*** adding validate_no_duplicated_release_notes")
+            validation_results.add(
+                self.validate_no_duplicated_release_notes(added_files)
+            )
+            logger.info(f"*** after adding validate_no_duplicated_release_notes")
+            validation_results.add(
+                self.validate_no_missing_release_notes(
+                    modified_files, old_format_files, added_files
+                )
+            )
         if self.validate_graph:
             logger.info(
                 f"\n[cyan]================= Validating graph =================[/cyan]"
@@ -1315,57 +1322,6 @@
                     specific_validations=self.specific_validations,
                     git_files=all_files_set,
                     include_optional_deps=True,
-                ) as graph_validator:
-                    validation_results.add(graph_validator.is_valid_content_graph())
-
-=======
->>>>>>> 2b69e9de
-        validation_results.add(
-            self.validate_modified_files(modified_files | old_format_files)
-        )
-        validation_results.add(self.validate_added_files(added_files, modified_files))
-        validation_results.add(
-            self.validate_changed_packs_unique_files(
-                modified_files, added_files, old_format_files, changed_meta_files
-            )
-        )
-        validation_results.add(self.validate_deleted_files(deleted_files, added_files))
-        logger.debug(f"*** after adding validate_deleted_files")
-
-        logger.debug(
-            f"*** Before ifs, {old_format_files=}, {self.skip_pack_rn_validation=}"
-        )
-        if old_format_files:
-            logger.info(
-                f"\n[cyan]================= Running validation on old format files =================[/cyan]"
-            )
-            validation_results.add(self.validate_no_old_format(old_format_files))
-            logger.info(f"*** after adding validate_no_old_format")
-
-        if not self.skip_pack_rn_validation:
-            logger.info(f"*** adding validate_no_duplicated_release_notes")
-            validation_results.add(
-                self.validate_no_duplicated_release_notes(added_files)
-            )
-            logger.info(f"*** after adding validate_no_duplicated_release_notes")
-            validation_results.add(
-                self.validate_no_missing_release_notes(
-                    modified_files, old_format_files, added_files
-                )
-            )
-        if self.validate_graph:
-            logger.info(
-                f"\n[cyan]================= Validating graph =================[/cyan]"
-            )
-            all_files_set = list(
-                set().union(
-                    modified_files, added_files, old_format_files, changed_meta_files
-                )
-            )
-            if all_files_set:
-                with GraphValidator(
-                    specific_validations=self.specific_validations,
-                    git_files=all_files_set,
                 ) as graph_validator:
                     validation_results.add(graph_validator.is_valid_content_graph())
 
