--- conflicted
+++ resolved
@@ -203,12 +203,10 @@
                                    FileType.DOC_IMAGE,
                                    FileType.MODELING_RULE_SCHEMA,
                                    FileType.XSIAM_DASHBOARD_IMAGE,
-<<<<<<< HEAD
-                                   FileType.XSIAM_REPORT_IMAGE,)
-=======
+                                   FileType.XSIAM_REPORT_IMAGE,
+                                   FileType.XSIAM_DASHBOARD_IMAGE,
                                    FileType.AGENT_CONFIG_YML,
-                                   FileType.AGENT_CONFIG)
->>>>>>> d7e6adf8
+                                   FileType.AGENT_CONFIG,)
 
         self.is_external_repo = is_external_repo
         if is_external_repo:
