--- conflicted
+++ resolved
@@ -166,17 +166,9 @@
         self.skipped_file_types = (FileType.CHANGELOG,
                                    FileType.DOC_IMAGE,
                                    FileType.MODELING_RULE_SCHEMA,
-<<<<<<< HEAD
-                                   FileType.XSIAM_REPORT_IMAGE)
-=======
-                                   FileType.XSIAM_DASHBOARD_IMAGE,
                                    FileType.XSIAM_REPORT_IMAGE,
-                                   FileType.XSIAM_DASHBOARD_IMAGE,
-                                   FileType.XDRC_TEMPLATE_YML,
-                                   FileType.XDRC_TEMPLATE,
                                    FileType.MODELING_RULE_XIF,
                                    )
->>>>>>> bcf642fd
 
         self.is_external_repo = is_external_repo
         if is_external_repo:
