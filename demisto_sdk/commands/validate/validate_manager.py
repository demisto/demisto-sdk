import json
import os
from concurrent.futures._base import Future, as_completed
from configparser import ConfigParser, MissingSectionHeaderError
from pathlib import Path
from typing import Callable, List, Optional, Set, Tuple

import click
import pebble
from colorama import Fore
from git import InvalidGitRepositoryError
from packaging import version

from demisto_sdk.commands.common import tools
from demisto_sdk.commands.common.configuration import Configuration
from demisto_sdk.commands.common.constants import (
    API_MODULES_PACK, AUTHOR_IMAGE_FILE_NAME, CONTENT_ENTITIES_DIRS,
    DEFAULT_CONTENT_ITEM_TO_VERSION, DEFAULT_ID_SET_PATH, GENERIC_FIELDS_DIR,
    GENERIC_TYPES_DIR, IGNORED_PACK_NAMES, OLDEST_SUPPORTED_VERSION, PACKS_DIR,
    PACKS_PACK_META_FILE_NAME, SKIP_RELEASE_NOTES_FOR_TYPES,
    VALIDATION_USING_GIT_IGNORABLE_DATA, FileType, FileType_ALLOWED_TO_DELETE,
    PathLevel)
from demisto_sdk.commands.common.content import Content
from demisto_sdk.commands.common.errors import (FOUND_FILES_AND_ERRORS,
                                                FOUND_FILES_AND_IGNORED_ERRORS,
                                                PRESET_ERROR_TO_CHECK,
                                                PRESET_ERROR_TO_IGNORE, Errors,
                                                get_all_error_codes)
from demisto_sdk.commands.common.git_util import GitUtil
from demisto_sdk.commands.common.handlers import YAML_Handler
from demisto_sdk.commands.common.hook_validations.author_image import \
    AuthorImageValidator
from demisto_sdk.commands.common.hook_validations.base_validator import (
    BaseValidator, error_codes)
from demisto_sdk.commands.common.hook_validations.classifier import \
    ClassifierValidator
from demisto_sdk.commands.common.hook_validations.conf_json import \
    ConfJsonValidator
from demisto_sdk.commands.common.hook_validations.correlation_rule import \
    CorrelationRuleValidator
from demisto_sdk.commands.common.hook_validations.dashboard import \
    DashboardValidator
from demisto_sdk.commands.common.hook_validations.description import \
    DescriptionValidator
from demisto_sdk.commands.common.hook_validations.generic_definition import \
    GenericDefinitionValidator
from demisto_sdk.commands.common.hook_validations.generic_field import \
    GenericFieldValidator
from demisto_sdk.commands.common.hook_validations.generic_module import \
    GenericModuleValidator
from demisto_sdk.commands.common.hook_validations.generic_type import \
    GenericTypeValidator
from demisto_sdk.commands.common.hook_validations.id import IDSetValidations
from demisto_sdk.commands.common.hook_validations.image import ImageValidator
from demisto_sdk.commands.common.hook_validations.incident_field import \
    IncidentFieldValidator
from demisto_sdk.commands.common.hook_validations.incident_type import \
    IncidentTypeValidator
from demisto_sdk.commands.common.hook_validations.indicator_field import \
    IndicatorFieldValidator
from demisto_sdk.commands.common.hook_validations.integration import \
    IntegrationValidator
from demisto_sdk.commands.common.hook_validations.job import JobValidator
from demisto_sdk.commands.common.hook_validations.layout import (
    LayoutsContainerValidator, LayoutValidator)
from demisto_sdk.commands.common.hook_validations.lists import ListsValidator
from demisto_sdk.commands.common.hook_validations.mapper import MapperValidator
from demisto_sdk.commands.common.hook_validations.modeling_rule import \
    ModelingRuleValidator
from demisto_sdk.commands.common.hook_validations.pack_unique_files import \
    PackUniqueFilesValidator
from demisto_sdk.commands.common.hook_validations.parsing_rule import \
    ParsingRuleValidator
from demisto_sdk.commands.common.hook_validations.playbook import \
    PlaybookValidator
from demisto_sdk.commands.common.hook_validations.pre_process_rule import \
    PreProcessRuleValidator
from demisto_sdk.commands.common.hook_validations.readme import ReadMeValidator
from demisto_sdk.commands.common.hook_validations.release_notes import \
    ReleaseNotesValidator
from demisto_sdk.commands.common.hook_validations.release_notes_config import \
    ReleaseNotesConfigValidator
from demisto_sdk.commands.common.hook_validations.report import ReportValidator
from demisto_sdk.commands.common.hook_validations.reputation import \
    ReputationValidator
from demisto_sdk.commands.common.hook_validations.script import ScriptValidator
from demisto_sdk.commands.common.hook_validations.structure import \
    StructureValidator
from demisto_sdk.commands.common.hook_validations.test_playbook import \
    TestPlaybookValidator
from demisto_sdk.commands.common.hook_validations.triggers import \
    TriggersValidator
from demisto_sdk.commands.common.hook_validations.widget import WidgetValidator
from demisto_sdk.commands.common.hook_validations.wizard import WizardValidator
from demisto_sdk.commands.common.hook_validations.xsiam_dashboard import \
    XSIAMDashboardValidator
from demisto_sdk.commands.common.hook_validations.xsiam_report import \
    XSIAMReportValidator
from demisto_sdk.commands.common.hook_validations.xsoar_config_json import \
    XSOARConfigJsonValidator
from demisto_sdk.commands.common.tools import (
<<<<<<< HEAD
    check_and_add_missing_alternative_fields, find_type, get_all_using_paths,
    get_alternative_id_and_name_from_id_set, get_api_module_ids,
    get_api_module_integrations_set, get_id_from_item_data,
=======
    _get_file_id, find_type, get_api_module_ids,
    get_api_module_integrations_set, get_content_path, get_file,
>>>>>>> 62f29d85
    get_pack_ignore_file_path, get_pack_name, get_pack_names_from_files,
    get_relative_path_from_packs_dir, get_yaml, open_id_set_file,
    run_command_os)
from demisto_sdk.commands.create_id_set.create_id_set import IDSetCreator

yaml = YAML_Handler()


class ValidateManager:
    def __init__(
            self, is_backward_check=True, prev_ver=None, use_git=False, only_committed_files=False,
            print_ignored_files=False, skip_conf_json=True, validate_id_set=False, file_path=None,
            validate_all=False, is_external_repo=False, skip_pack_rn_validation=False, print_ignored_errors=False,
            silence_init_prints=False, no_docker_checks=False, skip_dependencies=False, id_set_path=None, staged=False,
            create_id_set=False, json_file_path=None, skip_schema_check=False, debug_git=False, include_untracked=False,
            pykwalify_logs=False, check_is_unskipped=True, quiet_bc=False, multiprocessing=True, specific_validations=None,
    ):
        # General configuration
        self.skip_docker_checks = False
        self.no_configuration_prints = silence_init_prints
        self.skip_conf_json = skip_conf_json
        self.is_backward_check = is_backward_check
        self.is_circle = only_committed_files
        self.validate_all = validate_all
        self.use_git = use_git
        self.skip_pack_rn_validation = skip_pack_rn_validation
        self.print_ignored_files = print_ignored_files
        self.print_ignored_errors = print_ignored_errors
        self.skip_dependencies = skip_dependencies or not use_git
        self.skip_id_set_creation = not create_id_set or skip_dependencies
        self.compare_type = '...'
        self.staged = staged
        self.skip_schema_check = skip_schema_check
        self.debug_git = debug_git
        self.include_untracked = include_untracked
        self.pykwalify_logs = pykwalify_logs
        self.quiet_bc = quiet_bc
        self.check_is_unskipped = check_is_unskipped
        self.conf_json_data = {}
        self.run_with_multiprocessing = multiprocessing
        self.is_possible_validate_readme = self.is_node_exist()

        if json_file_path:
            self.json_file_path = os.path.join(json_file_path, 'validate_outputs.json') if \
                os.path.isdir(json_file_path) else json_file_path
        else:
            self.json_file_path = ''

        self.specific_validations = specific_validations
        if specific_validations:
            self.specific_validations = specific_validations.split(',')

        # Class constants
        self.handle_error = BaseValidator(print_as_warnings=print_ignored_errors,
                                          json_file_path=json_file_path).handle_error
        self.should_run_validation = BaseValidator(specific_validations=specific_validations).should_run_validation
        self.file_path = file_path
        self.id_set_path = id_set_path or DEFAULT_ID_SET_PATH

        # create the id_set only once per run.
        self.id_set_file = self.get_id_set_file(self.skip_id_set_creation, self.id_set_path)

        self.id_set_validations = IDSetValidations(is_circle=self.is_circle,
                                                   configuration=Configuration(),
                                                   ignored_errors=None,
                                                   print_as_warnings=self.print_ignored_errors,
                                                   id_set_file=self.id_set_file,
                                                   json_file_path=json_file_path,
                                                   specific_validations=self.specific_validations) if validate_id_set else None

        try:
            self.git_util = GitUtil(repo=Content.git())
            self.branch_name = self.git_util.get_current_git_branch_or_hash()
        except (InvalidGitRepositoryError, TypeError):
            # if we are using git - fail the validation by raising the exception.
            if self.use_git:
                raise
            # if we are not using git - simply move on.
            else:
                click.echo('Unable to connect to git')
                self.git_util = None  # type: ignore[assignment]
                self.branch_name = ''

        if prev_ver and not prev_ver.startswith('origin'):
            self.prev_ver = self.setup_prev_ver('origin/' + prev_ver)
        else:
            self.prev_ver = self.setup_prev_ver(prev_ver)

        self.check_only_schema = False
        self.always_valid = False
        self.ignored_files = set()
        self.new_packs = set()
        self.skipped_file_types = (FileType.CHANGELOG,
                                   FileType.DOC_IMAGE)

        self.is_external_repo = is_external_repo
        if is_external_repo:
            if not self.no_configuration_prints:
                click.echo('Running in a private repository')
            self.skip_conf_json = True

        self.print_percent = False
        self.completion_percentage = 0

        if validate_all:
            # No need to check docker images on build branch hence we do not check on -a mode
            # also do not skip id set creation unless the flag is up
            self.skip_docker_checks = True
            self.skip_pack_rn_validation = True
            self.print_percent = not self.run_with_multiprocessing  # the Multiprocessing will mismatch the percent
            self.check_is_unskipped = False

        if no_docker_checks:
            self.skip_docker_checks = True

        if self.skip_conf_json:
            self.check_is_unskipped = False

        if not self.skip_conf_json:
            self.conf_json_validator = ConfJsonValidator(specific_validations=self.specific_validations)
            self.conf_json_data = self.conf_json_validator.conf_data

    def is_node_exist(self) -> bool:
        """ Check if node interpreter exists.
        Returns:
            bool: True if node exist, else False
        """
        # Check node exist
        content_path = get_content_path()
        stdout, stderr, exit_code = run_command_os('node -v', cwd=content_path)
        if exit_code:
            return False
        return True

    def print_final_report(self, valid):
        self.print_ignored_files_report(self.print_ignored_files)
        self.print_ignored_errors_report(self.print_ignored_errors)

        if valid:
            click.secho('\nThe files are valid', fg='green')
            return 0

        else:
            all_failing_files = '\n'.join(set(FOUND_FILES_AND_ERRORS))
            click.secho(f"\n=========== Found errors in the following files ===========\n\n{all_failing_files}\n",
                        fg="bright_red")

            if self.always_valid:
                click.secho('Found the errors above, but not failing build', fg='yellow')
                return 0

            click.secho('The files were found as invalid, the exact error message can be located above',
                        fg='red')
            return 1

    def run_validation(self):
        """Initiates validation in accordance with mode (i,g,a)
        """
        if self.validate_all:
            is_valid = self.run_validation_on_all_packs()
        elif self.use_git:
            is_valid = self.run_validation_using_git()
        elif self.file_path:
            is_valid = self.run_validation_on_specific_files()
        else:
            # default validate to -g --post-commit
            self.use_git = True
            self.is_circle = True
            is_valid = self.run_validation_using_git()
        return self.print_final_report(is_valid)

    @staticmethod
    def detect_file_level(file_path: str) -> PathLevel:
        """
        Detect the whether the path points to a file, a content entity dir, a content generic entity dir
        (i.e GenericFields or GenericTypes), a pack dir or package dir

        Args:
             file_path(str): the path to check.

        Returns:
            PathLevel. File, ContentDir, ContentGenericDir, Pack or Package - depending on the file path level.
        """
        if os.path.isfile(file_path):
            return PathLevel.FILE

        file_path = file_path.rstrip('/')
        dir_name = os.path.basename(file_path)
        if dir_name in CONTENT_ENTITIES_DIRS:
            return PathLevel.CONTENT_ENTITY_DIR

        if str(os.path.dirname(file_path)).endswith(GENERIC_TYPES_DIR) or \
                str(os.path.dirname(file_path)).endswith(GENERIC_FIELDS_DIR):
            return PathLevel.CONTENT_GENERIC_ENTITY_DIR

        if os.path.basename(os.path.dirname(file_path)) == PACKS_DIR:
            return PathLevel.PACK

        else:
            return PathLevel.PACKAGE

    def run_validation_on_specific_files(self):
        """Run validations only on specific files
        """
        files_validation_result = set()

        for path in self.file_path.split(','):
            error_ignore_list = self.get_error_ignore_list(get_pack_name(path))
            file_level = self.detect_file_level(path)

            if file_level == PathLevel.FILE:
                click.secho(f'\n================= Validating file {path} =================', fg="bright_cyan")
                files_validation_result.add(self.run_validations_on_file(path, error_ignore_list))

            elif file_level == PathLevel.CONTENT_ENTITY_DIR:
                click.secho(f'\n================= Validating content directory {path} =================',
                            fg="bright_cyan")
                files_validation_result.add(self.run_validation_on_content_entities(path, error_ignore_list))

            elif file_level == PathLevel.CONTENT_GENERIC_ENTITY_DIR:
                click.secho(f'\n================= Validating content directory {path} =================',
                            fg="bright_cyan")
                files_validation_result.add(self.run_validation_on_generic_entities(path, error_ignore_list))

            elif file_level == PathLevel.PACK:
                click.secho(f'\n================= Validating pack {path} =================',
                            fg="bright_cyan")
                files_validation_result.add(self.run_validations_on_pack(path)[0])

            else:
                click.secho(f'\n================= Validating package {path} =================',
                            fg="bright_cyan")
                files_validation_result.add(self.run_validation_on_package(path, error_ignore_list))

        return all(files_validation_result)

    def wait_futures_complete(self, futures_list: List[Future], done_fn: Callable):
        """Wait for all futures to complete, Raise exception if occurred.
        Args:
            futures_list: futures to wait for.
            done_fn: Function to run on result.
        Raises:
            Exception: Raise caught exception for further cleanups.
        """
        for future in as_completed(futures_list):
            try:
                result = future.result()
                done_fn(result[0], result[1])
            except Exception as e:
                click.secho(f'An error occurred while tried to collect result, Error: {e}', fg="bright_red")
                raise

    def run_validation_on_all_packs(self):
        """Runs validations on all files in all packs in repo (-a option)

        Returns:
            bool. true if all files are valid, false otherwise.
        """
        click.secho('\n================= Validating all files =================', fg="bright_cyan")
        all_packs_valid = set()

        if not self.skip_conf_json:
            all_packs_valid.add(self.conf_json_validator.is_valid_conf_json())

        count = 1
        # Filter non-pack files that might exist locally (e.g, .DS_STORE on MacOS)
        all_packs = list(filter(os.path.isdir, [os.path.join(PACKS_DIR, p) for p in os.listdir(PACKS_DIR)]))
        num_of_packs = len(all_packs)
        all_packs.sort(key=str.lower)

        ReadMeValidator.add_node_env_vars()
        if self.is_possible_validate_readme:
            with ReadMeValidator.start_mdx_server(handle_error=self.handle_error):
                return self.validate_packs(all_packs, all_packs_valid, count, num_of_packs)
        else:
            return self.validate_packs(all_packs, all_packs_valid, count, num_of_packs)

    def validate_packs(self, all_packs: list, all_packs_valid: set,
                       count: int, num_of_packs: int) -> bool:

        if self.run_with_multiprocessing:
            with pebble.ProcessPool(max_workers=4) as executor:
                futures = []
                for pack_path in all_packs:
                    futures.append(executor.schedule(self.run_validations_on_pack, args=(pack_path,)))
                self.wait_futures_complete(futures_list=futures,
                                           done_fn=lambda x, y: (all_packs_valid.add(x),  # type: ignore
                                                                 FOUND_FILES_AND_ERRORS.extend(y)))  # type: ignore
        else:
            for pack_path in all_packs:
                self.completion_percentage = format((count / num_of_packs) * 100, ".2f")  # type: ignore
                all_packs_valid.add(self.run_validations_on_pack(pack_path)[0])
                count += 1
        return all(all_packs_valid)

    def run_validations_on_pack(self, pack_path):
        """Runs validation on all files in given pack. (i,g,a)

        Args:
            pack_path: the path to the pack.

        Returns:
            bool. true if all files in pack are valid, false otherwise.
        """
        pack_entities_validation_results = set()
        pack_error_ignore_list = self.get_error_ignore_list(os.path.basename(pack_path))

        pack_entities_validation_results.add(self.validate_pack_unique_files(pack_path, pack_error_ignore_list))

        for content_dir in os.listdir(pack_path):
            content_entity_path = os.path.join(pack_path, content_dir)
            if content_dir in CONTENT_ENTITIES_DIRS:
                pack_entities_validation_results.add(self.run_validation_on_content_entities(content_entity_path,
                                                                                             pack_error_ignore_list))
            else:
                self.ignored_files.add(content_entity_path)

        return all(pack_entities_validation_results), FOUND_FILES_AND_ERRORS

    def run_validation_on_content_entities(self, content_entity_dir_path, pack_error_ignore_list):
        """Gets non-pack folder and runs validation within it (Scripts, Integrations...)

        Returns:
            bool. true if all files in directory are valid, false otherwise.
        """
        content_entities_validation_results = set()
        if content_entity_dir_path.endswith(GENERIC_FIELDS_DIR) or content_entity_dir_path.endswith(GENERIC_TYPES_DIR):
            for dir_name in os.listdir(content_entity_dir_path):
                dir_path = os.path.join(content_entity_dir_path, dir_name)
                if not os.path.isfile(dir_path):
                    # should be only directories (not files) in generic types/fields directory
                    content_entities_validation_results.add(
                        self.run_validation_on_generic_entities(dir_path, pack_error_ignore_list))
                else:
                    self.ignored_files.add(dir_path)
        else:
            for file_name in os.listdir(content_entity_dir_path):
                file_path = os.path.join(content_entity_dir_path, file_name)
                if os.path.isfile(file_path):
                    if file_path.endswith('.json') or file_path.endswith('.yml') or file_path.endswith('.md'):
                        content_entities_validation_results.add(self.run_validations_on_file(file_path,
                                                                                             pack_error_ignore_list))
                    else:
                        self.ignored_files.add(file_path)

                else:
                    content_entities_validation_results.add(self.run_validation_on_package(file_path,
                                                                                           pack_error_ignore_list))

        return all(content_entities_validation_results)

    def run_validation_on_package(self, package_path, pack_error_ignore_list):
        package_entities_validation_results = set()

        for file_name in os.listdir(package_path):
            file_path = os.path.join(package_path, file_name)
            if file_path.endswith('.yml') or file_path.endswith('.md'):
                res = self.run_validations_on_file(file_path, pack_error_ignore_list)
                package_entities_validation_results.add(res)

            else:
                self.ignored_files.add(file_path)

        return all(package_entities_validation_results)

    def run_validation_on_generic_entities(self, dir_path, pack_error_ignore_list):
        """
        Gets a generic content entity directory (i.e a sub-directory of GenericTypes or GenericFields)
        and runs validation within it.

        Returns:
            bool. true if all files in directory are valid, false otherwise.
        """
        package_entities_validation_results = set()

        for file_name in os.listdir(dir_path):
            file_path = os.path.join(dir_path, file_name)
            if file_path.endswith('.json'):  # generic types/fields are jsons
                package_entities_validation_results.add(self.run_validations_on_file(file_path, pack_error_ignore_list))
            else:
                self.ignored_files.add(file_path)

        return all(package_entities_validation_results)

    @error_codes('BA114')
    def is_valid_pack_name(self, file_path, old_file_path):
        """
        Valid pack name is currently considered to be a new pack name or an existing pack.
        If pack name is changed, will return `False`.
        """
        if not old_file_path:
            return True
        original_pack_name = get_pack_name(old_file_path)
        new_pack_name = get_pack_name(file_path)
        if original_pack_name != new_pack_name:
            error_message, error_code = Errors.changed_pack_name(original_pack_name)
            if self.handle_error(error_message=error_message, error_code=error_code, file_path=file_path,
                                 drop_line=True):
                return False
        return True

    @error_codes('BA102,IM110')
    def is_valid_file_type(self, file_type, file_path):
        """
        If a file_type is unsupported, will return `False`.
        """
        if not file_type:
            error_message, error_code = Errors.file_type_not_supported()
            if str(file_path).endswith('.png'):
                error_message, error_code = Errors.invalid_image_name_or_location()
            if self.handle_error(error_message=error_message, error_code=error_code, file_path=file_path,
                                 drop_line=True):
                return False

        return True

    # flake8: noqa: C901
    def run_validations_on_file(self, file_path, pack_error_ignore_list, is_modified=False,
                                old_file_path=None, modified_files=None, added_files=None):
        """Choose a validator to run for a single file. (i)

        Args:
            modified_files: A set of modified files - used for RN validation
            added_files: A set of added files - used for RN validation
            old_file_path: The old file path for renamed files
            pack_error_ignore_list: A dictionary of all pack ignored errors
            file_path: the file on which to run.
            is_modified: whether the file is modified or added.

        Returns:
            bool. true if file is valid, false otherwise.
        """
        if not self.is_valid_pack_name(file_path, old_file_path):
            return False
        file_type = find_type(file_path)

        is_added_file = file_path in added_files if added_files else False

        if file_type in self.skipped_file_types or file_path.endswith('_unified.yml'):
            self.ignored_files.add(file_path)
            return True
        elif not self.is_valid_file_type(file_type, file_path):
            return False

        if file_type == FileType.XSOAR_CONFIG:
            xsoar_config_validator = XSOARConfigJsonValidator(file_path, specific_validations=self.specific_validations)
            return xsoar_config_validator.is_valid_xsoar_config_file()

        if not self.check_only_schema:
            validation_print = f"\nValidating {file_path} as {file_type.value}"
            if self.print_percent:
                if FOUND_FILES_AND_ERRORS:
                    validation_print += f' {Fore.RED}[{self.completion_percentage}%]{Fore.RESET}'
                else:
                    validation_print += f' {Fore.GREEN}[{self.completion_percentage}%]{Fore.RESET}'

            click.echo(validation_print)

        structure_validator = StructureValidator(file_path, predefined_scheme=file_type,
                                                 ignored_errors=pack_error_ignore_list,
                                                 print_as_warnings=self.print_ignored_errors, tag=self.prev_ver,
                                                 old_file_path=old_file_path, branch_name=self.branch_name,
                                                 is_new_file=not is_modified,
                                                 json_file_path=self.json_file_path,
                                                 skip_schema_check=self.skip_schema_check,
                                                 pykwalify_logs=self.pykwalify_logs,
                                                 quiet_bc=self.quiet_bc,
                                                 specific_validations=self.specific_validations)

        # schema validation
        if file_type not in {FileType.TEST_PLAYBOOK, FileType.TEST_SCRIPT, FileType.DESCRIPTION}:
            if not structure_validator.is_valid_file():
                return False

        # Passed schema validation
        # if only schema validation is required - stop check here
        if self.check_only_schema:
            return True

        # id_set validation
        if self.id_set_validations and not self.id_set_validations.is_file_valid_in_set(file_path, file_type,
                                                                                        pack_error_ignore_list):
            return False

        # alternative fields validation
        if self.id_set_file:
            if not self.validate_alternative_fields(structure_validator.current_file, file_type):
                return False
        else:
            click.secho('Skipping alterntive fields validations since a valid id set file was not provided', fg='yellow')

        # conf.json validation
        valid_in_conf = True
        if self.check_is_unskipped and file_type in {FileType.INTEGRATION, FileType.SCRIPT, FileType.BETA_INTEGRATION}:
            if not self.conf_json_validator.is_valid_file_in_conf_json(structure_validator.current_file, file_type,
                                                                       file_path):
                valid_in_conf = False

        # Note: these file are not ignored but there are no additional validators for connections
        if file_type == FileType.CONNECTION:
            return True

        # test playbooks and test scripts are using the same validation.
        elif file_type in {FileType.TEST_PLAYBOOK, FileType.TEST_SCRIPT}:
            return self.validate_test_playbook(structure_validator, pack_error_ignore_list)

        elif file_type == FileType.RELEASE_NOTES:
            if not self.skip_pack_rn_validation:
                return self.validate_release_notes(file_path, added_files, modified_files, pack_error_ignore_list,
                                                   is_modified)
            else:
                click.secho('Skipping release notes validation', fg='yellow')

        elif file_type == FileType.RELEASE_NOTES_CONFIG:
            return self.validate_release_notes_config(file_path, pack_error_ignore_list)

        elif file_type == FileType.DESCRIPTION:
            return self.validate_description(file_path, pack_error_ignore_list)

        elif file_type == FileType.README:
            if not self.is_possible_validate_readme:
                error_message, error_code = Errors.error_uninstall_node()
                if self.handle_error(error_message=error_message, error_code=error_code,
                                     file_path=file_path):
                    return False
            if not self.validate_all:
                ReadMeValidator.add_node_env_vars()
                with ReadMeValidator.start_mdx_server(handle_error=self.handle_error):
                    return self.validate_readme(file_path, pack_error_ignore_list)
            return self.validate_readme(file_path, pack_error_ignore_list)

        elif file_type == FileType.REPORT:
            return self.validate_report(structure_validator, pack_error_ignore_list)

        elif file_type == FileType.PLAYBOOK:
            return self.validate_playbook(structure_validator, pack_error_ignore_list, file_type)

        elif file_type == FileType.INTEGRATION:
            return all([self.validate_integration(structure_validator, pack_error_ignore_list, is_modified,
                                                  file_type), valid_in_conf])

        elif file_type == FileType.SCRIPT:
            return all([self.validate_script(structure_validator, pack_error_ignore_list, is_modified,
                                             file_type), valid_in_conf])

        elif file_type == FileType.BETA_INTEGRATION:
            return self.validate_beta_integration(structure_validator, pack_error_ignore_list)

        # Validate only images of packs
        elif file_type == FileType.IMAGE:
            return self.validate_image(file_path, pack_error_ignore_list)

        elif file_type == FileType.AUTHOR_IMAGE:
            return self.validate_author_image(file_path, pack_error_ignore_list)

        elif file_type == FileType.INCIDENT_FIELD:
            return self.validate_incident_field(structure_validator, pack_error_ignore_list, is_modified, is_added_file)

        elif file_type == FileType.INDICATOR_FIELD:
            return self.validate_indicator_field(structure_validator, pack_error_ignore_list, is_modified,
                                                 is_added_file)

        elif file_type == FileType.REPUTATION:
            return self.validate_reputation(structure_validator, pack_error_ignore_list)

        elif file_type == FileType.LAYOUT:
            return self.validate_layout(structure_validator, pack_error_ignore_list)

        elif file_type == FileType.LAYOUTS_CONTAINER:
            return self.validate_layoutscontainer(structure_validator, pack_error_ignore_list)

        elif file_type == FileType.PRE_PROCESS_RULES:
            return self.validate_pre_process_rule(structure_validator, pack_error_ignore_list)

        elif file_type == FileType.LISTS:
            return self.validate_lists(structure_validator, pack_error_ignore_list)

        elif file_type == FileType.DASHBOARD:
            return self.validate_dashboard(structure_validator, pack_error_ignore_list)

        elif file_type == FileType.INCIDENT_TYPE:
            return self.validate_incident_type(structure_validator, pack_error_ignore_list, is_modified)

        elif file_type == FileType.MAPPER:
            return self.validate_mapper(structure_validator, pack_error_ignore_list, is_modified)

        elif file_type in (FileType.OLD_CLASSIFIER, FileType.CLASSIFIER):
            return self.validate_classifier(structure_validator, pack_error_ignore_list, file_type)

        elif file_type == FileType.WIDGET:
            return self.validate_widget(structure_validator, pack_error_ignore_list)

        elif file_type == FileType.TRIGGER:
            return self.validate_triggers(structure_validator, pack_error_ignore_list)

        elif file_type == FileType.PARSING_RULE:
            return self.validate_parsing_rule(structure_validator, pack_error_ignore_list)

        elif file_type == FileType.MODELING_RULE:
            return self.validate_modeling_rule(structure_validator, pack_error_ignore_list)

        elif file_type == FileType.CORRELATION_RULE:
            return self.validate_correlation_rule(structure_validator, pack_error_ignore_list)

        elif file_type == FileType.XSIAM_DASHBOARD:
            return self.validate_xsiam_dashboard(structure_validator, pack_error_ignore_list)

        elif file_type == FileType.XSIAM_REPORT:
            return self.validate_xsiam_report(structure_validator, pack_error_ignore_list)

        elif file_type == FileType.WIZARD:
            return self.validate_wizard(structure_validator, pack_error_ignore_list)

        elif file_type == FileType.GENERIC_FIELD:
            return self.validate_generic_field(structure_validator, pack_error_ignore_list, is_added_file)

        elif file_type == FileType.GENERIC_TYPE:
            return self.validate_generic_type(structure_validator, pack_error_ignore_list)

        elif file_type == FileType.GENERIC_MODULE:
            return self.validate_generic_module(structure_validator, pack_error_ignore_list)

        elif file_type == FileType.GENERIC_DEFINITION:
            return self.validate_generic_definition(structure_validator, pack_error_ignore_list)

        elif file_type == FileType.JOB:
            return self.validate_job(structure_validator, pack_error_ignore_list)

        elif file_type == FileType.CONTRIBUTORS:
            # This is temporarily - need to add a proper contributors validations
            return True

        else:
            return self.file_type_not_supported(file_path)
        return True

    @error_codes('BA102')
    def file_type_not_supported(self, file_path):
        error_message, error_code = Errors.file_type_not_supported()
        if self.handle_error(error_message=error_message, error_code=error_code, file_path=file_path):
            return False
        return True

    @staticmethod
    def get_file_by_status(modified_files: Set, old_format_files: Set,
                           file_path: str) -> Tuple[Set, Set, Set]:
        """Given a specific file path identify in which git status set
        it exists and return a set containing that file and 2 additional empty sets.

        Args:
            modified_files(Set): A set of modified and renamed files.
            old_format_files(Set): A set of old format files.
            file_path(str): The file path to check.

        Returns:
            Tuple[Set, Set, Set]. 3 sets representing modified, added or old format files respectively
            where the file path is in the appropriate set
        """
        filtered_modified_files: Set = set()
        filtered_added_files: Set = set()
        filtered_old_format: Set = set()

        # go through modified files and try to identify if the file is there
        for file in modified_files:
            if isinstance(file, str) and file == file_path:
                filtered_modified_files.add(file_path)
                return filtered_modified_files, filtered_added_files, filtered_old_format

            # handle renamed files which are in tuples
            elif file_path in file:
                filtered_modified_files.add(file)
                return filtered_modified_files, filtered_added_files, filtered_old_format

        # if the file is not modified check if it is in old format files
        if file_path in old_format_files:
            filtered_old_format.add(file_path)

        else:
            # if not found in either modified or old format consider the file newly added
            filtered_added_files.add(file_path)

        return filtered_modified_files, filtered_added_files, filtered_old_format

    @staticmethod
    def specify_files_from_directory(file_set: Set, directory_path: str) -> Set:
        """Filter a set of file paths to only include ones which are from a specified directory.

        Args:
            file_set(Set): A set of file paths - could be stings or tuples for rename files.
            directory_path(str): the directory path in which to check for the files.

        Returns:
            Set. A set of all the paths of files that appear in the given directory.
        """
        filtered_set: Set = set()
        for file in file_set:
            if isinstance(file, str) and directory_path in file:
                filtered_set.add(file)

            # handle renamed files
            elif isinstance(file, tuple) and directory_path in file[1]:
                filtered_set.add(file)

        return filtered_set

    def specify_files_by_status(self, modified_files: Set, added_files: Set, old_format_files: Set) -> \
            Tuple[Set, Set, Set]:
        """Filter the files identified from git to only specified files.

        Args:
            modified_files(Set): A set of modified and renamed files.
            added_files(Set): A set of added files.
            old_format_files(Set): A set of old format files.

        Returns:
            Tuple[Set, Set, Set]. 3 sets for modified, added an old format files where the only files that
            appear are the ones specified by the 'file_path' ValidateManager parameter
        """
        filtered_modified_files: Set = set()
        filtered_added_files: Set = set()
        filtered_old_format: Set = set()

        for path in self.file_path.split(','):
            path = get_relative_path_from_packs_dir(path)
            file_level = self.detect_file_level(path)
            if file_level == PathLevel.FILE:
                temp_modified, temp_added, temp_old_format = self.get_file_by_status(modified_files,
                                                                                     old_format_files, path)
                filtered_modified_files = filtered_modified_files.union(temp_modified)
                filtered_added_files = filtered_added_files.union(temp_added)
                filtered_old_format = filtered_old_format.union(temp_old_format)

            else:
                filtered_modified_files = filtered_modified_files.union(
                    self.specify_files_from_directory(modified_files, path))
                filtered_added_files = filtered_added_files.union(
                    self.specify_files_from_directory(added_files, path))
                filtered_old_format = filtered_old_format.union(
                    self.specify_files_from_directory(old_format_files, path))

        return filtered_modified_files, filtered_added_files, filtered_old_format

    def run_validation_using_git(self):
        """Runs validation on only changed packs/files (g)
        """
        valid_git_setup = self.setup_git_params()
        if not self.no_configuration_prints:
            self.print_git_config()

        modified_files, added_files, changed_meta_files, old_format_files, valid_types = \
            self.get_changed_files_from_git()

        # filter to only specified paths if given
        if self.file_path:
            modified_files, added_files, old_format_files = self.specify_files_by_status(modified_files, added_files,
                                                                                         old_format_files)
        deleted_files = self.git_util.deleted_files(prev_ver=self.prev_ver, committed_only=self.is_circle,
                                                    staged_only=self.staged, include_untracked=self.include_untracked)

        validation_results = {valid_git_setup, valid_types}

        validation_results.add(self.validate_modified_files(modified_files))
        validation_results.add(self.validate_added_files(added_files, modified_files))
        validation_results.add(self.validate_changed_packs_unique_files(modified_files, added_files, old_format_files,
                                                                        changed_meta_files))
        validation_results.add(self.validate_deleted_files(deleted_files, added_files))

        if old_format_files:
            click.secho(f'\n================= Running validation on old format files =================',
                        fg="bright_cyan")
            validation_results.add(self.validate_no_old_format(old_format_files))

        if not self.skip_pack_rn_validation:
            validation_results.add(self.validate_no_duplicated_release_notes(added_files))
            validation_results.add(self.validate_no_missing_release_notes(modified_files, old_format_files,
                                                                          added_files))

        return all(validation_results)

    """ ######################################## Unique Validations ####################################### """

    def validate_description(self, file_path, pack_error_ignore_list):
        description_validator = DescriptionValidator(file_path, ignored_errors=pack_error_ignore_list,
                                                     print_as_warnings=self.print_ignored_errors,
                                                     json_file_path=self.json_file_path,
                                                     specific_validations=self.specific_validations)
        return description_validator.is_valid_file()

    def validate_readme(self, file_path, pack_error_ignore_list):
        readme_validator = ReadMeValidator(file_path, ignored_errors=pack_error_ignore_list,
                                           print_as_warnings=self.print_ignored_errors,
                                           json_file_path=self.json_file_path,
                                           specific_validations=self.specific_validations)
        return readme_validator.is_valid_file()

    def validate_test_playbook(self, structure_validator, pack_error_ignore_list):
        test_playbook_validator = TestPlaybookValidator(structure_validator=structure_validator,
                                                        ignored_errors=pack_error_ignore_list,
                                                        print_as_warnings=self.print_ignored_errors,
                                                        json_file_path=self.json_file_path)
        return test_playbook_validator.is_valid_test_playbook(validate_rn=False)

    @error_codes('RN108')
    def validate_no_release_notes_for_new_pack(self, pack_name, file_path):
        if pack_name in self.new_packs:
            error_message, error_code = Errors.added_release_notes_for_new_pack(pack_name)
            if self.handle_error(error_message=error_message, error_code=error_code, file_path=file_path):
                return False
        return True

    def validate_release_notes(self, file_path, added_files, modified_files, pack_error_ignore_list, is_modified):
        pack_name = get_pack_name(file_path)

        # added new RN to a new pack
        if not self.validate_no_release_notes_for_new_pack(pack_name, file_path):
            return False

        if pack_name != 'NonSupported':
            if not added_files:
                added_files = {file_path}

            release_notes_validator = ReleaseNotesValidator(file_path, pack_name=pack_name,
                                                            modified_files=modified_files,
                                                            added_files=added_files,
                                                            ignored_errors=pack_error_ignore_list,
                                                            print_as_warnings=self.print_ignored_errors,
                                                            json_file_path=self.json_file_path,
                                                            specific_validations=self.specific_validations)
            return release_notes_validator.is_file_valid()

        return True

    def validate_release_notes_config(self, file_path: str, pack_error_ignore_list: list) -> bool:
        """
        Builds validator for RN config file and returns its validation results.
        Args:
            file_path (str): Path to RN config file.
            pack_error_ignore_list (list): Pack error ignore list.

        Returns:
            (bool): Whether RN config file is valid.
        """
        pack_name = get_pack_name(file_path)
        if pack_name == 'NonSupported':
            return True
        release_notes_config_validator = ReleaseNotesConfigValidator(file_path, ignored_errors=pack_error_ignore_list,
                                                                     print_as_warnings=self.print_ignored_errors,
                                                                     json_file_path=self.json_file_path,
                                                                     specific_validations=self.specific_validations)
        return release_notes_config_validator.is_file_valid()

    def validate_playbook(self, structure_validator, pack_error_ignore_list, file_type):
        playbook_validator = PlaybookValidator(structure_validator, ignored_errors=pack_error_ignore_list,
                                               print_as_warnings=self.print_ignored_errors,
                                               json_file_path=self.json_file_path,
                                               validate_all=self.validate_all)

        deprecated_result = self.check_and_validate_deprecated(file_type=file_type,
                                                               file_path=structure_validator.file_path,
                                                               current_file=playbook_validator.current_file,
                                                               is_modified=True,
                                                               is_backward_check=False,
                                                               validator=playbook_validator)
        if deprecated_result is not None:
            return deprecated_result

        return playbook_validator.is_valid_playbook(validate_rn=False,
                                                    id_set_file=self.id_set_file)

    def validate_integration(self, structure_validator, pack_error_ignore_list, is_modified, file_type):
        integration_validator = IntegrationValidator(structure_validator, ignored_errors=pack_error_ignore_list,
                                                     print_as_warnings=self.print_ignored_errors,
                                                     skip_docker_check=self.skip_docker_checks,
                                                     json_file_path=self.json_file_path,
                                                     validate_all=self.validate_all
                                                     )

        deprecated_result = self.check_and_validate_deprecated(file_type=file_type,
                                                               file_path=structure_validator.file_path,
                                                               current_file=integration_validator.current_file,
                                                               is_modified=is_modified,
                                                               is_backward_check=self.is_backward_check,
                                                               validator=integration_validator)
        if deprecated_result is not None:
            return deprecated_result
        if is_modified and self.is_backward_check:
            return all([integration_validator.is_valid_file(validate_rn=False, skip_test_conf=self.skip_conf_json,
                                                            check_is_unskipped=self.check_is_unskipped,
                                                            conf_json_data=self.conf_json_data, is_modified=is_modified),
                        integration_validator.is_backward_compatible()])
        else:
            return integration_validator.is_valid_file(validate_rn=False, skip_test_conf=self.skip_conf_json,
                                                       check_is_unskipped=self.check_is_unskipped,
                                                       conf_json_data=self.conf_json_data)

    def validate_script(self, structure_validator, pack_error_ignore_list, is_modified, file_type):
        script_validator = ScriptValidator(structure_validator, ignored_errors=pack_error_ignore_list,
                                           print_as_warnings=self.print_ignored_errors,
                                           skip_docker_check=self.skip_docker_checks,
                                           json_file_path=self.json_file_path,
                                           validate_all=self.validate_all)

        deprecated_result = self.check_and_validate_deprecated(file_type=file_type,
                                                               file_path=structure_validator.file_path,
                                                               current_file=script_validator.current_file,
                                                               is_modified=is_modified,
                                                               is_backward_check=self.is_backward_check,
                                                               validator=script_validator)
        if deprecated_result is not None:
            return deprecated_result

        if is_modified and self.is_backward_check:
            return all([script_validator.is_valid_file(validate_rn=False),
                        script_validator.is_backward_compatible()])
        else:
            return script_validator.is_valid_file(validate_rn=False)

    def validate_beta_integration(self, structure_validator, pack_error_ignore_list):
        integration_validator = IntegrationValidator(structure_validator, ignored_errors=pack_error_ignore_list,
                                                     print_as_warnings=self.print_ignored_errors,
                                                     skip_docker_check=self.skip_docker_checks,
                                                     json_file_path=self.json_file_path,
                                                     validate_all=self.validate_all,
                                                     )
        return integration_validator.is_valid_beta_integration()

    def validate_image(self, file_path, pack_error_ignore_list):
        image_validator = ImageValidator(file_path, ignored_errors=pack_error_ignore_list,
                                         print_as_warnings=self.print_ignored_errors,
                                         json_file_path=self.json_file_path, specific_validations=self.specific_validations)
        return image_validator.is_valid()

    def validate_author_image(self, file_path, pack_error_ignore_list):
        author_image_validator: AuthorImageValidator = AuthorImageValidator(file_path,
                                                                            ignored_errors=pack_error_ignore_list,
                                                                            print_as_warnings=self.print_ignored_errors,
                                                                            specific_validations=self.specific_validations)
        return author_image_validator.is_valid()

    def validate_report(self, structure_validator, pack_error_ignore_list):
        report_validator = ReportValidator(structure_validator=structure_validator,
                                           ignored_errors=pack_error_ignore_list,
                                           print_as_warnings=self.print_ignored_errors,
                                           json_file_path=self.json_file_path)
        return report_validator.is_valid_file(validate_rn=False)

    def validate_incident_field(self, structure_validator, pack_error_ignore_list, is_modified, is_added_file):
        incident_field_validator = IncidentFieldValidator(structure_validator, ignored_errors=pack_error_ignore_list,
                                                          print_as_warnings=self.print_ignored_errors,
                                                          json_file_path=self.json_file_path,
                                                          id_set_file=self.id_set_file)
        if is_modified and self.is_backward_check:
            return all([incident_field_validator.is_valid_file(validate_rn=False, is_new_file=not is_modified,
                                                               use_git=self.use_git,
                                                               is_added_file=is_added_file),
                        incident_field_validator.is_backward_compatible()])
        else:
            return incident_field_validator.is_valid_file(validate_rn=False, is_new_file=not is_modified,
                                                          use_git=self.use_git,
                                                          is_added_file=is_added_file)

    def validate_indicator_field(self, structure_validator, pack_error_ignore_list, is_modified, is_added_file):
        indicator_field_validator = IndicatorFieldValidator(structure_validator, ignored_errors=pack_error_ignore_list,
                                                            print_as_warnings=self.print_ignored_errors,
                                                            json_file_path=self.json_file_path)
        if is_modified and self.is_backward_check:
            return all([indicator_field_validator.is_valid_file(validate_rn=False, is_new_file=not is_modified,
                                                                use_git=self.use_git,
                                                                is_added_file=is_added_file),
                        indicator_field_validator.is_backward_compatible()])
        else:
            return indicator_field_validator.is_valid_file(validate_rn=False, is_new_file=not is_modified,
                                                           use_git=self.use_git,
                                                           is_added_file=is_added_file)

    def validate_reputation(self, structure_validator, pack_error_ignore_list):
        reputation_validator = ReputationValidator(structure_validator, ignored_errors=pack_error_ignore_list,
                                                   print_as_warnings=self.print_ignored_errors,
                                                   json_file_path=self.json_file_path)
        return reputation_validator.is_valid_file(validate_rn=False)

    def validate_layout(self, structure_validator, pack_error_ignore_list):
        layout_validator = LayoutValidator(structure_validator, ignored_errors=pack_error_ignore_list,
                                           print_as_warnings=self.print_ignored_errors,
                                           json_file_path=self.json_file_path)
        return layout_validator.is_valid_layout(validate_rn=False, id_set_file=self.id_set_file,
                                                is_circle=self.is_circle)

    def validate_layoutscontainer(self, structure_validator, pack_error_ignore_list):
        layout_validator = LayoutsContainerValidator(structure_validator, ignored_errors=pack_error_ignore_list,
                                                     print_as_warnings=self.print_ignored_errors,
                                                     json_file_path=self.json_file_path)
        return layout_validator.is_valid_layout(validate_rn=False, id_set_file=self.id_set_file,
                                                is_circle=self.is_circle)

    def validate_pre_process_rule(self, structure_validator, pack_error_ignore_list):
        pre_process_rules_validator = PreProcessRuleValidator(structure_validator,
                                                              ignored_errors=pack_error_ignore_list,
                                                              print_as_warnings=self.print_ignored_errors,
                                                              json_file_path=self.json_file_path)
        return pre_process_rules_validator.is_valid_pre_process_rule(validate_rn=False, id_set_file=self.id_set_file,
                                                                     is_ci=self.is_circle)

    def validate_lists(self, structure_validator, pack_error_ignore_list):
        lists_validator = ListsValidator(structure_validator, ignored_errors=pack_error_ignore_list,
                                         print_as_warnings=self.print_ignored_errors,
                                         json_file_path=self.json_file_path)
        return lists_validator.is_valid_list()

    def validate_dashboard(self, structure_validator, pack_error_ignore_list):
        dashboard_validator = DashboardValidator(structure_validator, ignored_errors=pack_error_ignore_list,
                                                 print_as_warnings=self.print_ignored_errors,
                                                 json_file_path=self.json_file_path)
        return dashboard_validator.is_valid_dashboard(validate_rn=False)

    def validate_incident_type(self, structure_validator, pack_error_ignore_list, is_modified):
        incident_type_validator = IncidentTypeValidator(structure_validator, ignored_errors=pack_error_ignore_list,
                                                        print_as_warnings=self.print_ignored_errors,
                                                        json_file_path=self.json_file_path)
        if is_modified and self.is_backward_check:
            return all([incident_type_validator.is_valid_incident_type(validate_rn=False),
                        incident_type_validator.is_backward_compatible()])
        else:
            return incident_type_validator.is_valid_incident_type(validate_rn=False)

    def validate_mapper(self, structure_validator, pack_error_ignore_list, is_modified):
        mapper_validator = MapperValidator(structure_validator, ignored_errors=pack_error_ignore_list,
                                           print_as_warnings=self.print_ignored_errors,
                                           json_file_path=self.json_file_path)
        if is_modified and self.is_backward_check:
            return all([mapper_validator.is_valid_mapper(validate_rn=False, id_set_file=self.id_set_file,
                                                         is_circle=self.is_circle),
                        mapper_validator.is_backward_compatible()])

        return mapper_validator.is_valid_mapper(validate_rn=False, id_set_file=self.id_set_file,
                                                is_circle=self.is_circle)

    def validate_classifier(self, structure_validator, pack_error_ignore_list, file_type):
        if file_type == FileType.CLASSIFIER:
            new_classifier_version = True

        else:
            new_classifier_version = False

        classifier_validator = ClassifierValidator(structure_validator, new_classifier_version=new_classifier_version,
                                                   ignored_errors=pack_error_ignore_list,
                                                   print_as_warnings=self.print_ignored_errors,
                                                   json_file_path=self.json_file_path)
        return classifier_validator.is_valid_classifier(validate_rn=False,
                                                        id_set_file=self.id_set_file,
                                                        is_circle=self.is_circle)

    def validate_widget(self, structure_validator, pack_error_ignore_list):
        widget_validator = WidgetValidator(structure_validator, ignored_errors=pack_error_ignore_list,
                                           print_as_warnings=self.print_ignored_errors,
                                           json_file_path=self.json_file_path)
        return widget_validator.is_valid_file(validate_rn=False)

    def validate_triggers(self, structure_validator, pack_error_ignore_list):
        triggers_validator = TriggersValidator(structure_validator, ignored_errors=pack_error_ignore_list,
                                               print_as_warnings=self.print_ignored_errors,
                                               json_file_path=self.json_file_path)
        return triggers_validator.is_valid_file(validate_rn=False)

    def validate_xsiam_report(self, structure_validator, pack_error_ignore_list):
        xsiam_report_validator = XSIAMReportValidator(structure_validator, ignored_errors=pack_error_ignore_list,
                                                      print_as_warnings=self.print_ignored_errors,
                                                      json_file_path=self.json_file_path)
        return xsiam_report_validator.is_valid_file(validate_rn=False)

    def validate_xsiam_dashboard(self, structure_validator, pack_error_ignore_list):
        xsiam_dashboard_validator = XSIAMDashboardValidator(structure_validator, ignored_errors=pack_error_ignore_list,
                                                            print_as_warnings=self.print_ignored_errors,
                                                            json_file_path=self.json_file_path)
        return xsiam_dashboard_validator.is_valid_file(validate_rn=False)

    def validate_parsing_rule(self, structure_validator, pack_error_ignore_list):
        parsing_rule_validator = ParsingRuleValidator(structure_validator, ignored_errors=pack_error_ignore_list,
                                                      print_as_warnings=self.print_ignored_errors,
                                                      json_file_path=self.json_file_path)
        return parsing_rule_validator.is_valid_file(validate_rn=False)

    def validate_correlation_rule(self, structure_validator, pack_error_ignore_list):
        correlation_rule_validator = CorrelationRuleValidator(structure_validator,
                                                              ignored_errors=pack_error_ignore_list,
                                                              print_as_warnings=self.print_ignored_errors,
                                                              json_file_path=self.json_file_path)
        return correlation_rule_validator.is_valid_file(validate_rn=False)

    def validate_modeling_rule(self, structure_validator, pack_error_ignore_list):
        modeling_rule_validator = ModelingRuleValidator(structure_validator,
                                                        ignored_errors=pack_error_ignore_list,
                                                        print_as_warnings=self.print_ignored_errors,
                                                        json_file_path=self.json_file_path)
        return modeling_rule_validator.is_valid_file(validate_rn=False)

    def validate_wizard(self, structure_validator, pack_error_ignore_list):
        wizard_validator = WizardValidator(structure_validator, ignored_errors=pack_error_ignore_list,
                                           print_as_warnings=self.print_ignored_errors,
                                           json_file_path=self.json_file_path)
        return wizard_validator.is_valid_file(validate_rn=False, id_set_file=self.id_set_file)

    def validate_generic_field(self, structure_validator, pack_error_ignore_list, is_added_file):
        generic_field_validator = GenericFieldValidator(structure_validator, ignored_errors=pack_error_ignore_list,
                                                        print_as_warnings=self.print_ignored_errors,
                                                        json_file_path=self.json_file_path)

        return generic_field_validator.is_valid_file(validate_rn=False, is_added_file=is_added_file)

    def validate_generic_type(self, structure_validator, pack_error_ignore_list):
        generic_type_validator = GenericTypeValidator(structure_validator, ignored_errors=pack_error_ignore_list,
                                                      print_as_warnings=self.print_ignored_errors,
                                                      json_file_path=self.json_file_path)

        return generic_type_validator.is_valid_file(validate_rn=False)

    def validate_generic_module(self, structure_validator, pack_error_ignore_list):
        generic_module_validator = GenericModuleValidator(structure_validator, ignored_errors=pack_error_ignore_list,
                                                          print_as_warnings=self.print_ignored_errors,
                                                          json_file_path=self.json_file_path)

        return generic_module_validator.is_valid_file(validate_rn=False)

    def validate_generic_definition(self, structure_validator, pack_error_ignore_list):
        generic_definition_validator = GenericDefinitionValidator(structure_validator,
                                                                  ignored_errors=pack_error_ignore_list,
                                                                  print_as_warnings=self.print_ignored_errors,
                                                                  json_file_path=self.json_file_path)

        return generic_definition_validator.is_valid_file(validate_rn=False)

    def validate_pack_unique_files(self, pack_path: str, pack_error_ignore_list: dict,
                                   should_version_raise=False) -> bool:
        """
        Runs validations on the following pack files:
        * .secret-ignore: Validates that the file exist and that the file's secrets can be parsed as a list delimited by '\n'
        * .pack-ignore: Validates that the file exists and that all regexes in it can be compiled
        * README.md file: Validates that the file exists and image links are valid
        * 2.pack_metadata.json: Validates that the file exists and that it has a valid structure
        * Author_image.png: Validates that the file isn't empty, dimension of 120*50 and that image size is up to 4kb
        Runs validation on the pack dependencies
        Args:
            should_version_raise: Whether we should check if the version of the metadata was raised
            pack_error_ignore_list: A dictionary of all pack ignored errors
            pack_path: A path to a pack
        """
        files_valid = True
        author_valid = True

        click.echo(f'\nValidating {pack_path} unique pack files')
        pack_unique_files_validator = PackUniqueFilesValidator(pack=os.path.basename(pack_path),
                                                               pack_path=pack_path,
                                                               ignored_errors=pack_error_ignore_list,
                                                               print_as_warnings=self.print_ignored_errors,
                                                               should_version_raise=should_version_raise,
                                                               validate_dependencies=not self.skip_dependencies,
                                                               id_set_path=self.id_set_path,
                                                               private_repo=self.is_external_repo,
                                                               skip_id_set_creation=self.skip_id_set_creation,
                                                               prev_ver=self.prev_ver,
                                                               json_file_path=self.json_file_path,
                                                               specific_validations=self.specific_validations)
        pack_errors = pack_unique_files_validator.are_valid_files(self.id_set_validations)
        if pack_errors:
            click.secho(pack_errors, fg="bright_red")
            files_valid = False

        # check author image
        author_image_path = os.path.join(pack_path, AUTHOR_IMAGE_FILE_NAME)
        if os.path.exists(author_image_path):
            click.echo("Validating pack author image")
            author_valid = self.validate_author_image(author_image_path, pack_error_ignore_list)

        return files_valid and author_valid

    def validate_job(self, structure_validator, pack_error_ignore_list):
        job_validator = JobValidator(structure_validator,
                                     pack_error_ignore_list,
                                     print_as_warnings=self.print_ignored_errors,
                                     json_file_path=self.json_file_path)
        is_valid = job_validator.is_valid_file()
        if not is_valid:
            click.secho(job_validator.get_errors(), fg="bright_red")

        return is_valid

    def validate_modified_files(self, modified_files):
        click.secho(f'\n================= Running validation on modified files =================',
                    fg="bright_cyan")
        valid_files = set()
        for file_path in modified_files:
            # handle renamed files
            if isinstance(file_path, tuple):
                old_file_path = file_path[0]
                file_path = file_path[1]

            else:
                old_file_path = None

            pack_name = get_pack_name(file_path)
            valid_files.add(self.run_validations_on_file(file_path, self.get_error_ignore_list(pack_name),
                                                         is_modified=True, old_file_path=old_file_path))
        return all(valid_files)

    def validate_added_files(self, added_files, modified_files):
        click.secho(f'\n================= Running validation on newly added files =================',
                    fg="bright_cyan")

        valid_files = set()
        for file_path in added_files:
            pack_name = get_pack_name(file_path)
            valid_files.add(self.run_validations_on_file(file_path, self.get_error_ignore_list(pack_name),
                                                         is_modified=False, modified_files=modified_files,
                                                         added_files=added_files))
        return all(valid_files)

    @staticmethod
    def should_raise_pack_version(pack: str) -> bool:
        """
        Args:
            pack: The pack name.

        Returns: False if pack is in IGNORED_PACK_NAMES else True.

        """
        return pack not in IGNORED_PACK_NAMES

    @staticmethod
    def is_file_allowed_to_be_deleted(file_path):
        """
        Args:
            file_path: The file path.

        Returns: True if the file allowed to be deleted, else False.

        """
        file_path = str(file_path)
        file_type = find_type(file_path)
        return file_type in FileType_ALLOWED_TO_DELETE or not file_type

    @staticmethod
    def was_file_renamed_but_labeled_as_deleted(file_path, added_files):
        """ Check if a file was renamed and not deleted (git false label the file as deleted)
        Args:
            file_path: The file path.

        Returns: True if the file was renamed and not deleted, else False.

        """
        if added_files:
            file_path = str(file_path)
            if file_type := find_type(file_path):
                deleted_file_dict = get_file(file_path, file_type)
                deleted_file_id = _get_file_id(file_path, deleted_file_dict)
                if deleted_file_id:
                    for file in added_files:
                        file = str(file)
                        file_dict = get_file(file, find_type(file))
                        if deleted_file_id == _get_file_id(file, file_dict):
                            return True
        return False

    @error_codes('BA115')
    def validate_deleted_files(self, deleted_files: set, added_files: set) -> bool:
        click.secho(f'\n================= Checking for prohibited deleted files =================',
                    fg="bright_cyan")

        is_valid = True
        for file_path in deleted_files:
            file_path = Path(file_path)
            if 'Packs' not in file_path.absolute().parts:
                # not allowed to delete non-content files
                file_path = str(file_path)
                error_message, error_code = Errors.file_cannot_be_deleted(file_path)
                if self.handle_error(error_message, error_code, file_path):
                    is_valid = False

            else:
                if not self.was_file_renamed_but_labeled_as_deleted(file_path, added_files):
                    if not self.is_file_allowed_to_be_deleted(file_path):
                        file_path = str(file_path)
                        error_message, error_code = Errors.file_cannot_be_deleted(file_path)
                        if self.handle_error(error_message, error_code, file_path):
                            is_valid = False

        return is_valid

    def validate_changed_packs_unique_files(self, modified_files, added_files, old_format_files, changed_meta_files):
        click.secho(f'\n================= Running validation on changed pack unique files =================',
                    fg="bright_cyan")
        valid_pack_files = set()

        added_packs = get_pack_names_from_files(added_files)
        modified_packs = get_pack_names_from_files(modified_files).union(get_pack_names_from_files(old_format_files))
        changed_meta_packs = get_pack_names_from_files(changed_meta_files)

        packs_that_should_have_version_raised = self.get_packs_that_should_have_version_raised(modified_files,
                                                                                               added_files,
                                                                                               old_format_files)

        changed_packs = modified_packs.union(added_packs).union(changed_meta_packs)

        for pack in changed_packs:
            raise_version = False
            pack_path = tools.pack_name_to_path(pack)
            if pack in packs_that_should_have_version_raised:
                raise_version = self.should_raise_pack_version(pack)
            valid_pack_files.add(self.validate_pack_unique_files(pack_path,
                                                                 self.get_error_ignore_list(pack),
                                                                 should_version_raise=raise_version))

        return all(valid_pack_files)

    @error_codes('ST106')
    def validate_no_old_format(self, old_format_files):
        """ Validate there are no files in the old format (unified yml file for the code and configuration
        for python integration).

        Args:
            old_format_files(set): file names which are in the old format.
        """
        handle_error = True
        for file_path in old_format_files:
            click.echo(f"Validating old-format file {file_path}")
            yaml_data = get_yaml(file_path)
            # we only fail on old format if no toversion (meaning it is latest) or if the ynl is not deprecated.
            if 'toversion' not in yaml_data and not yaml_data.get('deprecated'):
                error_message, error_code = Errors.invalid_package_structure()
                if self.handle_error(error_message, error_code, file_path=file_path):
                    handle_error = False
        return handle_error

    @error_codes('RN105')
    def validate_no_duplicated_release_notes(self, added_files):
        """Validated that among the added files - there are no duplicated RN for the same pack.

        Args:
            added_files(set): The added files

        Returns:
            bool. True if no duplications found, false otherwise
        """
        click.secho(f'\n================= Verifying no duplicated release notes =================',
                    fg="bright_cyan")
        added_rn = set()
        for file in added_files:
            if find_type(file) == FileType.RELEASE_NOTES:
                pack_name = get_pack_name(file)
                if pack_name not in added_rn:
                    added_rn.add(pack_name)
                else:
                    error_message, error_code = Errors.multiple_release_notes_files()
                    if self.handle_error(error_message, error_code, file_path=pack_name):
                        return False

        click.secho("\nNo duplicated release notes found.\n", fg="bright_green")
        return True

    @error_codes('RN106')
    def validate_no_missing_release_notes(self, modified_files, old_format_files, added_files):
        """Validate that there are no missing RN for changed files

        Args:
            modified_files (set): a set of modified files.
            old_format_files (set): a set of old format files that were changed.
            added_files (set): a set of files that were added.

        Returns:
            bool. True if no missing RN found, False otherwise
        """
        click.secho("\n================= Checking for missing release notes =================\n", fg="bright_cyan")
        packs_that_should_have_new_rn_api_module_related: set = set()
        # existing packs that have files changed (which are not RN, README nor test files) - should have new RN
        changed_files = modified_files.union(old_format_files).union(added_files)
        packs_that_should_have_new_rn = get_pack_names_from_files(
            changed_files,
            skip_file_types=SKIP_RELEASE_NOTES_FOR_TYPES
        )
        if API_MODULES_PACK in packs_that_should_have_new_rn:
            api_module_set = get_api_module_ids(changed_files)
            integrations = get_api_module_integrations_set(api_module_set,
                                                           self.id_set_file.get('integrations', []))
            packs_that_should_have_new_rn_api_module_related = set(map(lambda integration: integration.get('pack'),
                                                                       integrations))
            packs_that_should_have_new_rn = packs_that_should_have_new_rn.union(
                packs_that_should_have_new_rn_api_module_related)

            # APIModules pack is without a version and should not have RN
            packs_that_should_have_new_rn.remove(API_MODULES_PACK)

        # new packs should not have RN
        packs_that_should_have_new_rn = packs_that_should_have_new_rn - self.new_packs

        packs_that_have_new_rn = self.get_packs_with_added_release_notes(added_files)

        packs_that_have_missing_rn = packs_that_should_have_new_rn.difference(packs_that_have_new_rn)

        if packs_that_have_missing_rn:
            is_valid = set()
            for pack in packs_that_have_missing_rn:
                # # ignore RN in NonSupported pack
                if 'NonSupported' in pack:
                    continue
                ignored_errors_list = self.get_error_ignore_list(pack)
                if pack in packs_that_should_have_new_rn_api_module_related:
                    error_message, error_code = Errors.missing_release_notes_for_pack(API_MODULES_PACK)
                else:
                    error_message, error_code = Errors.missing_release_notes_for_pack(pack)
                if not BaseValidator(ignored_errors=ignored_errors_list,
                                     print_as_warnings=self.print_ignored_errors,
                                     json_file_path=self.json_file_path, specific_validations=self.specific_validations).handle_error(
                    error_message, error_code,
                    file_path=os.path.join(os.getcwd(), PACKS_DIR, pack, PACKS_PACK_META_FILE_NAME)
                ):
                    is_valid.add(True)

                else:
                    is_valid.add(False)

            return all(is_valid)

        else:
            click.secho("No missing release notes found.\n", fg="bright_green")
            return True

    """ ######################################## Git Tools and filtering ####################################### """

    def setup_prev_ver(self, prev_ver: Optional[str]):
        """Setting up the prev_ver parameter"""
        # if prev_ver parameter is set, use it
        if prev_ver:
            return prev_ver

        # If git is connected - Use it to get prev_ver
        if self.git_util:
            # If demisto exists in remotes if so set prev_ver as 'demisto/master'
            if self.git_util.check_if_remote_exists('demisto'):
                return 'demisto/master'

            # Otherwise, use git to get the primary branch
            _, branch = self.git_util.handle_prev_ver()
            return 'origin/' + branch

        # Default to 'origin/master'
        return 'origin/master'

    def setup_git_params(self):
        """Setting up the git relevant params"""
        self.branch_name = self.git_util.get_current_git_branch_or_hash() if (self.git_util and not self.branch_name) \
            else self.branch_name

        # check remote validity
        if '/' in self.prev_ver and not self.git_util.check_if_remote_exists(self.prev_ver):
            non_existing_remote = self.prev_ver.split("/")[0]
            click.secho(f'Could not find remote {non_existing_remote} reverting to '
                        f'{str(self.git_util.repo.remote())}', fg='bright_red')
            self.prev_ver = self.prev_ver.replace(non_existing_remote, str(self.git_util.repo.remote()))

        # if running on release branch check against last release.
        if self.branch_name.startswith('21.') or self.branch_name.startswith('22.'):
            self.skip_pack_rn_validation = True
            self.prev_ver = os.environ.get('GIT_SHA1')
            self.is_circle = True

            # when running against git while on release branch - show errors but don't fail the validation
            self.always_valid = True

        # On main or master don't check RN
        elif self.branch_name in ['master', 'main']:
            self.skip_pack_rn_validation = True
            error_message, error_code = Errors.running_on_master_with_git()
            if self.handle_error(error_message, error_code, file_path='General',
                                 warning=(not self.is_external_repo or self.is_circle), drop_line=True):
                return False
        return True

    def print_git_config(self):
        click.secho(f'\n================= Running validation on branch {self.branch_name} =================',
                    fg="bright_cyan")
        if not self.no_configuration_prints:
            click.echo(f"Validating against {self.prev_ver}")

            if self.branch_name in [self.prev_ver, self.prev_ver.replace('origin/', '')]:  # pragma: no cover
                click.echo("Running only on last commit")

            elif self.is_circle:
                click.echo("Running only on committed files")

            elif self.staged:
                click.echo("Running only on staged files")

            else:
                click.echo("Running on committed and staged files")

            if self.skip_pack_rn_validation:
                click.echo("Skipping release notes validation")

            if self.skip_docker_checks:
                click.echo("Skipping Docker checks")

            if not self.is_backward_check:
                click.echo("Skipping backwards compatibility checks")

            if self.skip_dependencies:
                click.echo("Skipping pack dependencies check")

    def get_unfiltered_changed_files_from_git(self) -> Tuple[Set, Set, Set]:
        """
        Get the added and modified before file filtration to only relevant files

        Returns:
            3 sets:
            - The unfiltered modified files
            - The unfiltered added files
            - The unfiltered renamed files
        """
        # get files from git by status identification against prev-ver
        modified_files = self.git_util.modified_files(prev_ver=self.prev_ver,
                                                      committed_only=self.is_circle, staged_only=self.staged,
                                                      debug=self.debug_git, include_untracked=self.include_untracked)
        added_files = self.git_util.added_files(prev_ver=self.prev_ver, committed_only=self.is_circle,
                                                staged_only=self.staged, debug=self.debug_git,
                                                include_untracked=self.include_untracked)
        renamed_files = self.git_util.renamed_files(prev_ver=self.prev_ver, committed_only=self.is_circle,
                                                    staged_only=self.staged, debug=self.debug_git,
                                                    include_untracked=self.include_untracked)

        return modified_files, added_files, renamed_files

    def get_changed_files_from_git(self) -> Tuple[Set, Set, Set, Set, bool]:
        """Get the added and modified after file filtration to only relevant files for validate

        Returns:
            - The filtered modified files (including the renamed files)
            - The filtered added files
            - The changed metadata files
            - The modified old-format files (legacy unified python files)
            - Boolean flag that indicates whether all file types are supported
        """

        modified_files, added_files, renamed_files = self.get_unfiltered_changed_files_from_git()

        # filter files only to relevant files
        filtered_modified, old_format_files, _ = self.filter_to_relevant_files(modified_files)
        filtered_renamed, _, renamed_files_valid_types = self.filter_to_relevant_files(renamed_files)
        filtered_modified = filtered_modified.union(filtered_renamed)
        filtered_added, new_files_in_old_format, added_files_valid_types = self.filter_to_relevant_files(added_files)
        old_format_files = old_format_files.union(new_files_in_old_format)
        valid_types = all([added_files_valid_types, renamed_files_valid_types])

        # extract metadata files from the recognised changes
        changed_meta = self.pack_metadata_extraction(modified_files, added_files, renamed_files)

        return filtered_modified, filtered_added, changed_meta, old_format_files, valid_types

    def pack_metadata_extraction(self, modified_files, added_files, renamed_files):
        """Extract pack metadata files from the modified and added files

        Return all modified metadata file paths
        and get all newly added packs from the added metadata files."""
        changed_metadata_files = set()
        for path in modified_files.union(renamed_files):
            file_path = str(path[1]) if isinstance(path, tuple) else str(path)

            if file_path.endswith(PACKS_PACK_META_FILE_NAME):
                changed_metadata_files.add(file_path)

        for path in added_files:
            if str(path).endswith(PACKS_PACK_META_FILE_NAME):
                self.new_packs.add(get_pack_name(str(path)))

        return changed_metadata_files

    def filter_to_relevant_files(self, file_set):
        """Goes over file set and returns only a filtered set of only files relevant for validation"""
        filtered_set: set = set()
        old_format_files: set = set()
        valid_types: set = set()
        for path in file_set:
            old_path = None
            if isinstance(path, tuple):
                file_path = str(path[1])
                old_path = str(path[0])

            else:
                file_path = str(path)

            try:
                formatted_path, old_path, valid_file_extension = self.check_file_relevance_and_format_path(file_path, old_path, old_format_files)
                valid_types.add(valid_file_extension)
                if formatted_path:
                    if old_path:
                        filtered_set.add((old_path, formatted_path))
                    else:
                        filtered_set.add(formatted_path)

            # handle a case where a file was deleted locally though recognised as added against master.
            except FileNotFoundError:
                if file_path not in self.ignored_files:
                    if self.print_ignored_files:
                        click.secho(f"ignoring file {file_path}", fg='yellow')
                    self.ignored_files.add(file_path)

        return filtered_set, old_format_files, all(valid_types)

    def check_file_relevance_and_format_path(self, file_path, old_path, old_format_files):
        """
        Determines if a file is relevant for validation and create any modification to the file_path if needed
        :returns a tuple(string, string, bool) where
            - the first element is the path of the file that should be returned, if the file isn't relevant then returns an empty string
            - the second element is the old path in case the file was renamed, if the file wasn't renamed then return an empty string
            - true if the file type is supported, false otherwise
        """
        irrelevant_file_output = '', '', True
        if file_path.split(os.path.sep)[0] in ('.gitlab', '.circleci', '.github'):
            return irrelevant_file_output

        file_type = find_type(file_path)

        if self.ignore_files_irrelevant_for_validation(file_path):
            return irrelevant_file_output

        if not file_type:
            error_message, error_code = Errors.file_type_not_supported()
            if str(file_path).endswith('.png'):
                error_message, error_code = Errors.invalid_image_name_or_location()
            self.handle_error(error_message, error_code, file_path=file_path)
            return '', '', False

        # redirect non-test code files to the associated yml file
        if file_type in [FileType.PYTHON_FILE, FileType.POWERSHELL_FILE, FileType.JAVASCRIPT_FILE, FileType.XIF_FILE]:
            if not (str(file_path).endswith('_test.py') or str(file_path).endswith('.Tests.ps1') or
                    str(file_path).endswith('_test.js')):
                file_path = file_path.replace('.py', '.yml').replace('.ps1', '.yml').replace('.js', '.yml').replace('.xif', '.yml')

                if old_path:
                    old_path = old_path.replace('.py', '.yml').replace('.ps1', '.yml').replace('.js', '.yml')
            else:
                return irrelevant_file_output

        # check for old file format
        if self.is_old_file_format(file_path, file_type):
            old_format_files.add(file_path)
            return irrelevant_file_output

        # if renamed file - return a tuple
        if old_path:
            return file_path, old_path, True

        # else return the file path
        else:
            return file_path, '', True

    def ignore_files_irrelevant_for_validation(self, file_path: str) -> bool:
        """
        Will ignore files that are not in the packs directory, are .txt files or are in the
        VALIDATION_USING_GIT_IGNORABLE_DATA tuple.

        Args:
            file_path: path of file to check if should be ignored.
        Returns: True if file is ignored, false otherwise
        """

        if PACKS_DIR not in file_path:
            self.ignore_file(file_path)
            return True

        if file_path.endswith(".txt"):
            self.ignore_file(file_path)
            return True

        if any(name in str(file_path) for name in VALIDATION_USING_GIT_IGNORABLE_DATA):
            self.ignore_file(file_path)
            return True
        return False

    def ignore_file(self, file_path: str) -> None:
        if self.print_ignored_files:
            click.secho(f"ignoring file {file_path}", fg='yellow')
        self.ignored_files.add(file_path)

    """ ######################################## Validate Tools ############################################### """

    @staticmethod
    def create_ignored_errors_list(errors_to_check):
        """ Creating a list of errors without the errors in the errors_to_check list """
        ignored_error_list = []
        all_errors = get_all_error_codes()
        for error_code in all_errors:
            error_type = error_code[:2]
            if error_code not in errors_to_check and error_type not in errors_to_check:
                ignored_error_list.append(error_code)

        return ignored_error_list

    def add_ignored_errors_to_list(self, config, section, key, ignored_errors_list):
        if key == 'ignore':
            ignored_errors_list.extend(str(config[section][key]).split(','))

        if key in PRESET_ERROR_TO_IGNORE:
            ignored_errors_list.extend(PRESET_ERROR_TO_IGNORE.get(key))

        if key in PRESET_ERROR_TO_CHECK:
            ignored_errors_list.extend(
                self.create_ignored_errors_list(PRESET_ERROR_TO_CHECK.get(key)))

    def get_error_ignore_list(self, pack_name):
        ignored_errors_list: dict = {}
        if pack_name:
            pack_ignore_path = get_pack_ignore_file_path(pack_name)

            if os.path.isfile(pack_ignore_path):
                try:
                    config = ConfigParser(allow_no_value=True)
                    config.read(pack_ignore_path)

                    # create file specific ignored errors list
                    for section in config.sections():
                        if section.startswith("file:"):
                            file_name = section[5:]
                            ignored_errors_list[file_name] = []
                            for key in config[section]:
                                self.add_ignored_errors_to_list(config, section, key, ignored_errors_list[file_name])

                except MissingSectionHeaderError:
                    pass
            else:
                click.secho(f'Could not find pack-ignore file at path {pack_ignore_path}', fg="bright_red")

        return ignored_errors_list

    @staticmethod
    def is_old_file_format(file_path, file_type):
        file_yml = get_yaml(file_path)
        # check for unified integration
        if file_type == FileType.INTEGRATION and file_yml.get('script', {}).get('script', '-') not in ['-', '']:
            if file_yml.get('script', {}).get('type', 'javascript') != 'python':
                return False
            return True

        # check for unified script
        if file_type == FileType.SCRIPT and file_yml.get('script', '-') not in ['-', '']:
            if file_yml.get('type', 'javascript') != 'python':
                return False
            return True
        return False

    @staticmethod
    def get_packs_with_added_release_notes(added_files):
        added_rn = set()
        for file in added_files:
            if find_type(path=file) == FileType.RELEASE_NOTES:
                added_rn.add(get_pack_name(file))

        return added_rn

    def print_ignored_errors_report(self, print_ignored_errors):
        if print_ignored_errors:
            all_ignored_errors = '\n'.join(FOUND_FILES_AND_IGNORED_ERRORS)
            click.secho(f"\n=========== Found ignored errors "
                        f"in the following files ===========\n\n{all_ignored_errors}",
                        fg="yellow")

    def print_ignored_files_report(self, print_ignored_files):
        if print_ignored_files:
            all_ignored_files = '\n'.join(list(self.ignored_files))
            click.secho(f"\n=========== Ignored the following files ===========\n\n{all_ignored_files}",
                        fg="yellow")

    def get_packs_that_should_have_version_raised(self, modified_files, added_files, old_format_files):
        # modified packs (where the change is not test-playbook, test-script, readme, metadata file, release notes or
        # doc/author images)
        all_modified_files = modified_files.union(old_format_files)
        modified_packs_that_should_have_version_raised = get_pack_names_from_files(all_modified_files, skip_file_types={
            FileType.RELEASE_NOTES, FileType.README, FileType.TEST_PLAYBOOK, FileType.TEST_SCRIPT,
            FileType.DOC_IMAGE, FileType.AUTHOR_IMAGE, FileType.CONTRIBUTORS})

        # also existing packs with added files which are not test-playbook, test-script readme or release notes
        # should have their version raised
        modified_packs_that_should_have_version_raised = modified_packs_that_should_have_version_raised.union(
            get_pack_names_from_files(added_files, skip_file_types={
                FileType.RELEASE_NOTES, FileType.README, FileType.TEST_PLAYBOOK,
                FileType.TEST_SCRIPT, FileType.DOC_IMAGE, FileType.AUTHOR_IMAGE,
                FileType.CONTRIBUTORS}) - self.new_packs)

        return modified_packs_that_should_have_version_raised

    @staticmethod
    def get_packs(changed_files):
        packs = set()
        for changed_file in changed_files:
            if isinstance(changed_file, tuple):
                changed_file = changed_file[1]
            pack = get_pack_name(changed_file)
            if pack:
                packs.add(pack)

        return packs

    def get_id_set_file(self, skip_id_set_creation, id_set_path):
        """

        Args:
            skip_id_set_creation (bool): whether should skip id set validation or not
            this will also determine whether a new id_set can be created by validate.
            id_set_path (str): id_set.json path file

        Returns:
            str: is_set file path
        """
        id_set = {}
        if not os.path.isfile(id_set_path):
            if not skip_id_set_creation:
                id_set, _, _ = IDSetCreator(print_logs=False).create_id_set()

        else:
            id_set = open_id_set_file(id_set_path)

        if not id_set and not self.no_configuration_prints:
            error_message, error_code = Errors.no_id_set_file()
            self.handle_error(error_message, error_code, file_path=os.path.join(os.getcwd(), id_set_path), warning=True)

        return id_set

    def check_and_validate_deprecated(self, file_type, file_path, current_file, is_modified, is_backward_check,
                                      validator):
        """If file is deprecated, validate it. Return None otherwise.

        Files with 'deprecated: true' or 'toversion < OLDEST_SUPPORTED_VERSION' fields are considered deprecated.

        Args:
            file_type: (FileType) Type of file to validate.
            file_path: (str) file path to validate.
            current_file: (dict) file in json format to validate.
            is_modified: (boolean) for whether the file was modified.
            is_backward_check: (boolean) for whether to preform backwards compatibility validation.
            validator: (ContentEntityValidator) validator object to run backwards compatibility validation from.

        Returns:
            True if current_file is deprecated and valid.
            False if current_file is deprecated and invalid.
            None if current_file is not deprecated.
        """
        is_deprecated = current_file.get("deprecated")

        toversion_is_old = "toversion" in current_file and \
                           version.parse(current_file.get("toversion", DEFAULT_CONTENT_ITEM_TO_VERSION)) < \
                           version.parse(OLDEST_SUPPORTED_VERSION)

        if is_deprecated or toversion_is_old:
            click.echo(f"Validating deprecated file: {file_path}")

            is_valid_as_deprecated = True
            if hasattr(validator, "is_valid_as_deprecated"):
                is_valid_as_deprecated = validator.is_valid_as_deprecated()

            if is_modified and is_backward_check:
                return all([is_valid_as_deprecated, validator.is_backward_compatible()])

            self.ignored_files.add(file_path)
            if self.print_ignored_files:
                click.echo(f"Skipping validation for: {file_path}")

            return is_valid_as_deprecated
        return None

    def validate_alternative_fields(self, item_data: dict, file_type: FileType):
        r"""
            Validate the use of alternative fields related to this item. this inclueds:
            1. Check if the given item is using any item that has alternative fields, and those are missing from
             its data, using the id set.
            2. Check if this current item has an alternative field, and if sp check if all items that are using this
            current item have its alternative field in their file too.
        Args:
            item_data: The extracted data of the item from yml\json.
            file_type: The type of content item the data belongs to.

        Returns:
            False if the file is invalid due to missing alternative fields, True otherwise.

        """
        is_valid = True

        # validate the use of alternative fields in current item's file
        if check_and_add_missing_alternative_fields(item_data, file_type, self.id_set_file):
            error_message, error_code = Errors.missing_alternative_fields_nested_items()
            self.handle_error(error_message, error_code, file_path=self.file_path,
                              suggested_fix=Errors.suggest_fix(self.file_path, '-s', self.id_set_path))
            is_valid = False

        # validate alternative fields in items that are using this current item
        item_id = get_id_from_item_data(item_data)
        alternative_id, alternative_name = get_alternative_id_and_name_from_id_set(item_id, file_type, self.id_set_file)
        if alternative_id or alternative_name:
            items_using_current_item_paths = get_all_using_paths(item_id, file_type, self.id_set_file)
            for path in items_using_current_item_paths:
                with open(path, 'r') as file:
                    using_data = json.loads(file.read()) if path.endswith('json') else yaml.load(file)
                    file_type = find_type(path)
                    if check_and_add_missing_alternative_fields(using_data, file_type, self.id_set_file):
                        # TODO: in the above condition function, there is duplicity with checking if the items have an
                        #  alternative field (since we got here cause we already checked that...)
                        error_message, error_code = \
                            Errors.missing_alternative_fields_in_using_items(get_id_from_item_data(using_data), item_id)
                        self.handle_error(error_message, error_code, file_path=path,
                                          suggested_fix=Errors.suggest_fix(path, '-s', self.id_set_path))
                        is_valid = False
        return is_valid<|MERGE_RESOLUTION|>--- conflicted
+++ resolved
@@ -99,14 +99,11 @@
 from demisto_sdk.commands.common.hook_validations.xsoar_config_json import \
     XSOARConfigJsonValidator
 from demisto_sdk.commands.common.tools import (
-<<<<<<< HEAD
     check_and_add_missing_alternative_fields, find_type, get_all_using_paths,
     get_alternative_id_and_name_from_id_set, get_api_module_ids,
     get_api_module_integrations_set, get_id_from_item_data,
-=======
     _get_file_id, find_type, get_api_module_ids,
     get_api_module_integrations_set, get_content_path, get_file,
->>>>>>> 62f29d85
     get_pack_ignore_file_path, get_pack_name, get_pack_names_from_files,
     get_relative_path_from_packs_dir, get_yaml, open_id_set_file,
     run_command_os)
