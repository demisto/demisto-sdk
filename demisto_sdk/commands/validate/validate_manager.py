--- conflicted
+++ resolved
@@ -19,13 +19,8 @@
                                                 FOUND_FILES_AND_ERRORS,
                                                 FOUND_FILES_AND_IGNORED_ERRORS,
                                                 PRESET_ERROR_TO_CHECK,
-<<<<<<< HEAD
-                                                PRESET_ERROR_TO_IGNORE, Errors,
-                                                get_all_error_codes)
-=======
                                                 PRESET_ERROR_TO_IGNORE, Errors)
 from demisto_sdk.commands.common.git_util import GitUtil
->>>>>>> 858bb5da
 from demisto_sdk.commands.common.hook_validations.base_validator import \
     BaseValidator
 from demisto_sdk.commands.common.hook_validations.classifier import \
@@ -696,11 +691,8 @@
                                                                id_set_path=id_set_path,
                                                                private_repo=self.is_external_repo,
                                                                skip_id_set_creation=self.skip_id_set_creation,
-<<<<<<< HEAD
+                                                               prev_ver=self.prev_ver,
                                                                json_file_path=self.json_file_path)
-=======
-                                                               prev_ver=self.prev_ver)
->>>>>>> 858bb5da
         pack_errors = pack_unique_files_validator.validate_pack_unique_files()
         if pack_errors:
             click.secho(pack_errors, fg="bright_red")
@@ -919,72 +911,11 @@
         click.secho(f'\n================= Running validation on branch {self.branch_name} =================',
                     fg="bright_cyan")
         if not self.no_configuration_prints:
-<<<<<<< HEAD
-            if self.staged:
-                click.echo("Collecting staged files only")
-            else:
-                click.echo("Collecting all committed files")
-
-        prev_ver = self.add_origin(prev_ver)
-        # all committed changes of the current branch vs the prev_ver
-        all_committed_files_string = run_command(
-            f'git diff --name-status {prev_ver}{compare_type}refs/heads/{self.branch_name}')
-
-        modified_files, added_files, _, old_format_files, changed_meta_files = self.filter_changed_files(all_committed_files_string, prev_ver,
-                                                                                                         print_ignored_files=self.print_ignored_files)
-
-        if not self.is_circle:
-            remote_configured = has_remote_configured()
-            is_origin_demisto = is_origin_content_repo()
-
-            repo = 'upstream'
-            if self.is_external_repo:
-                repo = 'origin'
-
-            if (remote_configured and not is_origin_demisto) or self.is_external_repo:
-                if not self.no_configuration_prints:
-                    click.echo("Collecting all local changed files from fork against the content master")
-=======
             click.echo(f"Validating against {self.prev_ver}")
->>>>>>> 858bb5da
 
             if self.branch_name == self.prev_ver or self.branch_name == self.prev_ver.replace('origin/', ''):
                 click.echo("Running only on last commit")
 
-<<<<<<< HEAD
-                all_changed_files_string = run_command(
-                    f'git diff --name-status {repo}/master...HEAD')
-                modified_files_from_tag, added_files_from_tag, _, _, changed_meta_files_from_tag = self.filter_changed_files(
-                    all_changed_files_string, print_ignored_files=self.print_ignored_files)
-
-                # all local non-committed changes and changes against prev_ver
-                outer_changes_files_string = run_command(f'git diff --name-status --no-merges {repo}/master...HEAD')
-                nc_modified_files, nc_added_files, nc_deleted_files, nc_old_format_files, nc_changed_meta_files = self.filter_changed_files(
-                    outer_changes_files_string, print_ignored_files=self.print_ignored_files)
-
-            else:
-                if (not is_origin_demisto and not remote_configured) and not self.no_configuration_prints:
-                    error_message, error_code = Errors.changes_may_fail_validation()
-                    self.handle_error(error_message, error_code, file_path="General-Error", warning=True,
-                                      drop_line=True)
-
-                if not self.no_configuration_prints and not self.staged:
-                    click.echo("Collecting all local changed files against the content master")
-
-                # only changes against prev_ver (without local changes)
-                all_changed_files_string = run_command('git diff --name-status {}'.format(prev_ver))
-                modified_files_from_tag, added_files_from_tag, _, _, changed_meta_files_from_tag = self.filter_changed_files(
-                    all_changed_files_string, print_ignored_files=self.print_ignored_files)
-
-                # all local non-committed changes and changes against prev_ver
-                outer_changes_files_string = run_command('git diff --name-status --no-merges HEAD')
-                nc_modified_files, nc_added_files, nc_deleted_files, nc_old_format_files, nc_changed_meta_files = self.filter_changed_files(
-                    outer_changes_files_string, print_ignored_files=self.print_ignored_files)
-
-            old_format_files = old_format_files.union(nc_old_format_files)
-            modified_files = modified_files.union(
-                modified_files_from_tag.intersection(nc_modified_files))
-=======
             elif self.is_circle:
                 click.echo("Running only on committed files")
 
@@ -993,7 +924,6 @@
 
             else:
                 click.echo("Running on committed and staged files")
->>>>>>> 858bb5da
 
             if self.skip_pack_rn_validation:
                 click.echo("Skipping release notes validation")
@@ -1004,14 +934,8 @@
             if not self.is_backward_check:
                 click.echo("Skipping backwards compatibility checks")
 
-<<<<<<< HEAD
-        if self.staged:
-            modified_files, added_files, old_format_files, changed_meta_files = self.filter_staged_only(
-                modified_files, added_files, old_format_files, changed_meta_files)
-=======
             if self.skip_dependencies:
                 click.echo("Skipping pack dependencies check")
->>>>>>> 858bb5da
 
     def get_changed_files_from_git(self) -> Tuple[Set, Set, Set, Set]:
         """Get the added and modified after file filtration to only relevant files for validate
@@ -1175,27 +1099,11 @@
 
         return ignored_errors_list
 
-<<<<<<< HEAD
-    @ staticmethod
-    def get_current_working_branch() -> str:
-        branches = run_command('git branch')
-        branch_name_reg = re.search(r'\* (.*)', branches)
-        if not branch_name_reg:
-            return ''
-        return branch_name_reg.group(1)
-
     def get_content_release_identifier(self) -> Optional[str]:
         return tools.get_content_release_identifier(self.branch_name)
 
-    @ staticmethod
-    def _is_py_script_or_integration(file_path):
-=======
-    def get_content_release_identifier(self) -> Optional[str]:
-        return tools.get_content_release_identifier(self.branch_name)
-
     @staticmethod
     def is_old_file_format(file_path, file_type):
->>>>>>> 858bb5da
         file_yml = get_yaml(file_path)
         # check for unified integration
         if file_type == FileType.INTEGRATION and file_yml.get('script', {}).get('script', '-') not in ['-', '']:
@@ -1261,12 +1169,7 @@
 
         return packs
 
-<<<<<<< HEAD
-    @ staticmethod
-    def get_id_set_file(skip_id_set_creation, id_set_path):
-=======
     def get_id_set_file(self, skip_id_set_creation, id_set_path):
->>>>>>> 858bb5da
         """
 
         Args:
