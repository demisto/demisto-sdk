--- conflicted
+++ resolved
@@ -72,11 +72,7 @@
             print_ignored_files=False, skip_conf_json=True, validate_id_set=False, file_path=None,
             validate_all=False, is_external_repo=False, skip_pack_rn_validation=False, print_ignored_errors=False,
             silence_init_prints=False, no_docker_checks=False, skip_dependencies=False, id_set_path=None, staged=False,
-<<<<<<< HEAD
-            skip_id_set_creation=False, json_file_path=None
-=======
-            create_id_set=False
->>>>>>> 5d162990
+            create_id_set=False, json_file_path=None
     ):
         # General configuration
         self.skip_docker_checks = False
@@ -113,7 +109,8 @@
                                                    configuration=Configuration(),
                                                    ignored_errors=None,
                                                    print_as_warnings=self.print_ignored_errors,
-                                                   id_set_file=self.id_set_file) \
+                                                   id_set_file=self.id_set_file,
+                                                   json_file_path=json_file_path) \
             if validate_id_set else None
         self.branch_name = ''
         self.changes_in_schema = False
@@ -348,19 +345,9 @@
             return True
 
         # id_set validation
-<<<<<<< HEAD
-        if self.id_set_validations:
-            id_set_validator = IDSetValidator(is_circle=self.is_circle, configuration=Configuration(),
-                                              ignored_errors=pack_error_ignore_list,
-                                              print_as_warnings=self.print_ignored_errors,
-                                              json_file_path=self.json_file_path)
-            if not id_set_validator.is_file_valid_in_set(file_path, file_type):
-                return False
-=======
         if self.id_set_validations and not self.id_set_validations.is_file_valid_in_set(file_path, file_type,
                                                                                         pack_error_ignore_list):
             return False
->>>>>>> 5d162990
 
         # Note: these file are not ignored but there are no additional validators for connections
         if file_type == FileType.CONNECTION:
@@ -481,14 +468,9 @@
     def validate_test_playbook(self, structure_validator, pack_error_ignore_list):
         test_playbook_validator = TestPlaybookValidator(structure_validator=structure_validator,
                                                         ignored_errors=pack_error_ignore_list,
-<<<<<<< HEAD
                                                         print_as_warnings=self.print_ignored_errors,
                                                         json_file_path=self.json_file_path)
-        return test_playbook_validator.is_valid_file(validate_rn=False)
-=======
-                                                        print_as_warnings=self.print_ignored_errors)
         return test_playbook_validator.is_valid_test_playbook(validate_rn=False)
->>>>>>> 5d162990
 
     def validate_release_notes(self, file_path, added_files, modified_files, pack_error_ignore_list, is_modified):
         pack_name = get_pack_name(file_path)
@@ -660,15 +642,10 @@
 
         classifier_validator = ClassifierValidator(structure_validator, new_classifier_version=new_classifier_version,
                                                    ignored_errors=pack_error_ignore_list,
-<<<<<<< HEAD
                                                    print_as_warnings=self.print_ignored_errors,
                                                    json_file_path=self.json_file_path)
-        return classifier_validator.is_valid_classifier(validate_rn=False, id_set_file=self.id_set_file,
-=======
-                                                   print_as_warnings=self.print_ignored_errors)
         return classifier_validator.is_valid_classifier(validate_rn=False,
                                                         id_set_file=self.id_set_file,
->>>>>>> 5d162990
                                                         is_circle=self.is_circle)
 
     def validate_widget(self, structure_validator, pack_error_ignore_list):
