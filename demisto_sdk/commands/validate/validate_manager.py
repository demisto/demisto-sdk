import os
from concurrent.futures._base import Future, as_completed
from configparser import ConfigParser, MissingSectionHeaderError
from pathlib import Path
from typing import Callable, List, Optional, Set, Tuple

import click
import pebble
from colorama import Fore
from git import InvalidGitRepositoryError
from packaging import version

from demisto_sdk.commands.common import tools
from demisto_sdk.commands.common.configuration import Configuration
from demisto_sdk.commands.common.constants import (
    API_MODULES_PACK,
    AUTHOR_IMAGE_FILE_NAME,
    CONTENT_ENTITIES_DIRS,
    DEFAULT_CONTENT_ITEM_TO_VERSION,
    GENERIC_FIELDS_DIR,
    GENERIC_TYPES_DIR,
    IGNORED_PACK_NAMES,
    OLDEST_SUPPORTED_VERSION,
    PACKS_DIR,
    PACKS_PACK_META_FILE_NAME,
    SKIP_RELEASE_NOTES_FOR_TYPES,
    VALIDATION_USING_GIT_IGNORABLE_DATA,
    FileType,
    FileType_ALLOWED_TO_DELETE,
    PathLevel,
)
from demisto_sdk.commands.common.content import Content
from demisto_sdk.commands.common.content_constant_paths import DEFAULT_ID_SET_PATH
from demisto_sdk.commands.common.errors import (
    FOUND_FILES_AND_ERRORS,
    FOUND_FILES_AND_IGNORED_ERRORS,
    PRESET_ERROR_TO_CHECK,
    PRESET_ERROR_TO_IGNORE,
    Errors,
    get_all_error_codes,
)
from demisto_sdk.commands.common.git_util import GitUtil
from demisto_sdk.commands.common.hook_validations.author_image import (
    AuthorImageValidator,
)
from demisto_sdk.commands.common.hook_validations.base_validator import (
    BaseValidator,
    error_codes,
)
from demisto_sdk.commands.common.hook_validations.classifier import ClassifierValidator
from demisto_sdk.commands.common.hook_validations.conf_json import ConfJsonValidator
from demisto_sdk.commands.common.hook_validations.correlation_rule import (
    CorrelationRuleValidator,
)
from demisto_sdk.commands.common.hook_validations.dashboard import DashboardValidator
from demisto_sdk.commands.common.hook_validations.deprecation import (
    DeprecationValidator,
)
from demisto_sdk.commands.common.hook_validations.description import (
    DescriptionValidator,
)
from demisto_sdk.commands.common.hook_validations.generic_definition import (
    GenericDefinitionValidator,
)
from demisto_sdk.commands.common.hook_validations.generic_field import (
    GenericFieldValidator,
)
from demisto_sdk.commands.common.hook_validations.generic_module import (
    GenericModuleValidator,
)
from demisto_sdk.commands.common.hook_validations.generic_type import (
    GenericTypeValidator,
)
from demisto_sdk.commands.common.hook_validations.id import IDSetValidations
from demisto_sdk.commands.common.hook_validations.image import ImageValidator
from demisto_sdk.commands.common.hook_validations.incident_field import (
    IncidentFieldValidator,
)
from demisto_sdk.commands.common.hook_validations.incident_type import (
    IncidentTypeValidator,
)
from demisto_sdk.commands.common.hook_validations.indicator_field import (
    IndicatorFieldValidator,
)
from demisto_sdk.commands.common.hook_validations.integration import (
    IntegrationValidator,
)
from demisto_sdk.commands.common.hook_validations.job import JobValidator
from demisto_sdk.commands.common.hook_validations.layout import (
    LayoutsContainerValidator,
    LayoutValidator,
)
from demisto_sdk.commands.common.hook_validations.lists import ListsValidator
from demisto_sdk.commands.common.hook_validations.mapper import MapperValidator
from demisto_sdk.commands.common.hook_validations.modeling_rule import (
    ModelingRuleValidator,
)
from demisto_sdk.commands.common.hook_validations.pack_unique_files import (
    PackUniqueFilesValidator,
)
from demisto_sdk.commands.common.hook_validations.parsing_rule import (
    ParsingRuleValidator,
)
from demisto_sdk.commands.common.hook_validations.playbook import PlaybookValidator
from demisto_sdk.commands.common.hook_validations.pre_process_rule import (
    PreProcessRuleValidator,
)
from demisto_sdk.commands.common.hook_validations.python_file import PythonFileValidator
from demisto_sdk.commands.common.hook_validations.readme import ReadMeValidator
from demisto_sdk.commands.common.hook_validations.release_notes import (
    ReleaseNotesValidator,
)
from demisto_sdk.commands.common.hook_validations.release_notes_config import (
    ReleaseNotesConfigValidator,
)
from demisto_sdk.commands.common.hook_validations.report import ReportValidator
from demisto_sdk.commands.common.hook_validations.reputation import ReputationValidator
from demisto_sdk.commands.common.hook_validations.script import ScriptValidator
from demisto_sdk.commands.common.hook_validations.structure import StructureValidator
from demisto_sdk.commands.common.hook_validations.test_playbook import (
    TestPlaybookValidator,
)
from demisto_sdk.commands.common.hook_validations.triggers import TriggersValidator
from demisto_sdk.commands.common.hook_validations.widget import WidgetValidator
from demisto_sdk.commands.common.hook_validations.wizard import WizardValidator
from demisto_sdk.commands.common.hook_validations.xdrc_templates import (
    XDRCTemplatesValidator,
)
from demisto_sdk.commands.common.hook_validations.xsiam_dashboard import (
    XSIAMDashboardValidator,
)
from demisto_sdk.commands.common.hook_validations.xsiam_report import (
    XSIAMReportValidator,
)
from demisto_sdk.commands.common.hook_validations.xsoar_config_json import (
    XSOARConfigJsonValidator,
)
from demisto_sdk.commands.common.tools import (
    _get_file_id,
    find_type,
    get_api_module_ids,
    get_api_module_integrations_set,
    get_content_path,
    get_file,
    get_pack_ignore_file_path,
    get_pack_name,
    get_pack_names_from_files,
    get_relative_path_from_packs_dir,
    get_remote_file,
    get_yaml,
    open_id_set_file,
    run_command_os,
)
from demisto_sdk.commands.create_id_set.create_id_set import IDSetCreator

SKIPPED_FILES = [
    "CommonServerUserPython.py",
    "demistomock.py",
    "DemistoClassApiModule.py",
]


class ValidateManager:
    def __init__(
        self,
        is_backward_check=True,
        prev_ver=None,
        use_git=False,
        only_committed_files=False,
        print_ignored_files=False,
        skip_conf_json=True,
        validate_id_set=False,
        file_path=None,
        validate_all=False,
        is_external_repo=False,
        skip_pack_rn_validation=False,
        print_ignored_errors=False,
        silence_init_prints=False,
        no_docker_checks=False,
        skip_dependencies=False,
        id_set_path=None,
        staged=False,
        create_id_set=False,
        json_file_path=None,
        skip_schema_check=False,
        debug_git=False,
        include_untracked=False,
        pykwalify_logs=False,
        check_is_unskipped=True,
        quiet_bc=False,
        multiprocessing=True,
        specific_validations=None,
    ):
        # General configuration
        self.skip_docker_checks = False
        self.no_configuration_prints = silence_init_prints
        self.skip_conf_json = skip_conf_json
        self.is_backward_check = is_backward_check
        self.is_circle = only_committed_files
        self.validate_all = validate_all
        self.use_git = use_git
        self.skip_pack_rn_validation = skip_pack_rn_validation
        self.print_ignored_files = print_ignored_files
        self.print_ignored_errors = print_ignored_errors
        self.skip_dependencies = skip_dependencies or not use_git
        self.skip_id_set_creation = not create_id_set or skip_dependencies
        self.compare_type = "..."
        self.staged = staged
        self.skip_schema_check = skip_schema_check
        self.debug_git = debug_git
        self.include_untracked = include_untracked
        self.pykwalify_logs = pykwalify_logs
        self.quiet_bc = quiet_bc
        self.check_is_unskipped = check_is_unskipped
        self.conf_json_data = {}
        self.run_with_multiprocessing = multiprocessing
        self.is_possible_validate_readme = (
            self.is_node_exist() or ReadMeValidator.is_docker_available()
        )

        if json_file_path:
            self.json_file_path = (
                os.path.join(json_file_path, "validate_outputs.json")
                if os.path.isdir(json_file_path)
                else json_file_path
            )
        else:
            self.json_file_path = ""

        self.specific_validations = specific_validations
        if specific_validations:
            self.specific_validations = specific_validations.split(",")

        # Class constants
        self.handle_error = BaseValidator(
            print_as_warnings=print_ignored_errors, json_file_path=json_file_path
        ).handle_error
        self.should_run_validation = BaseValidator(
            specific_validations=specific_validations
        ).should_run_validation
        self.file_path = file_path
        self.id_set_path = id_set_path or DEFAULT_ID_SET_PATH
        # create the id_set only once per run.
        self.id_set_file = self.get_id_set_file(
            self.skip_id_set_creation, self.id_set_path
        )

        self.id_set_validations = (
            IDSetValidations(
                is_circle=self.is_circle,
                configuration=Configuration(),
                ignored_errors=None,
                print_as_warnings=self.print_ignored_errors,
                id_set_file=self.id_set_file,
                json_file_path=json_file_path,
                specific_validations=self.specific_validations,
            )
            if validate_id_set
            else None
        )

        self.deprecation_validator = DeprecationValidator(id_set_file=self.id_set_file)

        try:
            self.git_util = GitUtil(repo=Content.git())
            self.branch_name = self.git_util.get_current_git_branch_or_hash()
        except (InvalidGitRepositoryError, TypeError):
            # if we are using git - fail the validation by raising the exception.
            if self.use_git:
                raise
            # if we are not using git - simply move on.
            else:
                click.echo("Unable to connect to git")
                self.git_util = None  # type: ignore[assignment]
                self.branch_name = ""

        if prev_ver and not prev_ver.startswith("origin"):
            self.prev_ver = self.setup_prev_ver("origin/" + prev_ver)
        else:
            self.prev_ver = self.setup_prev_ver(prev_ver)

        self.check_only_schema = False
        self.always_valid = False
        self.ignored_files = set()
        self.new_packs = set()
        self.skipped_file_types = (
            FileType.CHANGELOG,
            FileType.DOC_IMAGE,
            FileType.MODELING_RULE_SCHEMA,
            FileType.XSIAM_REPORT_IMAGE,
            FileType.PIPFILE,
            FileType.PIPFILE_LOCK,
            FileType.TXT,
            FileType.JAVASCRIPT_FILE,
            FileType.POWERSHELL_FILE,
            FileType.PYLINTRC,
            FileType.SECRET_IGNORE,
            FileType.LICENSE,
            FileType.UNIFIED_YML,
            FileType.PACK_IGNORE,
            FileType.INI,
            FileType.PEM,
            FileType.METADATA,
        )

        self.is_external_repo = is_external_repo
        if is_external_repo:
            if not self.no_configuration_prints:
                click.echo("Running in a private repository")
            self.skip_conf_json = True

        self.print_percent = False
        self.completion_percentage = 0

        if validate_all:
            # No need to check docker images on build branch hence we do not check on -a mode
            # also do not skip id set creation unless the flag is up
            self.skip_docker_checks = True
            self.skip_pack_rn_validation = True
            self.print_percent = (
                not self.run_with_multiprocessing
            )  # the Multiprocessing will mismatch the percent
            self.check_is_unskipped = False

        if no_docker_checks:
            self.skip_docker_checks = True

        if self.skip_conf_json:
            self.check_is_unskipped = False

        if not self.skip_conf_json:
            self.conf_json_validator = ConfJsonValidator(
                specific_validations=self.specific_validations
            )
            self.conf_json_data = self.conf_json_validator.conf_data

    def is_node_exist(self) -> bool:
        """Check if node interpreter exists.
        Returns:
            bool: True if node exist, else False
        """
        # Check node exist
        content_path = get_content_path()
        stdout, stderr, exit_code = run_command_os("node -v", cwd=content_path)  # type: ignore
        if exit_code:
            return False
        return True

    def print_final_report(self, valid):
        self.print_ignored_files_report(self.print_ignored_files)
        self.print_ignored_errors_report(self.print_ignored_errors)

        if valid:
            click.secho("\nThe files are valid", fg="green")
            return 0

        else:
            all_failing_files = "\n".join(set(FOUND_FILES_AND_ERRORS))
            click.secho(
                f"\n=========== Found errors in the following files ===========\n\n{all_failing_files}\n",
                fg="bright_red",
            )

            if self.always_valid:
                click.secho(
                    "Found the errors above, but not failing build", fg="yellow"
                )
                return 0

            click.secho(
                "The files were found as invalid, the exact error message can be located above",
                fg="red",
            )
            return 1

    def run_validation(self):
        """Initiates validation in accordance with mode (i,g,a)"""
        if self.validate_all:
            is_valid = self.run_validation_on_all_packs()
        elif self.use_git:
            is_valid = self.run_validation_using_git()
        elif self.file_path:
            is_valid = self.run_validation_on_specific_files()
        else:
            # default validate to -g --post-commit
            self.use_git = True
            self.is_circle = True
            is_valid = self.run_validation_using_git()
        return self.print_final_report(is_valid)

    @staticmethod
    def detect_file_level(file_path: str) -> PathLevel:
        """
        Detect the whether the path points to a file, a content entity dir, a content generic entity dir
        (i.e GenericFields or GenericTypes), a pack dir or package dir

        Args:
             file_path(str): the path to check.

        Returns:
            PathLevel. File, ContentDir, ContentGenericDir, Pack or Package - depending on the file path level.
        """
        if os.path.isfile(file_path):
            return PathLevel.FILE

        file_path = file_path.rstrip("/")
        dir_name = os.path.basename(file_path)
        if dir_name in CONTENT_ENTITIES_DIRS:
            return PathLevel.CONTENT_ENTITY_DIR

        if str(os.path.dirname(file_path)).endswith(GENERIC_TYPES_DIR) or str(
            os.path.dirname(file_path)
        ).endswith(GENERIC_FIELDS_DIR):
            return PathLevel.CONTENT_GENERIC_ENTITY_DIR

        if os.path.basename(os.path.dirname(file_path)) == PACKS_DIR:
            return PathLevel.PACK

        else:
            return PathLevel.PACKAGE

    def run_validation_on_specific_files(self):
        """Run validations only on specific files"""
        files_validation_result = set()
        self.setup_git_params()

        for path in self.file_path.split(","):
            error_ignore_list = self.get_error_ignore_list(get_pack_name(path))
            file_level = self.detect_file_level(path)

            if file_level == PathLevel.FILE:
                click.secho(
                    f"\n================= Validating file {path} =================",
                    fg="bright_cyan",
                )
                files_validation_result.add(
                    self.run_validations_on_file(path, error_ignore_list)
                )

            elif file_level == PathLevel.CONTENT_ENTITY_DIR:
                click.secho(
                    f"\n================= Validating content directory {path} =================",
                    fg="bright_cyan",
                )
                files_validation_result.add(
                    self.run_validation_on_content_entities(path, error_ignore_list)
                )

            elif file_level == PathLevel.CONTENT_GENERIC_ENTITY_DIR:
                click.secho(
                    f"\n================= Validating content directory {path} =================",
                    fg="bright_cyan",
                )
                files_validation_result.add(
                    self.run_validation_on_generic_entities(path, error_ignore_list)
                )

            elif file_level == PathLevel.PACK:
                click.secho(
                    f"\n================= Validating pack {path} =================",
                    fg="bright_cyan",
                )
                files_validation_result.add(self.run_validations_on_pack(path)[0])

            else:
                click.secho(
                    f"\n================= Validating package {path} =================",
                    fg="bright_cyan",
                )
                files_validation_result.add(
                    self.run_validation_on_package(path, error_ignore_list)
                )

        return all(files_validation_result)

    def wait_futures_complete(self, futures_list: List[Future], done_fn: Callable):
        """Wait for all futures to complete, Raise exception if occurred.
        Args:
            futures_list: futures to wait for.
            done_fn: Function to run on result.
        Raises:
            Exception: Raise caught exception for further cleanups.
        """
        for future in as_completed(futures_list):
            try:
                result = future.result()
                done_fn(result[0], result[1])
            except Exception as e:
                click.secho(
                    f"An error occurred while tried to collect result, Error: {e}",
                    fg="bright_red",
                )
                raise

    def run_validation_on_all_packs(self):
        """Runs validations on all files in all packs in repo (-a option)

        Returns:
            bool. true if all files are valid, false otherwise.
        """
        click.secho(
            "\n================= Validating all files =================",
            fg="bright_cyan",
        )
        all_packs_valid = set()

        if not self.skip_conf_json:
            all_packs_valid.add(self.conf_json_validator.is_valid_conf_json())

        count = 1
        # Filter non-pack files that might exist locally (e.g, .DS_STORE on MacOS)
        all_packs = list(
            filter(
                os.path.isdir,
                [os.path.join(PACKS_DIR, p) for p in os.listdir(PACKS_DIR)],
            )
        )
        num_of_packs = len(all_packs)
        all_packs.sort(key=str.lower)

        ReadMeValidator.add_node_env_vars()
        if self.is_possible_validate_readme:
            with ReadMeValidator.start_mdx_server(handle_error=self.handle_error):
                return self.validate_packs(
                    all_packs, all_packs_valid, count, num_of_packs
                )
        else:
            return self.validate_packs(all_packs, all_packs_valid, count, num_of_packs)

    def validate_packs(
        self, all_packs: list, all_packs_valid: set, count: int, num_of_packs: int
    ) -> bool:

        if self.run_with_multiprocessing:
            with pebble.ProcessPool(max_workers=4) as executor:
                futures = []
                for pack_path in all_packs:
                    futures.append(
                        executor.schedule(
                            self.run_validations_on_pack, args=(pack_path,)
                        )
                    )
                self.wait_futures_complete(
                    futures_list=futures,
                    done_fn=lambda x, y: (
                        all_packs_valid.add(x),  # type: ignore
                        FOUND_FILES_AND_ERRORS.extend(y),  # type: ignore[func-returns-value]
                    ),
                )
        else:
            for pack_path in all_packs:
                self.completion_percentage = format((count / num_of_packs) * 100, ".2f")  # type: ignore
                all_packs_valid.add(self.run_validations_on_pack(pack_path)[0])
                count += 1
        return all(all_packs_valid)

    def run_validations_on_pack(self, pack_path):
        """Runs validation on all files in given pack. (i,g,a)

        Args:
            pack_path: the path to the pack.

        Returns:
            bool. true if all files in pack are valid, false otherwise.
        """
        pack_entities_validation_results = set()
        pack_error_ignore_list = self.get_error_ignore_list(os.path.basename(pack_path))

        pack_entities_validation_results.add(
            self.validate_pack_unique_files(pack_path, pack_error_ignore_list)
        )

        for content_dir in os.listdir(pack_path):
            content_entity_path = os.path.join(pack_path, content_dir)
            if content_dir in CONTENT_ENTITIES_DIRS:
                pack_entities_validation_results.add(
                    self.run_validation_on_content_entities(
                        content_entity_path, pack_error_ignore_list
                    )
                )
            else:
                self.ignored_files.add(content_entity_path)

        return all(pack_entities_validation_results), FOUND_FILES_AND_ERRORS

    def run_validation_on_content_entities(
        self, content_entity_dir_path, pack_error_ignore_list
    ):
        """Gets non-pack folder and runs validation within it (Scripts, Integrations...)

        Returns:
            bool. true if all files in directory are valid, false otherwise.
        """
        content_entities_validation_results = set()
        if content_entity_dir_path.endswith(
            GENERIC_FIELDS_DIR
        ) or content_entity_dir_path.endswith(GENERIC_TYPES_DIR):
            for dir_name in os.listdir(content_entity_dir_path):
                dir_path = os.path.join(content_entity_dir_path, dir_name)
                if not os.path.isfile(dir_path):
                    # should be only directories (not files) in generic types/fields directory
                    content_entities_validation_results.add(
                        self.run_validation_on_generic_entities(
                            dir_path, pack_error_ignore_list
                        )
                    )
                else:
                    self.ignored_files.add(dir_path)
        else:
            for file_name in os.listdir(content_entity_dir_path):
                file_path = os.path.join(content_entity_dir_path, file_name)
                if os.path.isfile(file_path):
                    if (
                        file_path.endswith(".json")
                        or file_path.endswith(".yml")
                        or file_path.endswith(".md")
                    ):
                        content_entities_validation_results.add(
                            self.run_validations_on_file(
                                file_path, pack_error_ignore_list
                            )
                        )
                    else:
                        self.ignored_files.add(file_path)

                else:
                    content_entities_validation_results.add(
                        self.run_validation_on_package(
                            file_path, pack_error_ignore_list
                        )
                    )

        return all(content_entities_validation_results)

    @staticmethod
    def should_validate_xsiam_content(package_path):
        parent_name = Path(package_path).stem
        dir_name = Path(package_path).parent.stem
        return (
            parent_name in {"XSIAMDashboards", "XSIAMReports"}
            or dir_name == "XDRCTemplates"
        )

    def run_validation_on_package(self, package_path, pack_error_ignore_list):
        package_entities_validation_results = set()
        for file_name in os.listdir(package_path):
            file_path = os.path.join(package_path, file_name)
            package_entities_validation_results.add(
                self.run_validations_on_file(file_path, pack_error_ignore_list)
            )

        return all(package_entities_validation_results)

    def run_validation_on_generic_entities(self, dir_path, pack_error_ignore_list):
        """
        Gets a generic content entity directory (i.e a sub-directory of GenericTypes or GenericFields)
        and runs validation within it.

        Returns:
            bool. true if all files in directory are valid, false otherwise.
        """
        package_entities_validation_results = set()

        for file_name in os.listdir(dir_path):
            file_path = os.path.join(dir_path, file_name)
            if file_path.endswith(".json"):  # generic types/fields are jsons
                package_entities_validation_results.add(
                    self.run_validations_on_file(file_path, pack_error_ignore_list)
                )
            else:
                self.ignored_files.add(file_path)

        return all(package_entities_validation_results)

    @error_codes("BA114")
    def is_valid_pack_name(self, file_path, old_file_path, ignored_errors):
        """
        Valid pack name is currently considered to be a new pack name or an existing pack.
        If pack name is changed, will return `False`.
        """
        if not old_file_path:
            return True
        original_pack_name = get_pack_name(old_file_path)
        new_pack_name = get_pack_name(file_path)
        if original_pack_name != new_pack_name:
            error_message, error_code = Errors.changed_pack_name(original_pack_name)
            if self.handle_error(
                error_message=error_message,
                error_code=error_code,
                file_path=file_path,
                drop_line=True,
                ignored_errors=ignored_errors,
            ):
                return False
        return True

    @error_codes("BA102,IM110")
    def is_valid_file_type(
        self, file_type: FileType, file_path: str, ignored_errors: dict
    ):
        """
        If a file_type is unsupported, will return `False`.
        """
        if not file_type:
            error_message, error_code = Errors.file_type_not_supported(
                file_type, file_path
            )
            if str(file_path).endswith(".png"):
                error_message, error_code = Errors.invalid_image_name_or_location()
            if self.handle_error(
                error_message=error_message,
                error_code=error_code,
                file_path=file_path,
                drop_line=True,
                ignored_errors=ignored_errors,
            ):
                return False

        return True

    def is_skipped_file(self, file_path: str) -> bool:
        """check wether the file in the given file_path is in the SKIPPED_FILES list.

        Args:
            file_path: the file on which to run.

        Returns:
            bool. true if file is in SKIPPED_FILES list, false otherwise.
        """
        path = Path(file_path)
        return path.name in SKIPPED_FILES or (
            path.name == "CommonServerPython.py" and path.parent.parent.name != "Base"
        )

    # flake8: noqa: C901
    def run_validations_on_file(
        self,
        file_path,
        pack_error_ignore_list,
        is_modified=False,
        old_file_path=None,
        modified_files=None,
        added_files=None,
    ):
        """Choose a validator to run for a single file. (i)

        Args:
            modified_files: A set of modified files - used for RN validation
            added_files: A set of added files - used for RN validation
            old_file_path: The old file path for renamed files
            pack_error_ignore_list: A dictionary of all pack ignored errors
            file_path: the file on which to run.
            is_modified: whether the file is modified or added.

        Returns:
            bool. true if file is valid, false otherwise.
        """
        if not self.is_valid_pack_name(
            file_path, old_file_path, pack_error_ignore_list
        ):
            return False
        file_type = find_type(file_path)

        is_added_file = file_path in added_files if added_files else False
        if file_type == FileType.MODELING_RULE_TEST_DATA:
            file_path = file_path.replace("_testdata.json", ".yml")
        if file_path.endswith(".xif"):
            file_path = file_path.replace(".xif", ".yml")
        if (
            file_type in self.skipped_file_types
            or self.is_skipped_file(file_path)
            or self.git_util._is_file_git_ignored(file_path)
            or self.detect_file_level(file_path)
            in (PathLevel.PACKAGE, PathLevel.CONTENT_ENTITY_DIR)
        ):
            self.ignored_files.add(file_path)
            return True
        elif not self.is_valid_file_type(file_type, file_path, pack_error_ignore_list):
            return False

        if file_type == FileType.XSOAR_CONFIG:
            xsoar_config_validator = XSOARConfigJsonValidator(
                file_path,
                specific_validations=self.specific_validations,
                ignored_errors=pack_error_ignore_list,
            )
            return xsoar_config_validator.is_valid_xsoar_config_file()

        if not self.check_only_schema:
            validation_print = f"\nValidating {file_path} as {file_type.value}"
            if self.print_percent:
                if FOUND_FILES_AND_ERRORS:
                    validation_print += (
                        f" {Fore.RED}[{self.completion_percentage}%]{Fore.RESET}"
                    )
                else:
                    validation_print += (
                        f" {Fore.GREEN}[{self.completion_percentage}%]{Fore.RESET}"
                    )

            click.echo(validation_print)

        structure_validator = StructureValidator(
            file_path,
            predefined_scheme=file_type,
            ignored_errors=pack_error_ignore_list,
            print_as_warnings=self.print_ignored_errors,
            tag=self.prev_ver,
            old_file_path=old_file_path,
            branch_name=self.branch_name,
            is_new_file=not is_modified,
            json_file_path=self.json_file_path,
            skip_schema_check=self.skip_schema_check,
            pykwalify_logs=self.pykwalify_logs,
            quiet_bc=self.quiet_bc,
            specific_validations=self.specific_validations,
        )

        # schema validation
        if file_type not in {
            FileType.TEST_PLAYBOOK,
            FileType.TEST_SCRIPT,
            FileType.DESCRIPTION,
        }:
            if not structure_validator.is_valid_file():
                return False

        # Passed schema validation
        # if only schema validation is required - stop check here
        if self.check_only_schema:
            return True

        # id_set validation
        if (
            self.id_set_validations
            and not self.id_set_validations.is_file_valid_in_set(
                file_path, file_type, pack_error_ignore_list
            )
        ):
            return False

        # conf.json validation
        valid_in_conf = True
        if self.check_is_unskipped and file_type in {
            FileType.INTEGRATION,
            FileType.SCRIPT,
            FileType.BETA_INTEGRATION,
        }:
            if not self.conf_json_validator.is_valid_file_in_conf_json(
                structure_validator.current_file,
                file_type,
                file_path,
                pack_error_ignore_list,
            ):
                valid_in_conf = False

        # Note: these file are not ignored but there are no additional validators for connections
        if file_type == FileType.CONNECTION:
            return True

        # test playbooks and test scripts are using the same validation.
        elif file_type in {FileType.TEST_PLAYBOOK, FileType.TEST_SCRIPT}:
            return self.validate_test_playbook(
                structure_validator, pack_error_ignore_list
            )

        elif file_type == FileType.RELEASE_NOTES:
            if not self.skip_pack_rn_validation:
                return self.validate_release_notes(
                    file_path,
                    added_files,
                    modified_files,
                    pack_error_ignore_list,
                )
            else:
                click.secho("Skipping release notes validation", fg="yellow")

        elif file_type == FileType.RELEASE_NOTES_CONFIG:
            return self.validate_release_notes_config(file_path, pack_error_ignore_list)

        elif file_type == FileType.DESCRIPTION:
            return self.validate_description(file_path, pack_error_ignore_list)

        elif file_type == FileType.README:
            if not self.is_possible_validate_readme:
                error_message, error_code = Errors.error_uninstall_node()
                if self.handle_error(
                    error_message=error_message,
                    error_code=error_code,
                    file_path=file_path,
                    ignored_errors=pack_error_ignore_list,
                ):
                    return False
            if not self.validate_all:
                ReadMeValidator.add_node_env_vars()
                if (
                    not ReadMeValidator.are_modules_installed_for_verify(
                        get_content_path()  # type: ignore
                    )
                    and not ReadMeValidator.is_docker_available()
                ):  # shows warning message
                    return True
                with ReadMeValidator.start_mdx_server(handle_error=self.handle_error):
                    return self.validate_readme(file_path, pack_error_ignore_list)
            return self.validate_readme(file_path, pack_error_ignore_list)

        elif file_type == FileType.REPORT:
            return self.validate_report(structure_validator, pack_error_ignore_list)

        elif file_type == FileType.PLAYBOOK:
            return self.validate_playbook(
                structure_validator, pack_error_ignore_list, file_type, is_modified
            )

        elif file_type == FileType.INTEGRATION:
            return all(
                [
                    self.validate_integration(
                        structure_validator,
                        pack_error_ignore_list,
                        is_modified,
                        file_type,
                    ),
                    valid_in_conf,
                ]
            )

        elif file_type == FileType.SCRIPT:
            return all(
                [
                    self.validate_script(
                        structure_validator,
                        pack_error_ignore_list,
                        is_modified,
                        file_type,
                    ),
                    valid_in_conf,
                ]
            )
        elif file_type == FileType.PYTHON_FILE:
            return self.validate_python_file(file_path, pack_error_ignore_list)

        elif file_type == FileType.BETA_INTEGRATION:
            return self.validate_beta_integration(
                structure_validator, pack_error_ignore_list
            )

        # Validate only images of packs
        elif file_type == FileType.IMAGE:
            return self.validate_image(file_path, pack_error_ignore_list)

        elif file_type == FileType.AUTHOR_IMAGE:
            return self.validate_author_image(file_path, pack_error_ignore_list)

        elif file_type == FileType.INCIDENT_FIELD:
            return self.validate_incident_field(
                structure_validator, pack_error_ignore_list, is_modified, is_added_file
            )

        elif file_type == FileType.INDICATOR_FIELD:
            return self.validate_indicator_field(
                structure_validator, pack_error_ignore_list, is_modified, is_added_file
            )

        elif file_type == FileType.REPUTATION:
            return self.validate_reputation(structure_validator, pack_error_ignore_list)

        elif file_type == FileType.LAYOUT:
            return self.validate_layout(structure_validator, pack_error_ignore_list)

        elif file_type == FileType.LAYOUTS_CONTAINER:
            return self.validate_layoutscontainer(
                structure_validator, pack_error_ignore_list
            )

        elif file_type == FileType.PRE_PROCESS_RULES:
            return self.validate_pre_process_rule(
                structure_validator, pack_error_ignore_list
            )

        elif file_type == FileType.LISTS:
            return self.validate_lists(structure_validator, pack_error_ignore_list)

        elif file_type == FileType.DASHBOARD:
            return self.validate_dashboard(structure_validator, pack_error_ignore_list)

        elif file_type == FileType.INCIDENT_TYPE:
            return self.validate_incident_type(
                structure_validator, pack_error_ignore_list, is_modified
            )

        elif file_type == FileType.MAPPER:
            return self.validate_mapper(
                structure_validator, pack_error_ignore_list, is_modified
            )

        elif file_type in (FileType.OLD_CLASSIFIER, FileType.CLASSIFIER):
            return self.validate_classifier(
                structure_validator, pack_error_ignore_list, file_type
            )

        elif file_type == FileType.WIDGET:
            return self.validate_widget(structure_validator, pack_error_ignore_list)

        elif file_type == FileType.TRIGGER:
            return self.validate_triggers(structure_validator, pack_error_ignore_list)

        elif file_type in (
            FileType.PARSING_RULE,
            FileType.PARSING_RULE_XIF,
        ):
            return self.validate_parsing_rule(
                structure_validator, pack_error_ignore_list
            )

        elif file_type in (
            FileType.MODELING_RULE,
            FileType.MODELING_RULE_XIF,
            FileType.MODELING_RULE_TEST_DATA,
        ):
            print(f"Validating {file_type.value} file: {file_path}")
            if self.validate_all:
                error_ignore_list = pack_error_ignore_list.copy()
                error_ignore_list.setdefault(os.path.basename(file_path), [])
                error_ignore_list.get(os.path.basename(file_path)).append("MR104")
                return self.validate_modeling_rule(
                    structure_validator, error_ignore_list
                )
            return self.validate_modeling_rule(
                structure_validator, pack_error_ignore_list
            )

        elif file_type == FileType.CORRELATION_RULE:
            return self.validate_correlation_rule(
                structure_validator, pack_error_ignore_list
            )

        elif file_type in {FileType.XSIAM_DASHBOARD, FileType.XSIAM_DASHBOARD_IMAGE}:
            return self.validate_xsiam_dashboard(
                structure_validator, pack_error_ignore_list
            )

        elif file_type in {FileType.XDRC_TEMPLATE, FileType.XDRC_TEMPLATE_YML}:
            return self.validate_xdrc_templates(
                structure_validator, pack_error_ignore_list
            )

        elif file_type == FileType.XSIAM_REPORT:
            return self.validate_xsiam_report(
                structure_validator, pack_error_ignore_list
            )

        elif file_type == FileType.WIZARD:
            return self.validate_wizard(structure_validator, pack_error_ignore_list)

        elif file_type == FileType.GENERIC_FIELD:
            return self.validate_generic_field(
                structure_validator, pack_error_ignore_list, is_added_file
            )

        elif file_type == FileType.GENERIC_TYPE:
            return self.validate_generic_type(
                structure_validator, pack_error_ignore_list
            )

        elif file_type == FileType.GENERIC_MODULE:
            return self.validate_generic_module(
                structure_validator, pack_error_ignore_list
            )

        elif file_type == FileType.GENERIC_DEFINITION:
            return self.validate_generic_definition(
                structure_validator, pack_error_ignore_list
            )

        elif file_type == FileType.JOB:
            return self.validate_job(structure_validator, pack_error_ignore_list)

        elif file_type == FileType.CONTRIBUTORS:
            # This is temporarily - need to add a proper contributors validations
            return True

        else:
            return self.file_type_not_supported(
                file_type, file_path, pack_error_ignore_list
            )
        return True

    @error_codes("BA102")
    def file_type_not_supported(
        self, file_type: FileType, file_path: str, ignored_errors: dict
    ):
        error_message, error_code = Errors.file_type_not_supported(file_type, file_path)
        if self.handle_error(
            error_message=error_message,
            error_code=error_code,
            file_path=file_path,
            ignored_errors=ignored_errors,
        ):
            return False
        return True

    @staticmethod
    def get_file_by_status(
        modified_files: Set, old_format_files: Set, file_path: str
    ) -> Tuple[Set, Set, Set]:
        """Given a specific file path identify in which git status set
        it exists and return a set containing that file and 2 additional empty sets.

        Args:
            modified_files(Set): A set of modified and renamed files.
            old_format_files(Set): A set of old format files.
            file_path(str): The file path to check.

        Returns:
            Tuple[Set, Set, Set]. 3 sets representing modified, added or old format files respectively
            where the file path is in the appropriate set
        """
        filtered_modified_files: Set = set()
        filtered_added_files: Set = set()
        filtered_old_format: Set = set()

        # go through modified files and try to identify if the file is there
        for file in modified_files:
            if isinstance(file, str) and file == file_path:
                filtered_modified_files.add(file_path)
                return (
                    filtered_modified_files,
                    filtered_added_files,
                    filtered_old_format,
                )

            # handle renamed files which are in tuples
            elif file_path in file:
                filtered_modified_files.add(file)
                return (
                    filtered_modified_files,
                    filtered_added_files,
                    filtered_old_format,
                )

        # if the file is not modified check if it is in old format files
        if file_path in old_format_files:
            filtered_old_format.add(file_path)

        else:
            # if not found in either modified or old format consider the file newly added
            filtered_added_files.add(file_path)

        return filtered_modified_files, filtered_added_files, filtered_old_format

    @staticmethod
    def specify_files_from_directory(file_set: Set, directory_path: str) -> Set:
        """Filter a set of file paths to only include ones which are from a specified directory.

        Args:
            file_set(Set): A set of file paths - could be stings or tuples for rename files.
            directory_path(str): the directory path in which to check for the files.

        Returns:
            Set. A set of all the paths of files that appear in the given directory.
        """
        filtered_set: Set = set()
        for file in file_set:
            if isinstance(file, str) and directory_path in file:
                filtered_set.add(file)

            # handle renamed files
            elif isinstance(file, tuple) and directory_path in file[1]:
                filtered_set.add(file)

        return filtered_set

    def specify_files_by_status(
        self, modified_files: Set, added_files: Set, old_format_files: Set
    ) -> Tuple[Set, Set, Set]:
        """Filter the files identified from git to only specified files.

        Args:
            modified_files(Set): A set of modified and renamed files.
            added_files(Set): A set of added files.
            old_format_files(Set): A set of old format files.

        Returns:
            Tuple[Set, Set, Set]. 3 sets for modified, added an old format files where the only files that
            appear are the ones specified by the 'file_path' ValidateManager parameter
        """
        filtered_modified_files: Set = set()
        filtered_added_files: Set = set()
        filtered_old_format: Set = set()

        for path in self.file_path.split(","):
            path = get_relative_path_from_packs_dir(path)
            file_level = self.detect_file_level(path)
            if file_level == PathLevel.FILE:
                temp_modified, temp_added, temp_old_format = self.get_file_by_status(
                    modified_files, old_format_files, path
                )
                filtered_modified_files = filtered_modified_files.union(temp_modified)
                filtered_added_files = filtered_added_files.union(temp_added)
                filtered_old_format = filtered_old_format.union(temp_old_format)

            else:
                filtered_modified_files = filtered_modified_files.union(
                    self.specify_files_from_directory(modified_files, path)
                )
                filtered_added_files = filtered_added_files.union(
                    self.specify_files_from_directory(added_files, path)
                )
                filtered_old_format = filtered_old_format.union(
                    self.specify_files_from_directory(old_format_files, path)
                )

        return filtered_modified_files, filtered_added_files, filtered_old_format

    def run_validation_using_git(self):
        """Runs validation on only changed packs/files (g)"""
        valid_git_setup = self.setup_git_params()
        if not self.no_configuration_prints:
            self.print_git_config()

        (
            modified_files,
            added_files,
            changed_meta_files,
            old_format_files,
            valid_types,
        ) = self.get_changed_files_from_git()

        # filter to only specified paths if given
        if self.file_path:
            (
                modified_files,
                added_files,
                old_format_files,
            ) = self.specify_files_by_status(
                modified_files, added_files, old_format_files
            )
        deleted_files = self.git_util.deleted_files(
            prev_ver=self.prev_ver,
            committed_only=self.is_circle,
            staged_only=self.staged,
            include_untracked=self.include_untracked,
        )

        validation_results = {valid_git_setup, valid_types}

        validation_results.add(self.validate_modified_files(modified_files))
        validation_results.add(self.validate_added_files(added_files, modified_files))
        validation_results.add(
            self.validate_changed_packs_unique_files(
                modified_files, added_files, old_format_files, changed_meta_files
            )
        )
        validation_results.add(self.validate_deleted_files(deleted_files, added_files))

        if old_format_files:
            click.secho(
                f"\n================= Running validation on old format files =================",
                fg="bright_cyan",
            )
            validation_results.add(self.validate_no_old_format(old_format_files))

        if not self.skip_pack_rn_validation:
            validation_results.add(
                self.validate_no_duplicated_release_notes(added_files)
            )
            validation_results.add(
                self.validate_no_missing_release_notes(
                    modified_files, old_format_files, added_files
                )
            )

        return all(validation_results)

    """ ######################################## Unique Validations ####################################### """

    def validate_description(self, file_path, pack_error_ignore_list):
        description_validator = DescriptionValidator(
            file_path,
            ignored_errors=pack_error_ignore_list,
            print_as_warnings=self.print_ignored_errors,
            json_file_path=self.json_file_path,
            specific_validations=self.specific_validations,
        )
        return description_validator.is_valid_file()

    def validate_readme(self, file_path, pack_error_ignore_list):
        readme_validator = ReadMeValidator(
            file_path,
            ignored_errors=pack_error_ignore_list,
            print_as_warnings=self.print_ignored_errors,
            json_file_path=self.json_file_path,
            specific_validations=self.specific_validations,
        )
        return readme_validator.is_valid_file()

    def validate_python_file(self, file_path, pack_error_ignore_list):
        python_file_validator = PythonFileValidator(
            file_path,
            ignored_errors=pack_error_ignore_list,
            print_as_warnings=self.print_ignored_errors,
            json_file_path=self.json_file_path,
            specific_validations=self.specific_validations,
        )
        return python_file_validator.is_valid_file()

    def validate_test_playbook(self, structure_validator, pack_error_ignore_list):
        test_playbook_validator = TestPlaybookValidator(
            structure_validator=structure_validator,
            ignored_errors=pack_error_ignore_list,
            print_as_warnings=self.print_ignored_errors,
            json_file_path=self.json_file_path,
        )
        return test_playbook_validator.is_valid_test_playbook(validate_rn=False)

    @error_codes("RN108")
    def validate_no_release_notes_for_new_pack(
        self, pack_name, file_path, ignored_errors
    ):
        if pack_name in self.new_packs:
            error_message, error_code = Errors.added_release_notes_for_new_pack(
                pack_name
            )
            if self.handle_error(
                error_message=error_message,
                error_code=error_code,
                file_path=file_path,
                ignored_errors=ignored_errors,
            ):
                return False
        return True

    def validate_release_notes(
        self,
        file_path,
        added_files,
        modified_files,
        pack_error_ignore_list,
    ):
        pack_name = get_pack_name(file_path)

        # added new RN to a new pack
        if not self.validate_no_release_notes_for_new_pack(
            pack_name, file_path, pack_error_ignore_list
        ):
            return False

        if pack_name != "NonSupported":
            if not added_files:
                added_files = {file_path}

            release_notes_validator = ReleaseNotesValidator(
                file_path,
                pack_name=pack_name,
                modified_files=modified_files,
                added_files=added_files,
                ignored_errors=pack_error_ignore_list,
                print_as_warnings=self.print_ignored_errors,
                json_file_path=self.json_file_path,
                specific_validations=self.specific_validations,
            )
            return release_notes_validator.is_file_valid()

        return True

    def validate_release_notes_config(
        self, file_path: str, pack_error_ignore_list: list
    ) -> bool:
        """
        Builds validator for RN config file and returns its validation results.
        Args:
            file_path (str): Path to RN config file.
            pack_error_ignore_list (list): Pack error ignore list.

        Returns:
            (bool): Whether RN config file is valid.
        """
        pack_name = get_pack_name(file_path)
        if pack_name == "NonSupported":
            return True
        release_notes_config_validator = ReleaseNotesConfigValidator(
            file_path,
            ignored_errors=pack_error_ignore_list,
            print_as_warnings=self.print_ignored_errors,
            json_file_path=self.json_file_path,
            specific_validations=self.specific_validations,
        )
        return release_notes_config_validator.is_file_valid()

    def validate_playbook(
        self, structure_validator, pack_error_ignore_list, file_type, is_modified
    ):
        playbook_validator = PlaybookValidator(
            structure_validator,
            ignored_errors=pack_error_ignore_list,
            print_as_warnings=self.print_ignored_errors,
            json_file_path=self.json_file_path,
            validate_all=self.validate_all,
            deprecation_validator=self.deprecation_validator,
        )

        deprecated_result = self.check_and_validate_deprecated(
            file_type=file_type,
            file_path=structure_validator.file_path,
            current_file=playbook_validator.current_file,
            is_modified=True,
            is_backward_check=False,
            validator=playbook_validator,
        )
        if deprecated_result is not None:
            return deprecated_result

        return playbook_validator.is_valid_playbook(
            validate_rn=False, id_set_file=self.id_set_file, is_modified=is_modified
        )

    def validate_integration(
        self, structure_validator, pack_error_ignore_list, is_modified, file_type
    ):
        integration_validator = IntegrationValidator(
            structure_validator,
            ignored_errors=pack_error_ignore_list,
            print_as_warnings=self.print_ignored_errors,
            skip_docker_check=self.skip_docker_checks,
            json_file_path=self.json_file_path,
            validate_all=self.validate_all,
            deprecation_validator=self.deprecation_validator,
        )

        deprecated_result = self.check_and_validate_deprecated(
            file_type=file_type,
            file_path=structure_validator.file_path,
            current_file=integration_validator.current_file,
            is_modified=is_modified,
            is_backward_check=self.is_backward_check,
            validator=integration_validator,
        )
        if deprecated_result is not None:
            return deprecated_result
        if is_modified and self.is_backward_check:
            return all(
                [
                    integration_validator.is_valid_file(
                        validate_rn=False,
                        skip_test_conf=self.skip_conf_json,
                        check_is_unskipped=self.check_is_unskipped,
                        conf_json_data=self.conf_json_data,
                        is_modified=is_modified,
                    ),
                    integration_validator.is_backward_compatible(),
                ]
            )
        else:
            return integration_validator.is_valid_file(
                validate_rn=False,
                skip_test_conf=self.skip_conf_json,
                check_is_unskipped=self.check_is_unskipped,
                conf_json_data=self.conf_json_data,
            )

    def validate_script(
        self, structure_validator, pack_error_ignore_list, is_modified, file_type
    ):
        script_validator = ScriptValidator(
            structure_validator,
            ignored_errors=pack_error_ignore_list,
            print_as_warnings=self.print_ignored_errors,
            skip_docker_check=self.skip_docker_checks,
            json_file_path=self.json_file_path,
            validate_all=self.validate_all,
            deprecation_validator=self.deprecation_validator,
        )

        deprecated_result = self.check_and_validate_deprecated(
            file_type=file_type,
            file_path=structure_validator.file_path,
            current_file=script_validator.current_file,
            is_modified=is_modified,
            is_backward_check=self.is_backward_check,
            validator=script_validator,
        )
        if deprecated_result is not None:
            return deprecated_result

        if is_modified and self.is_backward_check:
            return all(
                [
                    script_validator.is_valid_file(validate_rn=False),
                    script_validator.is_backward_compatible(),
                ]
            )
        else:
            return script_validator.is_valid_file(validate_rn=False)

    def validate_beta_integration(self, structure_validator, pack_error_ignore_list):
<<<<<<< HEAD
        integration_validator = IntegrationValidator(structure_validator, ignored_errors=pack_error_ignore_list,
                                                     print_as_warnings=self.print_ignored_errors,
                                                     skip_docker_check=self.skip_docker_checks,
                                                     json_file_path=self.json_file_path,
                                                     validate_all=self.validate_all,
                                                     deprecation_validator=self.deprecation_validator)
=======
        integration_validator = IntegrationValidator(
            structure_validator,
            ignored_errors=pack_error_ignore_list,
            print_as_warnings=self.print_ignored_errors,
            skip_docker_check=self.skip_docker_checks,
            json_file_path=self.json_file_path,
            validate_all=self.validate_all,
        )
>>>>>>> e3c80b6f
        return integration_validator.is_valid_beta_integration()

    def validate_image(self, file_path, pack_error_ignore_list):
        pack_name = get_pack_name(file_path)
        if pack_name == "NonSupported":
            return True
        image_validator = ImageValidator(
            file_path,
            ignored_errors=pack_error_ignore_list,
            print_as_warnings=self.print_ignored_errors,
            json_file_path=self.json_file_path,
            specific_validations=self.specific_validations,
        )
        return image_validator.is_valid()

    def validate_author_image(self, file_path, pack_error_ignore_list):
        author_image_validator: AuthorImageValidator = AuthorImageValidator(
            file_path,
            ignored_errors=pack_error_ignore_list,
            print_as_warnings=self.print_ignored_errors,
            specific_validations=self.specific_validations,
        )
        return author_image_validator.is_valid()

    def validate_report(self, structure_validator, pack_error_ignore_list):
        report_validator = ReportValidator(
            structure_validator=structure_validator,
            ignored_errors=pack_error_ignore_list,
            print_as_warnings=self.print_ignored_errors,
            json_file_path=self.json_file_path,
        )
        return report_validator.is_valid_file(validate_rn=False)

    def validate_incident_field(
        self, structure_validator, pack_error_ignore_list, is_modified, is_added_file
    ):
        incident_field_validator = IncidentFieldValidator(
            structure_validator,
            ignored_errors=pack_error_ignore_list,
            print_as_warnings=self.print_ignored_errors,
            json_file_path=self.json_file_path,
            id_set_file=self.id_set_file,
        )
        if is_modified and self.is_backward_check:
            return all(
                [
                    incident_field_validator.is_valid_file(
                        validate_rn=False,
                        is_new_file=not is_modified,
                        use_git=self.use_git,
                        is_added_file=is_added_file,
                    ),
                    incident_field_validator.is_backward_compatible(),
                ]
            )
        else:
            return incident_field_validator.is_valid_file(
                validate_rn=False,
                is_new_file=not is_modified,
                use_git=self.use_git,
                is_added_file=is_added_file,
            )

    def validate_indicator_field(
        self, structure_validator, pack_error_ignore_list, is_modified, is_added_file
    ):
        indicator_field_validator = IndicatorFieldValidator(
            structure_validator,
            ignored_errors=pack_error_ignore_list,
            print_as_warnings=self.print_ignored_errors,
            json_file_path=self.json_file_path,
        )
        if is_modified and self.is_backward_check:
            return all(
                [
                    indicator_field_validator.is_valid_file(
                        validate_rn=False,
                        is_new_file=not is_modified,
                        use_git=self.use_git,
                        is_added_file=is_added_file,
                    ),
                    indicator_field_validator.is_backward_compatible(),
                ]
            )
        else:
            return indicator_field_validator.is_valid_file(
                validate_rn=False,
                is_new_file=not is_modified,
                use_git=self.use_git,
                is_added_file=is_added_file,
            )

    def validate_reputation(self, structure_validator, pack_error_ignore_list):
        reputation_validator = ReputationValidator(
            structure_validator,
            ignored_errors=pack_error_ignore_list,
            print_as_warnings=self.print_ignored_errors,
            json_file_path=self.json_file_path,
        )
        return reputation_validator.is_valid_file(validate_rn=False)

    def validate_layout(self, structure_validator, pack_error_ignore_list):
        layout_validator = LayoutValidator(
            structure_validator,
            ignored_errors=pack_error_ignore_list,
            print_as_warnings=self.print_ignored_errors,
            json_file_path=self.json_file_path,
        )
        return layout_validator.is_valid_layout(
            validate_rn=False, id_set_file=self.id_set_file, is_circle=self.is_circle
        )

    def validate_layoutscontainer(self, structure_validator, pack_error_ignore_list):
        layout_validator = LayoutsContainerValidator(
            structure_validator,
            ignored_errors=pack_error_ignore_list,
            print_as_warnings=self.print_ignored_errors,
            json_file_path=self.json_file_path,
        )
        return layout_validator.is_valid_layout(
            validate_rn=False, id_set_file=self.id_set_file, is_circle=self.is_circle
        )

    def validate_pre_process_rule(self, structure_validator, pack_error_ignore_list):
        pre_process_rules_validator = PreProcessRuleValidator(
            structure_validator,
            ignored_errors=pack_error_ignore_list,
            print_as_warnings=self.print_ignored_errors,
            json_file_path=self.json_file_path,
        )
        return pre_process_rules_validator.is_valid_pre_process_rule(
            validate_rn=False, id_set_file=self.id_set_file, is_ci=self.is_circle
        )

    def validate_lists(self, structure_validator, pack_error_ignore_list):
        lists_validator = ListsValidator(
            structure_validator,
            ignored_errors=pack_error_ignore_list,
            print_as_warnings=self.print_ignored_errors,
            json_file_path=self.json_file_path,
        )
        return lists_validator.is_valid_list()

    def validate_dashboard(self, structure_validator, pack_error_ignore_list):
        dashboard_validator = DashboardValidator(
            structure_validator,
            ignored_errors=pack_error_ignore_list,
            print_as_warnings=self.print_ignored_errors,
            json_file_path=self.json_file_path,
        )
        return dashboard_validator.is_valid_dashboard(validate_rn=False)

    def validate_incident_type(
        self, structure_validator, pack_error_ignore_list, is_modified
    ):
        incident_type_validator = IncidentTypeValidator(
            structure_validator,
            ignored_errors=pack_error_ignore_list,
            print_as_warnings=self.print_ignored_errors,
            json_file_path=self.json_file_path,
        )
        if is_modified and self.is_backward_check:
            return all(
                [
                    incident_type_validator.is_valid_incident_type(validate_rn=False),
                    incident_type_validator.is_backward_compatible(),
                ]
            )
        else:
            return incident_type_validator.is_valid_incident_type(validate_rn=False)

    def validate_mapper(self, structure_validator, pack_error_ignore_list, is_modified):
        mapper_validator = MapperValidator(
            structure_validator,
            ignored_errors=pack_error_ignore_list,
            print_as_warnings=self.print_ignored_errors,
            json_file_path=self.json_file_path,
        )
        if is_modified and self.is_backward_check:
            return all(
                [
                    mapper_validator.is_valid_mapper(
                        validate_rn=False,
                        id_set_file=self.id_set_file,
                        is_circle=self.is_circle,
                    ),
                    mapper_validator.is_backward_compatible(),
                ]
            )

        return mapper_validator.is_valid_mapper(
            validate_rn=False, id_set_file=self.id_set_file, is_circle=self.is_circle
        )

    def validate_classifier(
        self, structure_validator, pack_error_ignore_list, file_type
    ):
        if file_type == FileType.CLASSIFIER:
            new_classifier_version = True

        else:
            new_classifier_version = False

        classifier_validator = ClassifierValidator(
            structure_validator,
            new_classifier_version=new_classifier_version,
            ignored_errors=pack_error_ignore_list,
            print_as_warnings=self.print_ignored_errors,
            json_file_path=self.json_file_path,
        )
        return classifier_validator.is_valid_classifier(
            validate_rn=False, id_set_file=self.id_set_file, is_circle=self.is_circle
        )

    def validate_widget(self, structure_validator, pack_error_ignore_list):
        widget_validator = WidgetValidator(
            structure_validator,
            ignored_errors=pack_error_ignore_list,
            print_as_warnings=self.print_ignored_errors,
            json_file_path=self.json_file_path,
        )
        return widget_validator.is_valid_file(validate_rn=False)

    def validate_triggers(self, structure_validator, pack_error_ignore_list):
        triggers_validator = TriggersValidator(
            structure_validator,
            ignored_errors=pack_error_ignore_list,
            print_as_warnings=self.print_ignored_errors,
            json_file_path=self.json_file_path,
        )
        return triggers_validator.is_valid_file(validate_rn=False)

    def validate_xsiam_report(self, structure_validator, pack_error_ignore_list):
        xsiam_report_validator = XSIAMReportValidator(
            structure_validator,
            ignored_errors=pack_error_ignore_list,
            print_as_warnings=self.print_ignored_errors,
            json_file_path=self.json_file_path,
        )
        return xsiam_report_validator.is_valid_file(validate_rn=False)

    def validate_xsiam_dashboard(self, structure_validator, pack_error_ignore_list):
        xsiam_dashboard_validator = XSIAMDashboardValidator(
            structure_validator,
            ignored_errors=pack_error_ignore_list,
            print_as_warnings=self.print_ignored_errors,
            json_file_path=self.json_file_path,
        )
        return xsiam_dashboard_validator.is_valid_file(validate_rn=False)

    def validate_xdrc_templates(self, structure_validator, pack_error_ignore_list):
        xdrc_templates_validator = XDRCTemplatesValidator(
            structure_validator,
            ignored_errors=pack_error_ignore_list,
            print_as_warnings=self.print_ignored_errors,
            json_file_path=self.json_file_path,
        )
        return xdrc_templates_validator.is_valid_file(validate_rn=False)

    def validate_parsing_rule(self, structure_validator, pack_error_ignore_list):
        parsing_rule_validator = ParsingRuleValidator(
            structure_validator,
            ignored_errors=pack_error_ignore_list,
            print_as_warnings=self.print_ignored_errors,
            json_file_path=self.json_file_path,
        )
        return parsing_rule_validator.is_valid_file(validate_rn=False)

    def validate_correlation_rule(self, structure_validator, pack_error_ignore_list):
        correlation_rule_validator = CorrelationRuleValidator(
            structure_validator,
            ignored_errors=pack_error_ignore_list,
            print_as_warnings=self.print_ignored_errors,
            json_file_path=self.json_file_path,
        )
        return correlation_rule_validator.is_valid_file(validate_rn=False)

    def validate_modeling_rule(self, structure_validator, pack_error_ignore_list):
        modeling_rule_validator = ModelingRuleValidator(
            structure_validator,
            ignored_errors=pack_error_ignore_list,
            print_as_warnings=self.print_ignored_errors,
            json_file_path=self.json_file_path,
        )
        return modeling_rule_validator.is_valid_file(validate_rn=False)

    def validate_wizard(self, structure_validator, pack_error_ignore_list):
        wizard_validator = WizardValidator(
            structure_validator,
            ignored_errors=pack_error_ignore_list,
            print_as_warnings=self.print_ignored_errors,
            json_file_path=self.json_file_path,
        )
        return wizard_validator.is_valid_file(
            validate_rn=False, id_set_file=self.id_set_file
        )

    def validate_generic_field(
        self, structure_validator, pack_error_ignore_list, is_added_file
    ):
        generic_field_validator = GenericFieldValidator(
            structure_validator,
            ignored_errors=pack_error_ignore_list,
            print_as_warnings=self.print_ignored_errors,
            json_file_path=self.json_file_path,
        )

        return generic_field_validator.is_valid_file(
            validate_rn=False, is_added_file=is_added_file
        )

    def validate_generic_type(self, structure_validator, pack_error_ignore_list):
        generic_type_validator = GenericTypeValidator(
            structure_validator,
            ignored_errors=pack_error_ignore_list,
            print_as_warnings=self.print_ignored_errors,
            json_file_path=self.json_file_path,
        )

        return generic_type_validator.is_valid_file(validate_rn=False)

    def validate_generic_module(self, structure_validator, pack_error_ignore_list):
        generic_module_validator = GenericModuleValidator(
            structure_validator,
            ignored_errors=pack_error_ignore_list,
            print_as_warnings=self.print_ignored_errors,
            json_file_path=self.json_file_path,
        )

        return generic_module_validator.is_valid_file(validate_rn=False)

    def validate_generic_definition(self, structure_validator, pack_error_ignore_list):
        generic_definition_validator = GenericDefinitionValidator(
            structure_validator,
            ignored_errors=pack_error_ignore_list,
            print_as_warnings=self.print_ignored_errors,
            json_file_path=self.json_file_path,
        )

        return generic_definition_validator.is_valid_file(validate_rn=False)

    def validate_pack_unique_files(
        self, pack_path: str, pack_error_ignore_list: dict, should_version_raise=False
    ) -> bool:
        """
        Runs validations on the following pack files:
        * .secret-ignore: Validates that the file exist and that the file's secrets can be parsed as a list delimited by '\n'
        * .pack-ignore: Validates that the file exists and that all regexes in it can be compiled
        * README.md file: Validates that the file exists and image links are valid
        * 2.pack_metadata.json: Validates that the file exists and that it has a valid structure
        * Author_image.png: Validates that the file isn't empty, dimension of 120*50 and that image size is up to 4kb
        Runs validation on the pack dependencies
        Args:
            should_version_raise: Whether we should check if the version of the metadata was raised
            pack_error_ignore_list: A dictionary of all pack ignored errors
            pack_path: A path to a pack
        """
        files_valid = True
        author_valid = True

        click.echo(f"\nValidating {pack_path} unique pack files")
        pack_unique_files_validator = PackUniqueFilesValidator(
            pack=os.path.basename(pack_path),
            pack_path=pack_path,
            ignored_errors=pack_error_ignore_list,
            print_as_warnings=self.print_ignored_errors,
            should_version_raise=should_version_raise,
            validate_dependencies=not self.skip_dependencies,
            id_set_path=self.id_set_path,
            private_repo=self.is_external_repo,
            skip_id_set_creation=self.skip_id_set_creation,
            prev_ver=self.prev_ver,
            json_file_path=self.json_file_path,
            specific_validations=self.specific_validations,
        )
        pack_errors = pack_unique_files_validator.are_valid_files(
            self.id_set_validations
        )
        if pack_errors:
            click.secho(pack_errors, fg="bright_red")
            files_valid = False

        # check author image
        author_image_path = os.path.join(pack_path, AUTHOR_IMAGE_FILE_NAME)
        if os.path.exists(author_image_path):
            click.echo("Validating pack author image")
            author_valid = self.validate_author_image(
                author_image_path, pack_error_ignore_list
            )

        return files_valid and author_valid

    def validate_job(self, structure_validator, pack_error_ignore_list):
        job_validator = JobValidator(
            structure_validator,
            pack_error_ignore_list,
            print_as_warnings=self.print_ignored_errors,
            json_file_path=self.json_file_path,
        )
        is_valid = job_validator.is_valid_file()
        if not is_valid:
            click.secho(job_validator.get_errors(), fg="bright_red")

        return is_valid

    def validate_modified_files(self, modified_files):
        click.secho(
            f"\n================= Running validation on modified files =================",
            fg="bright_cyan",
        )
        valid_files = set()
        for file_path in modified_files:
            # handle renamed files
            if isinstance(file_path, tuple):
                old_file_path = file_path[0]
                file_path = file_path[1]

            else:
                old_file_path = None

            pack_name = get_pack_name(file_path)
            valid_files.add(
                self.run_validations_on_file(
                    file_path,
                    self.get_error_ignore_list(pack_name),
                    is_modified=True,
                    old_file_path=old_file_path,
                )
            )
        return all(valid_files)

    def validate_added_files(self, added_files, modified_files):
        click.secho(
            f"\n================= Running validation on newly added files =================",
            fg="bright_cyan",
        )

        valid_files = set()
        for file_path in added_files:
            pack_name = get_pack_name(file_path)
            valid_files.add(
                self.run_validations_on_file(
                    file_path,
                    self.get_error_ignore_list(pack_name),
                    is_modified=False,
                    modified_files=modified_files,
                    added_files=added_files,
                )
            )
        return all(valid_files)

    @staticmethod
    def should_raise_pack_version(pack: str) -> bool:
        """
        Args:
            pack: The pack name.

        Returns: False if pack is in IGNORED_PACK_NAMES else True.

        """
        return pack not in IGNORED_PACK_NAMES

    @staticmethod
    def is_file_allowed_to_be_deleted(file_path):
        """
        Args:
            file_path: The file path.

        Returns: True if the file allowed to be deleted, else False.

        """
        file_path = str(file_path)
        file_dict = get_remote_file(file_path, tag="master")
        file_type = find_type(file_path, file_dict)
        return file_type in FileType_ALLOWED_TO_DELETE or not file_type

    @staticmethod
    def was_file_renamed_but_labeled_as_deleted(deleted_file_path, added_files):
        """Check if a file was renamed and not deleted (git false label the file as deleted)
        Args:
            file_path: The file path.

        Returns: True if the file was renamed and not deleted, else False.

        """
        if added_files:
            deleted_file_path = str(deleted_file_path)
            deleted_file_dict = get_remote_file(
                deleted_file_path, tag="master"
            )  # for detecting deleted files
            if deleted_file_type := find_type(deleted_file_path, deleted_file_dict):
                deleted_file_id = _get_file_id(
                    deleted_file_type.value, deleted_file_dict
                )
                if deleted_file_id:
                    for file in added_files:
                        file = str(file)
                        file_type = find_type(file)
                        file_dict = get_file(file, file_type.value)
                        if deleted_file_id == _get_file_id(file_type.value, file_dict):
                            return True
        return False

    @error_codes("BA115")
    def validate_deleted_files(self, deleted_files: set, added_files: set) -> bool:
        click.secho(
            f"\n================= Checking for prohibited deleted files =================",
            fg="bright_cyan",
        )

        is_valid = True
        for file_path in deleted_files:
            file_path = Path(file_path)
            ignored_errors = self.get_error_ignore_list(get_pack_name(str(file_path)))
            if "Packs" not in file_path.absolute().parts:
                # not allowed to delete non-content files
                file_path = str(file_path)
                error_message, error_code = Errors.file_cannot_be_deleted(file_path)
                if self.handle_error(
                    error_message, error_code, file_path, ignored_errors=ignored_errors
                ):
                    is_valid = False

            else:
                if not self.was_file_renamed_but_labeled_as_deleted(
                    file_path, added_files
                ):
                    if not self.is_file_allowed_to_be_deleted(file_path):
                        file_path = str(file_path)
                        error_message, error_code = Errors.file_cannot_be_deleted(
                            file_path
                        )
                        if self.handle_error(
                            error_message,
                            error_code,
                            file_path,
                            ignored_errors=ignored_errors,
                        ):
                            is_valid = False

        return is_valid

    def validate_changed_packs_unique_files(
        self, modified_files, added_files, old_format_files, changed_meta_files
    ):
        click.secho(
            f"\n================= Running validation on changed pack unique files =================",
            fg="bright_cyan",
        )
        valid_pack_files = set()

        added_packs = get_pack_names_from_files(added_files)
        modified_packs = get_pack_names_from_files(modified_files).union(
            get_pack_names_from_files(old_format_files)
        )
        changed_meta_packs = get_pack_names_from_files(changed_meta_files)

        packs_that_should_have_version_raised = (
            self.get_packs_that_should_have_version_raised(
                modified_files, added_files, old_format_files
            )
        )

        changed_packs = modified_packs.union(added_packs).union(changed_meta_packs)

        for pack in changed_packs:
            raise_version = False
            pack_path = tools.pack_name_to_path(pack)
            if pack in packs_that_should_have_version_raised:
                raise_version = self.should_raise_pack_version(pack)
            valid_pack_files.add(
                self.validate_pack_unique_files(
                    pack_path,
                    self.get_error_ignore_list(pack),
                    should_version_raise=raise_version,
                )
            )

        return all(valid_pack_files)

    @error_codes("ST106")
    def validate_no_old_format(self, old_format_files):
        """Validate there are no files in the old format (unified yml file for the code and configuration
        for python integration).

        Args:
            old_format_files(set): file names which are in the old format.
        """
        handle_error = True
        for file_path in old_format_files:
            click.echo(f"Validating old-format file {file_path}")
            yaml_data = get_yaml(file_path)
            # we only fail on old format if no toversion (meaning it is latest) or if the ynl is not deprecated.
            if "toversion" not in yaml_data and not yaml_data.get("deprecated"):
                error_message, error_code = Errors.invalid_package_structure()
                ignored_errors = self.get_error_ignore_list(get_pack_name(file_path))
                if self.handle_error(
                    error_message,
                    error_code,
                    file_path=file_path,
                    ignored_errors=ignored_errors,
                ):
                    handle_error = False
        return handle_error

    @error_codes("RN105")
    def validate_no_duplicated_release_notes(self, added_files):
        """Validated that among the added files - there are no duplicated RN for the same pack.

        Args:
            added_files(set): The added files

        Returns:
            bool. True if no duplications found, false otherwise
        """
        click.secho(
            f"\n================= Verifying no duplicated release notes =================",
            fg="bright_cyan",
        )
        added_rn = set()
        for file in added_files:
            if find_type(file) == FileType.RELEASE_NOTES:
                pack_name = get_pack_name(file)
                if pack_name not in added_rn:
                    added_rn.add(pack_name)
                else:
                    error_message, error_code = Errors.multiple_release_notes_files()
                    ignored_errors = self.get_error_ignore_list(pack_name)
                    if self.handle_error(
                        error_message,
                        error_code,
                        file_path=pack_name,
                        ignored_errors=ignored_errors,
                    ):
                        return False

        click.secho("\nNo duplicated release notes found.\n", fg="bright_green")
        return True

    @error_codes("RN106")
    def validate_no_missing_release_notes(
        self, modified_files, old_format_files, added_files
    ):
        """Validate that there are no missing RN for changed files

        Args:
            modified_files (set): a set of modified files.
            old_format_files (set): a set of old format files that were changed.
            added_files (set): a set of files that were added.

        Returns:
            bool. True if no missing RN found, False otherwise
        """
        click.secho(
            "\n================= Checking for missing release notes =================\n",
            fg="bright_cyan",
        )
        packs_that_should_have_new_rn_api_module_related: set = set()
        # existing packs that have files changed (which are not RN, README nor test files) - should have new RN
        changed_files = modified_files.union(old_format_files).union(added_files)
        packs_that_should_have_new_rn = get_pack_names_from_files(
            changed_files, skip_file_types=SKIP_RELEASE_NOTES_FOR_TYPES
        )
        if API_MODULES_PACK in packs_that_should_have_new_rn:
            api_module_set = get_api_module_ids(changed_files)
            integrations = get_api_module_integrations_set(
                api_module_set, self.id_set_file.get("integrations", [])
            )
            packs_that_should_have_new_rn_api_module_related = set(
                map(lambda integration: integration.get("pack"), integrations)
            )
            packs_that_should_have_new_rn = packs_that_should_have_new_rn.union(
                packs_that_should_have_new_rn_api_module_related
            )

            # APIModules pack is without a version and should not have RN
            packs_that_should_have_new_rn.remove(API_MODULES_PACK)

        # new packs should not have RN
        packs_that_should_have_new_rn = packs_that_should_have_new_rn - self.new_packs

        packs_that_have_new_rn = self.get_packs_with_added_release_notes(added_files)

        packs_that_have_missing_rn = packs_that_should_have_new_rn.difference(
            packs_that_have_new_rn
        )

        if packs_that_have_missing_rn:
            is_valid = set()
            for pack in packs_that_have_missing_rn:
                # # ignore RN in NonSupported pack
                if "NonSupported" in pack:
                    continue
                ignored_errors_list = self.get_error_ignore_list(pack)
                if pack in packs_that_should_have_new_rn_api_module_related:
                    error_message, error_code = Errors.missing_release_notes_for_pack(
                        API_MODULES_PACK
                    )
                else:
                    error_message, error_code = Errors.missing_release_notes_for_pack(
                        pack
                    )
                if not BaseValidator(
                    ignored_errors=ignored_errors_list,
                    print_as_warnings=self.print_ignored_errors,
                    json_file_path=self.json_file_path,
                    specific_validations=self.specific_validations,
                ).handle_error(
                    error_message,
                    error_code,
                    file_path=os.path.join(
                        os.getcwd(), PACKS_DIR, pack, PACKS_PACK_META_FILE_NAME
                    ),
                ):
                    is_valid.add(True)

                else:
                    is_valid.add(False)

            return all(is_valid)

        else:
            click.secho("No missing release notes found.\n", fg="bright_green")
            return True

    """ ######################################## Git Tools and filtering ####################################### """

    def setup_prev_ver(self, prev_ver: Optional[str]):
        """Setting up the prev_ver parameter"""
        # if prev_ver parameter is set, use it
        if prev_ver:
            return prev_ver

        # If git is connected - Use it to get prev_ver
        if self.git_util:
            # If demisto exists in remotes if so set prev_ver as 'demisto/master'
            if self.git_util.check_if_remote_exists("demisto"):
                return "demisto/master"

            # Otherwise, use git to get the primary branch
            _, branch = self.git_util.handle_prev_ver()
            return "origin/" + branch

        # Default to 'origin/master'
        return "origin/master"

    def setup_git_params(self):
        """Setting up the git relevant params"""
        self.branch_name = (
            self.git_util.get_current_git_branch_or_hash()
            if (self.git_util and not self.branch_name)
            else self.branch_name
        )

        # check remote validity
        if "/" in self.prev_ver and not self.git_util.check_if_remote_exists(
            self.prev_ver
        ):
            non_existing_remote = self.prev_ver.split("/")[0]
            click.secho(
                f"Could not find remote {non_existing_remote} reverting to "
                f"{str(self.git_util.repo.remote())}",
                fg="bright_red",
            )
            self.prev_ver = self.prev_ver.replace(
                non_existing_remote, str(self.git_util.repo.remote())
            )

        # if running on release branch check against last release.
        if self.branch_name.startswith("21.") or self.branch_name.startswith("22."):
            self.skip_pack_rn_validation = True
            self.prev_ver = os.environ.get("GIT_SHA1")
            self.is_circle = True

            # when running against git while on release branch - show errors but don't fail the validation
            self.always_valid = True

        # On main or master don't check RN
        elif self.branch_name in ["master", "main"]:
            self.skip_pack_rn_validation = True
            error_message, error_code = Errors.running_on_master_with_git()
            if self.handle_error(
                error_message,
                error_code,
                file_path="General",
                warning=(not self.is_external_repo or self.is_circle),
                drop_line=True,
            ):
                return False
        return True

    def print_git_config(self):
        click.secho(
            f"\n================= Running validation on branch {self.branch_name} =================",
            fg="bright_cyan",
        )
        if not self.no_configuration_prints:
            click.echo(f"Validating against {self.prev_ver}")

            if self.branch_name in [
                self.prev_ver,
                self.prev_ver.replace("origin/", ""),
            ]:  # pragma: no cover
                click.echo("Running only on last commit")

            elif self.is_circle:
                click.echo("Running only on committed files")

            elif self.staged:
                click.echo("Running only on staged files")

            else:
                click.echo("Running on committed and staged files")

            if self.skip_pack_rn_validation:
                click.echo("Skipping release notes validation")

            if self.skip_docker_checks:
                click.echo("Skipping Docker checks")

            if not self.is_backward_check:
                click.echo("Skipping backwards compatibility checks")

            if self.skip_dependencies:
                click.echo("Skipping pack dependencies check")

    def get_unfiltered_changed_files_from_git(self) -> Tuple[Set, Set, Set]:
        """
        Get the added and modified before file filtration to only relevant files

        Returns:
            3 sets:
            - The unfiltered modified files
            - The unfiltered added files
            - The unfiltered renamed files
        """
        # get files from git by status identification against prev-ver
        modified_files = self.git_util.modified_files(
            prev_ver=self.prev_ver,
            committed_only=self.is_circle,
            staged_only=self.staged,
            debug=self.debug_git,
            include_untracked=self.include_untracked,
        )
        added_files = self.git_util.added_files(
            prev_ver=self.prev_ver,
            committed_only=self.is_circle,
            staged_only=self.staged,
            debug=self.debug_git,
            include_untracked=self.include_untracked,
        )
        renamed_files = self.git_util.renamed_files(
            prev_ver=self.prev_ver,
            committed_only=self.is_circle,
            staged_only=self.staged,
            debug=self.debug_git,
            include_untracked=self.include_untracked,
            get_only_current_file_names=True,
        )

        return modified_files, added_files, renamed_files

    def get_changed_files_from_git(self) -> Tuple[Set, Set, Set, Set, bool]:
        """Get the added and modified after file filtration to only relevant files for validate

        Returns:
            - The filtered modified files (including the renamed files)
            - The filtered added files
            - The changed metadata files
            - The modified old-format files (legacy unified python files)
            - Boolean flag that indicates whether all file types are supported
        """

        (
            modified_files,
            added_files,
            renamed_files,
        ) = self.get_unfiltered_changed_files_from_git()

        # filter files only to relevant files
        filtered_modified, old_format_files, _ = self.filter_to_relevant_files(
            modified_files
        )
        filtered_renamed, _, valid_types_renamed = self.filter_to_relevant_files(
            renamed_files
        )
        filtered_modified = filtered_modified.union(filtered_renamed)

        (
            filtered_added,
            old_format_added,
            valid_types_added,
        ) = self.filter_to_relevant_files(added_files)
        old_format_files |= old_format_added

        valid_types = all((valid_types_added, valid_types_renamed))

        # extract metadata files from the recognised changes
        changed_meta = self.pack_metadata_extraction(
            modified_files, added_files, renamed_files
        )
        filtered_changed_meta, old_format_changed, _ = self.filter_to_relevant_files(
            changed_meta, check_metadata_files=True
        )
        old_format_files |= old_format_changed
        return (
            filtered_modified,
            filtered_added,
            filtered_changed_meta,
            old_format_files,
            valid_types,
        )

    def pack_metadata_extraction(self, modified_files, added_files, renamed_files):
        """Extract pack metadata files from the modified and added files

        Return all modified metadata file paths
        and get all newly added packs from the added metadata files."""
        changed_metadata_files = set()
        for path in modified_files.union(renamed_files):
            file_path = str(path[1]) if isinstance(path, tuple) else str(path)

            if file_path.endswith(PACKS_PACK_META_FILE_NAME):
                changed_metadata_files.add(file_path)

        for path in added_files:
            if str(path).endswith(PACKS_PACK_META_FILE_NAME):
                self.new_packs.add(get_pack_name(str(path)))

        return changed_metadata_files

    def filter_to_relevant_files(self, file_set, check_metadata_files=False):
        """Goes over file set and returns only a filtered set of only files relevant for validation"""
        filtered_set: set = set()
        old_format_files: set = set()
        valid_types: set = set()
        for path in file_set:
            old_path = None
            if isinstance(path, tuple):
                file_path = str(path[1])
                old_path = str(path[0])

            else:
                file_path = str(path)

            try:
                (
                    formatted_path,
                    old_path,
                    valid_file_extension,
                ) = self.check_file_relevance_and_format_path(
                    file_path,
                    old_path,
                    old_format_files,
                    check_metadata_files=check_metadata_files,
                )
                valid_types.add(valid_file_extension)
                if formatted_path:
                    if old_path:
                        filtered_set.add((old_path, formatted_path))
                    else:
                        filtered_set.add(formatted_path)

            # handle a case where a file was deleted locally though recognised as added against master.
            except FileNotFoundError:
                if file_path not in self.ignored_files:
                    if self.print_ignored_files:
                        click.secho(f"ignoring file {file_path}", fg="yellow")
                    self.ignored_files.add(file_path)

        return filtered_set, old_format_files, all(valid_types)

    def check_file_relevance_and_format_path(
        self, file_path, old_path, old_format_files, check_metadata_files=False
    ):
        """
        Determines if a file is relevant for validation and create any modification to the file_path if needed
        :returns a tuple(string, string, bool) where
            - the first element is the path of the file that should be returned, if the file isn't relevant then returns an empty string
            - the second element is the old path in case the file was renamed, if the file wasn't renamed then return an empty string
            - true if the file type is supported, false otherwise
        """
        irrelevant_file_output = "", "", True
        if file_path.split(os.path.sep)[0] in (
            ".gitlab",
            ".circleci",
            ".github",
            ".devcontainer",
            ".vscode",
        ):
            return irrelevant_file_output

        file_type = find_type(file_path)

        if self.ignore_files_irrelevant_for_validation(
            file_path, check_metadata_files=check_metadata_files
        ):
            return irrelevant_file_output

        if not file_type:
            if str(file_path).endswith(".png"):
                error_message, error_code = Errors.invalid_image_name_or_location()
            else:
                error_message, error_code = Errors.file_type_not_supported(
                    None, file_path
                )

            self.handle_error(error_message, error_code, file_path=file_path)
            return "", "", False

        # redirect non-test code files to the associated yml file
        if file_type in [
            FileType.PYTHON_FILE,
            FileType.POWERSHELL_FILE,
            FileType.JAVASCRIPT_FILE,
            FileType.XIF_FILE,
            FileType.MODELING_RULE_XIF,
        ]:
            if not (
                str(file_path).endswith("_test.py")
                or str(file_path).endswith(".Tests.ps1")
                or str(file_path).endswith("_test.js")
            ):
                file_path = (
                    file_path.replace(".py", ".yml")
                    .replace(".ps1", ".yml")
                    .replace(".js", ".yml")
                    .replace(".xif", ".yml")
                )

                if old_path:
                    old_path = (
                        old_path.replace(".py", ".yml")
                        .replace(".ps1", ".yml")
                        .replace(".js", ".yml")
                        .replace(".xif", ".yml")
                    )
            else:
                return irrelevant_file_output

        if file_type == FileType.XDRC_TEMPLATE_YML:
            file_path = file_path.replace(".yml", ".json")

            if old_path:
                old_path = old_path.replace(".yml", ".json")

        # redirect schema file when updating release notes
        if file_type == FileType.MODELING_RULE_SCHEMA:
            file_path = file_path.replace("_schema", "").replace(".json", ".yml")

            if old_path:
                old_path = old_path.replace("_schema", "").replace(".json", ".yml")

        # redirect _testdata.json file to the associated yml file
        if file_type == FileType.MODELING_RULE_TEST_DATA:
            file_path = file_path.replace("_testdata.json", ".yml")

            if old_path:
                old_path = old_path.replace("_testdata.json", ".yml")

        # check for old file format
        if self.is_old_file_format(file_path, file_type):
            old_format_files.add(file_path)
            return irrelevant_file_output

        # if renamed file - return a tuple
        if old_path:
            return file_path, old_path, True

        # else return the file path
        else:
            return file_path, "", True

    def ignore_files_irrelevant_for_validation(
        self, file_path: str, check_metadata_files: bool = False
    ) -> bool:
        """
        Will ignore files that are not in the packs directory, are .txt files or are in the
        VALIDATION_USING_GIT_IGNORABLE_DATA tuple.

        Args:
            file_path: path of file to check if should be ignored.
            check_metadata_files: If True will not ignore metadata files.
        Returns: True if file is ignored, false otherwise
        """

        if PACKS_DIR not in file_path:
            self.ignore_file(file_path)
            return True

        if check_metadata_files and find_type(file_path) == FileType.METADATA:
            return False

        if file_path.endswith(".txt"):
            self.ignore_file(file_path)
            return True

        if any(name in str(file_path) for name in VALIDATION_USING_GIT_IGNORABLE_DATA):
            self.ignore_file(file_path)
            return True
        return False

    def ignore_file(self, file_path: str) -> None:
        if self.print_ignored_files:
            click.secho(f"ignoring file {file_path}", fg="yellow")
        self.ignored_files.add(file_path)

    """ ######################################## Validate Tools ############################################### """

    @staticmethod
    def create_ignored_errors_list(errors_to_check):
        """Creating a list of errors without the errors in the errors_to_check list"""
        ignored_error_list = []
        all_errors = get_all_error_codes()
        for error_code in all_errors:
            error_type = error_code[:2]
            if error_code not in errors_to_check and error_type not in errors_to_check:
                ignored_error_list.append(error_code)

        return ignored_error_list

    def add_ignored_errors_to_list(self, config, section, key, ignored_errors_list):
        if key == "ignore":
            ignored_errors_list.extend(str(config[section][key]).split(","))

        if key in PRESET_ERROR_TO_IGNORE:
            ignored_errors_list.extend(PRESET_ERROR_TO_IGNORE.get(key))

        if key in PRESET_ERROR_TO_CHECK:
            ignored_errors_list.extend(
                self.create_ignored_errors_list(PRESET_ERROR_TO_CHECK.get(key))
            )

    def get_error_ignore_list(self, pack_name):
        ignored_errors_list: dict = {}
        if pack_name:
            pack_ignore_path = get_pack_ignore_file_path(pack_name)

            if os.path.isfile(pack_ignore_path):
                try:
                    config = ConfigParser(allow_no_value=True)
                    config.read(pack_ignore_path)

                    # create file specific ignored errors list
                    for section in config.sections():
                        if section.startswith("file:"):
                            file_name = section[5:]
                            ignored_errors_list[file_name] = []
                            for key in config[section]:
                                self.add_ignored_errors_to_list(
                                    config, section, key, ignored_errors_list[file_name]
                                )

                except MissingSectionHeaderError:
                    pass
            else:
                click.secho(
                    f"Could not find pack-ignore file at path {pack_ignore_path}",
                    fg="bright_red",
                )

        return ignored_errors_list

    @staticmethod
    def is_old_file_format(file_path, file_type):
        file_yml = get_yaml(file_path)
        # check for unified integration
        if file_type == FileType.INTEGRATION and file_yml.get("script", {}).get(
            "script", "-"
        ) not in ["-", ""]:
            if file_yml.get("script", {}).get("type", "javascript") != "python":
                return False
            return True

        # check for unified script
        if file_type == FileType.SCRIPT and file_yml.get("script", "-") not in [
            "-",
            "",
        ]:
            if file_yml.get("type", "javascript") != "python":
                return False
            return True
        return False

    @staticmethod
    def get_packs_with_added_release_notes(added_files):
        added_rn = set()
        for file in added_files:
            if find_type(path=file) == FileType.RELEASE_NOTES:
                added_rn.add(get_pack_name(file))

        return added_rn

    def print_ignored_errors_report(self, print_ignored_errors):
        if print_ignored_errors:
            all_ignored_errors = "\n".join(FOUND_FILES_AND_IGNORED_ERRORS)
            click.secho(
                f"\n=========== Found ignored errors "
                f"in the following files ===========\n\n{all_ignored_errors}",
                fg="yellow",
            )

    def print_ignored_files_report(self, print_ignored_files):
        if print_ignored_files:
            all_ignored_files = "\n".join(list(self.ignored_files))
            click.secho(
                f"\n=========== Ignored the following files ===========\n\n{all_ignored_files}",
                fg="yellow",
            )

    def get_packs_that_should_have_version_raised(
        self, modified_files, added_files, old_format_files
    ):
        # modified packs (where the change is not test-playbook, test-script, readme, metadata file, release notes or
        # doc/author images)
        all_modified_files = modified_files.union(old_format_files)
        modified_packs_that_should_have_version_raised = get_pack_names_from_files(
            all_modified_files,
            skip_file_types={
                FileType.RELEASE_NOTES,
                FileType.README,
                FileType.TEST_PLAYBOOK,
                FileType.TEST_SCRIPT,
                FileType.DOC_IMAGE,
                FileType.AUTHOR_IMAGE,
                FileType.CONTRIBUTORS,
            },
        )

        # also existing packs with added files which are not test-playbook, test-script readme or release notes
        # should have their version raised
        modified_packs_that_should_have_version_raised = (
            modified_packs_that_should_have_version_raised.union(
                get_pack_names_from_files(
                    added_files,
                    skip_file_types={
                        FileType.RELEASE_NOTES,
                        FileType.README,
                        FileType.TEST_PLAYBOOK,
                        FileType.TEST_SCRIPT,
                        FileType.DOC_IMAGE,
                        FileType.AUTHOR_IMAGE,
                        FileType.CONTRIBUTORS,
                    },
                )
                - self.new_packs
            )
        )

        return modified_packs_that_should_have_version_raised

    @staticmethod
    def get_packs(changed_files):
        packs = set()
        for changed_file in changed_files:
            if isinstance(changed_file, tuple):
                changed_file = changed_file[1]
            pack = get_pack_name(changed_file)
            if pack:
                packs.add(pack)

        return packs

    def get_id_set_file(self, skip_id_set_creation, id_set_path):
        """

        Args:
            skip_id_set_creation (bool): whether should skip id set validation or not
            this will also determine whether a new id_set can be created by validate.
            id_set_path (str): id_set.json path file

        Returns:
            str: is_set file path
        """
        id_set = {}
        if not os.path.isfile(id_set_path):
            if not skip_id_set_creation:
                id_set, _, _ = IDSetCreator(print_logs=False).create_id_set()

        else:
            id_set = open_id_set_file(id_set_path)

        if not id_set and not self.no_configuration_prints:
            error_message, error_code = Errors.no_id_set_file()
            self.handle_error(
                error_message,
                error_code,
                file_path=os.path.join(os.getcwd(), id_set_path),
                warning=True,
            )

        return id_set

    def check_and_validate_deprecated(
        self,
        file_type,
        file_path,
        current_file,
        is_modified,
        is_backward_check,
        validator,
    ):
        """If file is deprecated, validate it. Return None otherwise.

        Files with 'deprecated: true' or 'toversion < OLDEST_SUPPORTED_VERSION' fields are considered deprecated.

        Args:
            file_type: (FileType) Type of file to validate.
            file_path: (str) file path to validate.
            current_file: (dict) file in json format to validate.
            is_modified: (boolean) for whether the file was modified.
            is_backward_check: (boolean) for whether to preform backwards compatibility validation.
            validator: (ContentEntityValidator) validator object to run backwards compatibility validation from.

        Returns:
            True if current_file is deprecated and valid.
            False if current_file is deprecated and invalid.
            None if current_file is not deprecated.
        """
        is_deprecated = current_file.get("deprecated")

        toversion_is_old = "toversion" in current_file and version.parse(
            current_file.get("toversion", DEFAULT_CONTENT_ITEM_TO_VERSION)
        ) < version.parse(OLDEST_SUPPORTED_VERSION)

        if is_deprecated or toversion_is_old:
            click.echo(f"Validating deprecated file: {file_path}")

            is_valid_as_deprecated = True
            if hasattr(validator, "is_valid_as_deprecated"):
                is_valid_as_deprecated = validator.is_valid_as_deprecated()

            if is_modified and is_backward_check:
                return all([is_valid_as_deprecated, validator.is_backward_compatible()])

            self.ignored_files.add(file_path)
            if self.print_ignored_files:
                click.echo(f"Skipping validation for: {file_path}")

            return is_valid_as_deprecated
        return None<|MERGE_RESOLUTION|>--- conflicted
+++ resolved
@@ -1494,14 +1494,6 @@
             return script_validator.is_valid_file(validate_rn=False)
 
     def validate_beta_integration(self, structure_validator, pack_error_ignore_list):
-<<<<<<< HEAD
-        integration_validator = IntegrationValidator(structure_validator, ignored_errors=pack_error_ignore_list,
-                                                     print_as_warnings=self.print_ignored_errors,
-                                                     skip_docker_check=self.skip_docker_checks,
-                                                     json_file_path=self.json_file_path,
-                                                     validate_all=self.validate_all,
-                                                     deprecation_validator=self.deprecation_validator)
-=======
         integration_validator = IntegrationValidator(
             structure_validator,
             ignored_errors=pack_error_ignore_list,
@@ -1509,8 +1501,8 @@
             skip_docker_check=self.skip_docker_checks,
             json_file_path=self.json_file_path,
             validate_all=self.validate_all,
-        )
->>>>>>> e3c80b6f
+            deprecation_validator=self.deprecation_validator
+        )
         return integration_validator.is_valid_beta_integration()
 
     def validate_image(self, file_path, pack_error_ignore_list):
