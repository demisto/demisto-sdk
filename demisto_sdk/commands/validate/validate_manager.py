--- conflicted
+++ resolved
@@ -1104,15 +1104,10 @@
 
     def get_packs_that_should_have_version_raised(self, modified_files, added_files, old_format_files):
         # modified packs (where the change is not test-playbook, test-script, readme, metadata file or release notes)
-<<<<<<< HEAD
-        modified_packs_that_should_have_version_raised = get_pack_names_from_files(modified_files, skip_file_types={
-            FileType.RELEASE_NOTES, FileType.README, FileType.TEST_PLAYBOOK,
-            FileType.TEST_SCRIPT, FileType.PACK_METADATA
-=======
         all_modified_files = modified_files.union(old_format_files)
         modified_packs_that_should_have_version_raised = get_pack_names_from_files(all_modified_files, skip_file_types={
-            FileType.RELEASE_NOTES, FileType.README, FileType.TEST_PLAYBOOK, FileType.TEST_SCRIPT
->>>>>>> 393cd081
+            FileType.RELEASE_NOTES, FileType.README, FileType.TEST_PLAYBOOK, FileType.TEST_SCRIPT,
+            FileType.PACK_METADATA
         })
 
         # also existing packs with added files which are not test-playbook, test-script readme or release notes
@@ -1120,7 +1115,7 @@
         modified_packs_that_should_have_version_raised = modified_packs_that_should_have_version_raised.union(
             get_pack_names_from_files(added_files, skip_file_types={
                 FileType.RELEASE_NOTES, FileType.README, FileType.TEST_PLAYBOOK,
-                FileType.TEST_SCRIPT}) - self.new_packs)
+                FileType.TEST_SCRIPT, FileType.PACK_METADATA}) - self.new_packs)
 
         return modified_packs_that_should_have_version_raised
 
