--- conflicted
+++ resolved
@@ -68,18 +68,11 @@
 
 class ValidateManager:
     def __init__(
-<<<<<<< HEAD
-        self, is_backward_check=True, prev_ver=None, use_git=False, only_committed_files=False,
-        print_ignored_files=False, skip_conf_json=True, validate_id_set=False, file_path=None,
-        validate_all=False, is_external_repo=False, skip_pack_rn_validation=False, print_ignored_errors=False,
-        silence_init_prints=False, no_docker_checks=False, skip_dependencies=False, id_set_path=None, staged=False,
-        no_auto_stage=False
-=======
             self, is_backward_check=True, prev_ver=None, use_git=False, only_committed_files=False,
             print_ignored_files=False, skip_conf_json=True, validate_id_set=False, file_path=None,
             validate_all=False, is_external_repo=False, skip_pack_rn_validation=False, print_ignored_errors=False,
-            silence_init_prints=False, no_docker_checks=False, skip_dependencies=False, id_set_path=None, staged=False
->>>>>>> 1bd7104f
+            silence_init_prints=False, no_docker_checks=False, skip_dependencies=False, id_set_path=None, staged=False,
+            no_auto_stage=False
     ):
         # General configuration
         self.skip_docker_checks = False
@@ -839,14 +832,8 @@
         for path in modified_files.union(renamed_files):
             file_path = str(path[1]) if isinstance(path, tuple) else str(path)
 
-<<<<<<< HEAD
             if file_path.endswith(PACKS_PACK_META_FILE_NAME):
                 changed_metadata_files.add(file_path)
-=======
-        if self.staged:
-            modified_files, added_files, old_format_files, changed_meta_files = \
-                self.filter_staged_only(modified_files, added_files, old_format_files, changed_meta_files)
->>>>>>> 1bd7104f
 
         for path in added_files:
             if str(path).endswith(PACKS_PACK_META_FILE_NAME):
@@ -867,26 +854,9 @@
                 file_path = str(path)
 
             try:
-<<<<<<< HEAD
                 file_type = find_type(file_path)
                 if not file_type:
                     self.ignored_files.add(file_path)
-=======
-                # if the file is a code file - change path to
-                # the associated yml path to trigger release notes validation.
-                if file_status.lower() != 'd' and \
-                        find_type(file_path) in [FileType.POWERSHELL_FILE, FileType.PYTHON_FILE] and \
-                        not (file_path.endswith('_test.py') or file_path.endswith('.Tests.ps1')):
-                    # naming convention - code file and yml file in packages must have same name.
-                    file_path = os.path.splitext(file_path)[0] + '.yml'
-
-                # ignore changes in JS files and unit test files.
-                elif file_path.endswith('.js') or file_path.endswith('.py') or file_path.endswith('.ps1'):
-                    if file_path not in self.ignored_files:
-                        self.ignored_files.add(file_path)
-                        if print_ignored_files:
-                            click.secho('Ignoring file path: {} - code file'.format(file_path), fg="yellow")
->>>>>>> 1bd7104f
                     continue
 
                 if file_type in [FileType.PYTHON_FILE, FileType.POWERSHELL_FILE]:
