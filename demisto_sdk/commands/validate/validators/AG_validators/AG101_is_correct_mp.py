from typing import Iterable, List, Union

from demisto_sdk.commands.common.constants import MarketplaceVersions, GitStatuses
from demisto_sdk.commands.content_graph.common import ContentType
from demisto_sdk.commands.content_graph.objects import (
    AgentixAction,
    AgentixAgent,
)
from demisto_sdk.commands.content_graph.objects.script import Script
from demisto_sdk.commands.validate.validators.base_validator import (
    BaseValidator,
    ValidationResult,
)

ContentTypes = Union[AgentixAgent, AgentixAction, Script]


class IsMarketplaceExistsValidator(BaseValidator[ContentTypes]):
    error_code = "AG101"
<<<<<<< HEAD
    description = f"Content items of type {ContentType.AGENTIX_AGENT}, {ContentType.AGENTIX_ACTION} and {ContentType.SCRIPT} with isllm=true should be uploaded to platform only."
    rationale = "These types of items should be uploaded to platform only."
    error_message = f"The items {ContentType.AGENTIX_AGENT}, {ContentType.AGENTIX_ACTION} and {ContentType.SCRIPT} with isllm=true should be uploaded to platform only. Please specify only platform under marketplaces."
=======
    description = f"Content items of type {ContentType.AGENTIX_AGENT}, {ContentType.AGENTIX_ACTION} and {ContentType.SCRIPT} with isllm=true should be uploaded to xsoar_saas only."
    rationale = "These types of items should be uploaded to xsoar_saas only."
    error_message = f"The items {ContentType.AGENTIX_AGENT}, {ContentType.AGENTIX_ACTION} and {ContentType.SCRIPT} with isllm=true should be uploaded to xsoar_saas only. Please specify only xsoar_saas under marketplaces."
    expected_git_statuses = [GitStatuses.ADDED, GitStatuses.MODIFIED, GitStatuses.RENAMED]
>>>>>>> 1d5a010e

    def obtain_invalid_content_items(
        self,
        content_items: Iterable[ContentTypes],
    ) -> List[ValidationResult]:
        return [
            ValidationResult(
                validator=self,
                message=self.error_message,
                content_object=content_item,
            )
            for content_item in content_items
            if self.is_invalid_marketplace(content_item)
        ]

    def is_invalid_marketplace(self, content_item: ContentTypes) -> bool:
        if (
            content_item.content_type
            in [
                ContentType.AGENTIX_AGENT,
                ContentType.AGENTIX_ACTION,
            ]
        ) or (content_item.content_type == ContentType.SCRIPT and content_item.is_llm):
            return (
                len(content_item.marketplaces) > 1
                or len(content_item.marketplaces) == 0
                or MarketplaceVersions.PLATFORM.value
                != content_item.marketplaces[0].value
            )<|MERGE_RESOLUTION|>--- conflicted
+++ resolved
@@ -17,16 +17,10 @@
 
 class IsMarketplaceExistsValidator(BaseValidator[ContentTypes]):
     error_code = "AG101"
-<<<<<<< HEAD
-    description = f"Content items of type {ContentType.AGENTIX_AGENT}, {ContentType.AGENTIX_ACTION} and {ContentType.SCRIPT} with isllm=true should be uploaded to platform only."
-    rationale = "These types of items should be uploaded to platform only."
-    error_message = f"The items {ContentType.AGENTIX_AGENT}, {ContentType.AGENTIX_ACTION} and {ContentType.SCRIPT} with isllm=true should be uploaded to platform only. Please specify only platform under marketplaces."
-=======
     description = f"Content items of type {ContentType.AGENTIX_AGENT}, {ContentType.AGENTIX_ACTION} and {ContentType.SCRIPT} with isllm=true should be uploaded to xsoar_saas only."
     rationale = "These types of items should be uploaded to xsoar_saas only."
     error_message = f"The items {ContentType.AGENTIX_AGENT}, {ContentType.AGENTIX_ACTION} and {ContentType.SCRIPT} with isllm=true should be uploaded to xsoar_saas only. Please specify only xsoar_saas under marketplaces."
     expected_git_statuses = [GitStatuses.ADDED, GitStatuses.MODIFIED, GitStatuses.RENAMED]
->>>>>>> 1d5a010e
 
     def obtain_invalid_content_items(
         self,
