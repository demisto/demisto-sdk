from __future__ import annotations

from typing import Iterable, List, Union

from demisto_sdk.commands.common.constants import (
    PARTNER_SUPPORT,
    TYPE_PYTHON,
    XSOAR_SUPPORT,
)
from demisto_sdk.commands.content_graph.objects.integration import Integration
from demisto_sdk.commands.content_graph.objects.script import Script
from demisto_sdk.commands.validate.validators.base_validator import (
    BaseValidator,
    ValidationResult,
)

ContentTypes = Union[Integration, Script]


class IsHaveUnitTestFileValidator(BaseValidator[ContentTypes]):
    error_code = "BA124"
    description = "Validate that the script / integration has a unit test file."
<<<<<<< HEAD
=======
    rationale = "Unit tests make sure that the behaviors in code are consistent between versions."
>>>>>>> a5d045cd
    error_message = "The given {0} is missing a unit test file, please make sure to add one with the following name {2}."
    related_field = "test"
    is_auto_fixable = False

    def is_valid(self, content_items: Iterable[ContentTypes]) -> List[ValidationResult]:
        return [
            ValidationResult(
                validator=self,
                message=self.error_message.format(
                    content_item.content_type,
                    str(content_item.path).replace("yml", "_test.py"),
                ),
                content_object=content_item,
            )
            for content_item in content_items
            if (
                content_item.support_level in [PARTNER_SUPPORT, XSOAR_SUPPORT]
                and content_item.type == TYPE_PYTHON
                and content_item.path.with_name(f"{content_item.path.stem}.py").exists()
                and not content_item.path.with_name(
                    f"{content_item.path.stem}_test.py"
                ).exists()
            )
        ]<|MERGE_RESOLUTION|>--- conflicted
+++ resolved
@@ -20,10 +20,7 @@
 class IsHaveUnitTestFileValidator(BaseValidator[ContentTypes]):
     error_code = "BA124"
     description = "Validate that the script / integration has a unit test file."
-<<<<<<< HEAD
-=======
     rationale = "Unit tests make sure that the behaviors in code are consistent between versions."
->>>>>>> a5d045cd
     error_message = "The given {0} is missing a unit test file, please make sure to add one with the following name {2}."
     related_field = "test"
     is_auto_fixable = False
