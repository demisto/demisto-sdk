from __future__ import annotations

from typing import Iterable, List

from demisto_sdk.commands.content_graph.objects.incident_field import IncidentField
from demisto_sdk.commands.validate.validators.base_validator import (
    BaseValidator,
    ValidationResult,
)

ContentTypes = IncidentField


class IsCliNameFieldAlphanumericValidator(BaseValidator[ContentTypes]):
    error_code = "IF105"
<<<<<<< HEAD
    description = "Check if cliName field is alphanumeric and lowercase."
    rationale = "Required by the platform"
=======
    description = "Checks if cliName field is alphanumeric and lowercase."
    rationale = "Required by the platform."
>>>>>>> 14b48357
    error_message = "Field `cliName` contains uppercase or non-alphanumeric symbols."
    related_field = "cliName"

    def is_valid(self, content_items: Iterable[ContentTypes]) -> List[ValidationResult]:
        return [
            ValidationResult(
                validator=self,
                message=self.error_message,
                content_object=content_item,
            )
            for content_item in content_items
            if not (
                content_item.cli_name.isalnum()
                and content_item.cli_name.lower() == content_item.cli_name
            )
        ]<|MERGE_RESOLUTION|>--- conflicted
+++ resolved
@@ -13,13 +13,8 @@
 
 class IsCliNameFieldAlphanumericValidator(BaseValidator[ContentTypes]):
     error_code = "IF105"
-<<<<<<< HEAD
     description = "Check if cliName field is alphanumeric and lowercase."
-    rationale = "Required by the platform"
-=======
-    description = "Checks if cliName field is alphanumeric and lowercase."
     rationale = "Required by the platform."
->>>>>>> 14b48357
     error_message = "Field `cliName` contains uppercase or non-alphanumeric symbols."
     related_field = "cliName"
 
