from __future__ import annotations

from functools import cache
from typing import Iterable, List, Union

from demisto_sdk.commands.common.constants import GitStatuses
from demisto_sdk.commands.common.logger import logger
from demisto_sdk.commands.content_graph.objects.integration import Integration
from demisto_sdk.commands.content_graph.objects.integration_script import (
    IntegrationScript,
)
from demisto_sdk.commands.content_graph.objects.script import Script
from demisto_sdk.commands.content_graph.parsers.related_files import RelatedFileType
from demisto_sdk.commands.validate.tools import was_rn_added
from demisto_sdk.commands.validate.validators.base_validator import (
    BaseValidator,
    FixResult,
    ValidationResult,
)

NO_DOCKER_ENTRY_FOUND = "No docker entry found"

ContentTypes = Union[Integration, Script]


@cache
def release_notes_shouldbe_entry(content_item: IntegrationScript):
    """
    Get what image should be in the release notes
    Args:
        content_item: the content item to return the image for

    Returns: the image that should be in the rn, an empty string if none should be present

    """
    old_obj: IntegrationScript = content_item.old_base_content_object  # type: ignore
    if (
        old_obj and old_obj.docker_image == content_item.docker_image
    ):  # Wasn't set in this PR
        return ""
    return content_item.docker_image


def get_docker_image_entry(rn: str, content_item_name: str) -> str:
    """
    Get the docker image entry for a given content item
    Args:
        rn: the full release notes
        content_item_name: the content item to find the docker entry for

    Returns: the docker image in the rn or "NO_DOCKER_ENTRY_FOUND" constant if none found
    """
    rn_items = rn.split("##### ")
    docker = NO_DOCKER_ENTRY_FOUND
    for item in rn_items:
        if item.startswith(content_item_name):
            for entry in item.split("- "):
                if entry.startswith("Updated the Docker image to: "):
                    docker_entry = entry.replace("Updated the Docker image to: ", "")
                    docker = docker_entry[
                        docker_entry.find("*") + 1 : docker_entry.rfind("*")
                    ]
                    break
    return docker


def release_notes_mismatch_error(content_item: IntegrationScript):
    """
    Raises an error if:
    1: the image in the rn doesnt match what was bumped
    2: if an image was bumped but no release notes exist
    3: or if release notes exist but the image wasnt bumped
    """
    should_be_entry = release_notes_shouldbe_entry(content_item)
    image_entry = get_docker_image_entry(
<<<<<<< HEAD
        content_item.pack.release_note.file_content, content_item.display_name
=======
        content_item.pack.release_note.file_content,
        content_item.display_name or content_item.name,
>>>>>>> ddcf407c
    )
    if should_be_entry and (
        should_be_entry not in image_entry or image_entry == NO_DOCKER_ENTRY_FOUND
    ):
        return f"Docker version in release notes should be {should_be_entry}, found: {image_entry}"
    if not should_be_entry and image_entry and not image_entry == NO_DOCKER_ENTRY_FOUND:
        return f"There should be no release notes docker update entry, found: {image_entry}"


class IsDockerEntryMatchYmlValidator(BaseValidator[ContentTypes]):
    error_code = "RN111"
    description = "Validate that the docker image version mentioned in the RN is indeed the one in the mentioned in the yml file."
    rationale = "We want to make sure we don't document wrong information."
    error_message = "The release notes regarding the docker image are not correct. {0}"
    related_field = "docker_image"
    expected_git_statuses = [GitStatuses.MODIFIED, GitStatuses.RENAMED]
    related_file_type = [RelatedFileType.RELEASE_NOTE]
    is_auto_fixable = True

    def obtain_invalid_content_items(
        self, content_items: Iterable[ContentTypes]
    ) -> List[ValidationResult]:
        return [
            ValidationResult(
                validator=self,
                message=self.error_message.format(error),
                content_object=content_item,
            )
            for content_item in content_items
            if content_item.pack.release_note.exist
            and content_item.pack.release_note.git_status == GitStatuses.ADDED
            and (error := release_notes_mismatch_error(content_item))
        ]

    def fix(
        self,
        content_item: ContentTypes,
    ) -> FixResult:
        """
        Update the release notes to contain the proper image entry, adds one if none exists.
        Deletes it if it shouldnt be there

        Args:
            content_item: the content item to fix the RN for
        Returns: a fix result

        """
        if not was_rn_added(content_item.pack):
            logger.debug(f"not fixing for {content_item.name} since rn was not added")
            raise ValueError("Release notes were not added, cannot fix.")
        should_be_rn_entry = release_notes_shouldbe_entry(content_item)
        should_be_full_rn = (
            f"- Updated the Docker image to: *{should_be_rn_entry}*."
            if should_be_rn_entry
            else ""
        )
        rn_items = content_item.pack.release_note.file_content.split("##### ")
        for item in rn_items:
            if not item.startswith(content_item.name):
                continue
            for entry in item.split("\n"):
                if entry.startswith("- Updated the Docker image to: "):
                    new_item = item.replace(
                        f"\n{entry}",
                        f"\n{should_be_full_rn}" if should_be_full_rn else "",
                    )
                    content_item.pack.release_note.file_content = (
                        content_item.pack.release_note.file_content.replace(
                            f"{item}", new_item
                        )
                    )
                    message = (
                        f"Changed docker update entry line in the release notes to match the yml: {should_be_rn_entry}."
                        if should_be_full_rn
                        else "Removed docker updated entry as it was not changed in the yml."
                    )
                    return FixResult(
                        validator=self,
                        message=message,
                        content_object=content_item,
                    )

            if should_be_full_rn:
                if item.endswith("\n\n"):
                    item = item[:-2]
                new_item = item + f"\n{should_be_full_rn}"
                content_item.pack.release_note.file_content = (
                    content_item.pack.release_note.file_content.replace(item, new_item)
                )
        return FixResult(
            validator=self,
            message=f"Added docker updated entry -{should_be_rn_entry}- in release notes.",
            content_object=content_item,
        )<|MERGE_RESOLUTION|>--- conflicted
+++ resolved
@@ -73,12 +73,8 @@
     """
     should_be_entry = release_notes_shouldbe_entry(content_item)
     image_entry = get_docker_image_entry(
-<<<<<<< HEAD
-        content_item.pack.release_note.file_content, content_item.display_name
-=======
         content_item.pack.release_note.file_content,
         content_item.display_name or content_item.name,
->>>>>>> ddcf407c
     )
     if should_be_entry and (
         should_be_entry not in image_entry or image_entry == NO_DOCKER_ENTRY_FOUND
