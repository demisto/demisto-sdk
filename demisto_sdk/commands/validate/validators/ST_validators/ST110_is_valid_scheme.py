from typing import Iterable, List, Union

from demisto_sdk.commands.content_graph.objects import (
    Classifier,
    CorrelationRule,
    Dashboard,
    GenericType,
    IncidentField,
    IncidentType,
    IndicatorField,
    Layout,
    LayoutRule,
    Playbook, GenericDefinition,
)
from demisto_sdk.commands.content_graph.objects.integration import Integration
from demisto_sdk.commands.content_graph.objects.script import Script
from demisto_sdk.commands.validate.validators.base_validator import (
    BaseValidator,
    ValidationResult,
)

ContentTypes = Union[
    Integration,
    Script,
    IncidentField,
    IndicatorField,
    IncidentType,
    GenericType,
    Classifier,
    Layout,
    LayoutRule,
    Playbook,
    CorrelationRule,
<<<<<<< HEAD
    GenericDefinition,
=======
    Dashboard,
>>>>>>> b89c3bdc
]


class SchemaValidator(BaseValidator[ContentTypes]):
    error_code = "ST110"
    description = "Validate that the scheme's structure is valid."
    rationale = "Maintain valid structure for content items."

    # expected_git_statuses = [GitStatuses.ADDED, GitStatuses.MODIFIED, GitStatuses.RENAMED]

    def is_valid(
        self,
        content_items: Iterable[ContentTypes],
    ) -> List[ValidationResult]:
        return [
            ValidationResult(
                validator=self,
                message="\n".join(
                    f"problematic field: {error.field_name} | error message: {error.error_message} |"
                    f" error type : {error.error_type}"
                    for error in (
                        content_item.structure_errors or ()
                    )  # TODO remove the 'or' when done with ST
                ),
                content_object=content_item,
            )
            for content_item in content_items
            if self.is_invalid_schema(content_item)
        ]

    def is_invalid_schema(self, content_item) -> bool:
        return bool(content_item.structure_errors)<|MERGE_RESOLUTION|>--- conflicted
+++ resolved
@@ -31,11 +31,8 @@
     LayoutRule,
     Playbook,
     CorrelationRule,
-<<<<<<< HEAD
+    Dashboard,
     GenericDefinition,
-=======
-    Dashboard,
->>>>>>> b89c3bdc
 ]
 
 
