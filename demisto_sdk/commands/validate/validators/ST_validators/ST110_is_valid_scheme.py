from typing import Iterable, List, Union

from demisto_sdk.commands.content_graph.objects import (
    AssetsModelingRule,
    Classifier,
    CorrelationRule,
    Dashboard,
    GenericDefinition,
    GenericField,
    GenericModule,
    GenericType,
    IncidentField,
    IncidentType,
    IndicatorField,
    IndicatorType,
    Job,
    Layout,
    LayoutRule,
    Mapper,
    ModelingRule,
    ParsingRule,
    Playbook,
    PreProcessRule,
    Report,
    Widget,
    Wizard,
    XDRCTemplate,
    XSIAMDashboard,
    XSIAMReport, CaseField,
)
from demisto_sdk.commands.content_graph.objects.integration import Integration
from demisto_sdk.commands.content_graph.objects.list import List as ListObject
from demisto_sdk.commands.content_graph.objects.script import Script
from demisto_sdk.commands.validate.validators.base_validator import (
    BaseValidator,
    ValidationResult,
)

ContentTypes = Union[
    Integration,
    Script,
    IncidentField,
    IndicatorField,
    IncidentType,
    GenericType,
    Classifier,
    Layout,
    LayoutRule,
    Playbook,
    CorrelationRule,
    Dashboard,
    GenericDefinition,
    GenericField,
    GenericModule,
    Job,
    ListObject,
    Mapper,
    ModelingRule,
    ParsingRule,
    PreProcessRule,
    Report,
    Widget,
    Wizard,
    XDRCTemplate,
    XSIAMDashboard,
    XSIAMReport,
    IndicatorType,
<<<<<<< HEAD
    CaseField,
=======
    AssetsModelingRule,
>>>>>>> 3daefcb4
]


class SchemaValidator(BaseValidator[ContentTypes]):
    error_code = "ST110"
    description = "Validate that the scheme's structure is valid."
    rationale = "Maintain valid structure for content items."

    # expected_git_statuses = [GitStatuses.ADDED, GitStatuses.MODIFIED, GitStatuses.RENAMED]

    def is_valid(
            self,
            content_items: Iterable[ContentTypes],
    ) -> List[ValidationResult]:
        return [
            ValidationResult(
                validator=self,
                message="\n".join(
                    f"problematic field: {error.field_name} | error message: {error.error_message} |"
                    f" error type : {error.error_type}"
                    for error in (
                            content_item.structure_errors or ()
                    )  # TODO remove the 'or' when done with ST
                ),
                content_object=content_item,
            )
            for content_item in content_items
            if self.is_invalid_schema(content_item)
        ]

    def is_invalid_schema(self, content_item) -> bool:
        return bool(content_item.structure_errors)<|MERGE_RESOLUTION|>--- conflicted
+++ resolved
@@ -2,6 +2,7 @@
 
 from demisto_sdk.commands.content_graph.objects import (
     AssetsModelingRule,
+    CaseField,
     Classifier,
     CorrelationRule,
     Dashboard,
@@ -26,7 +27,7 @@
     Wizard,
     XDRCTemplate,
     XSIAMDashboard,
-    XSIAMReport, CaseField,
+    XSIAMReport,
 )
 from demisto_sdk.commands.content_graph.objects.integration import Integration
 from demisto_sdk.commands.content_graph.objects.list import List as ListObject
@@ -65,11 +66,8 @@
     XSIAMDashboard,
     XSIAMReport,
     IndicatorType,
-<<<<<<< HEAD
+    AssetsModelingRule,
     CaseField,
-=======
-    AssetsModelingRule,
->>>>>>> 3daefcb4
 ]
 
 
@@ -81,8 +79,8 @@
     # expected_git_statuses = [GitStatuses.ADDED, GitStatuses.MODIFIED, GitStatuses.RENAMED]
 
     def is_valid(
-            self,
-            content_items: Iterable[ContentTypes],
+        self,
+        content_items: Iterable[ContentTypes],
     ) -> List[ValidationResult]:
         return [
             ValidationResult(
@@ -91,7 +89,7 @@
                     f"problematic field: {error.field_name} | error message: {error.error_message} |"
                     f" error type : {error.error_type}"
                     for error in (
-                            content_item.structure_errors or ()
+                        content_item.structure_errors or ()
                     )  # TODO remove the 'or' when done with ST
                 ),
                 content_object=content_item,
