from typing import Iterable, List, Union

from demisto_sdk.commands.content_graph.objects import (
    Classifier,
    CorrelationRule,
    GenericType,
    IncidentField,
    IncidentType,
    IndicatorField,
    Layout,
    LayoutRule,
    Playbook,
)
from demisto_sdk.commands.content_graph.objects.integration import Integration
from demisto_sdk.commands.content_graph.objects.script import Script
from demisto_sdk.commands.validate.validators.base_validator import (
    BaseValidator,
    ValidationResult,
)

ContentTypes = Union[
    Integration,
    Script,
    IncidentField,
    IndicatorField,
    IncidentType,
    GenericType,
    Classifier,
    Layout,
    LayoutRule,
    Playbook,
<<<<<<< HEAD
    CorrelationRule,
=======
>>>>>>> b520046f
]


class SchemaValidator(BaseValidator[ContentTypes]):
    error_code = "ST110"
    description = "Validate that the scheme's structure is valid."
    rationale = "Maintain valid structure for content items."

    # expected_git_statuses = [GitStatuses.ADDED, GitStatuses.MODIFIED, GitStatuses.RENAMED]

    def is_valid(
        self,
        content_items: Iterable[ContentTypes],
    ) -> List[ValidationResult]:
        return [
            ValidationResult(
                validator=self,
                message="\n".join(
                    f"problematic field: {error.field_name} | error message: {error.error_message} |"
                    f" error type : {error.error_type}"
                    for error in (
                        content_item.structure_errors or ()
                    )  # TODO remove the 'or' when done with ST
                ),
                content_object=content_item,
            )
            for content_item in content_items
            if self.is_invalid_schema(content_item)
        ]

    def is_invalid_schema(self, content_item) -> bool:
        return bool(content_item.structure_errors)<|MERGE_RESOLUTION|>--- conflicted
+++ resolved
@@ -2,7 +2,6 @@
 
 from demisto_sdk.commands.content_graph.objects import (
     Classifier,
-    CorrelationRule,
     GenericType,
     IncidentField,
     IncidentType,
@@ -29,10 +28,6 @@
     Layout,
     LayoutRule,
     Playbook,
-<<<<<<< HEAD
-    CorrelationRule,
-=======
->>>>>>> b520046f
 ]
 
 
