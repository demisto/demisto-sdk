from __future__ import annotations

from abc import ABC
<<<<<<< HEAD
from typing import ClassVar, Generic, Iterable, List, Optional, Tuple, Type, TypeVar
=======
from pathlib import Path
from typing import Any, ClassVar, Generic, Iterable, List, Optional, Tuple, Type, TypeVar, Union, get_args, overload
>>>>>>> e2e4cc44

from pydantic import BaseModel

from demisto_sdk.commands.content_graph.objects.base_content import BaseContent

ContentTypes = TypeVar("ContentTypes", bound=BaseContent)


class BaseValidator(ABC, BaseModel, Generic[ContentTypes]):
    error_code: ClassVar[str]
    description: ClassVar[str]
    error_message: ClassVar[str]
    fixing_message: ClassVar[Optional[str]] = None
    is_auto_fixable: ClassVar[bool]
    related_field: ClassVar[str]
    expected_git_statuses: ClassVar[Optional[List[str]]] = None
    graph: ClassVar[bool] = False

    def get_content_types(self):
        return get_args(self.__orig_bases__[0])

    def should_run(
        self,
        content_item: ContentTypes,
        ignorable_errors: list,
        support_level_dict: dict,
    ) -> bool:
        """check wether to run validation on the given content item or not.

        Args:
            content_item (BaseContent): The content item to run the validation on.
            ignorable_errors (list): The list of the errors that can be ignored.
            support_level_dict (dict): A dict with the lists of validation to run / not run according to the support level.

        Returns:
            bool: True if the validation should run. Otherwise, return False.
        """
        return all(
            [
                isinstance(content_item, self.get_content_types()),
                should_run_according_to_status(
                    content_item.git_status, self.expected_git_statuses
                ),
                not is_error_ignored(
                    self.error_code, content_item.ignored_errors, ignorable_errors
                ),
                not is_support_level_support_validation(
                    self.error_code, support_level_dict, content_item.support
                ),
            ]
        )

    def is_valid(self, content_items: Iterable[ContentTypes], old_content_items: Iterable[Optional[ContentTypes]]) -> List[ValidationResult]:
        raise NotImplementedError


    def fix(self, content_item: ContentTypes, old_content_item: ContentTypes) -> FixingResult:
        raise NotImplementedError

    class Config:
        arbitrary_types_allowed = (
            True  # allows having custom classes for properties in model
        )

class ValidationResult(BaseModel):
    validator: BaseValidator
    message: str
    content_object: BaseContent
    old_content_object: Optional[BaseContent] = None
    is_valid: bool

    @property
    def format_readable_message(self):
        return f"{str(self.content_object.path)}: {self.validator.error_code} - {self.message}"

    @property
    def format_json_message(self):
        return {
            "file path": str(self.content_object.path),
            "is_valid": self.is_valid,
            "error code": self.validator.error_code,
            "message": self.message,
        }


class FixingResult(BaseModel):
    validator: BaseValidator
    message: str
    content_object: BaseContent

    @property
    def format_readable_message(self):
        return f"Fixing {str(self.content_object.path)}: {self.validator.error_code} - {self.message}"

    @property
    def format_json_message(self):
        return {
            "file path": str(self.content_object.path),
            "error code": self.validator.error_code,
            "message": self.message,
        }


def is_error_ignored(
    err_code: str, ignored_errors: List[str], ignorable_errors: List[str]
) -> bool:
    """
    Check if the given validation error code is ignored by the current item ignored error list.

    Args:
        err_code (str): The validation's error code.
        ignored_errors (list): The list of the content item ignored errors.
        ignorable_errors (list): The list of the ignorable errors.

    Returns:
        bool: True if the given error code should and allow to be ignored by the given item. Otherwise, return False.
    """
    return err_code in ignored_errors and err_code in ignorable_errors


def is_support_level_support_validation(
    err_code: str, support_level_dict: dict, item_support_level: str
) -> bool:
    """
    Check if the given validation error code is ignored according to the item's support level.

    Args:
        err_code (str): The validation's error code.
        support_level_dict (dict): The support level dictionary from the config file.
        item_support_level (str): The content item support level.

    Returns:
        bool: True if the given error code is in the ignored section of the support level dict corresponding to the item's support level, otherwise return False.
    """
    return err_code in support_level_dict.get(item_support_level, {}).get("ignore", [])


def should_run_according_to_status(
    content_item_git_status: Optional[str], expected_git_statuses: Optional[List[str]]
) -> bool:
    """
    Check if the given content item git status is in the given expected git statuses for the specific validation.

    Args:
        content_item_git_status (Optional[str]): The content item git status (Added, Modified, Renamed, Deleted or None if file was created via -i/-a)
        expected_git_statuses (Optional[List[str]]): The validation's expected git statuses, if None then validation should run on all cases.

    Returns:
        bool: True if the given validation should run on the content item according to the expected git statuses. Otherwise, return False.
    """
    return not expected_git_statuses or content_item_git_status in expected_git_statuses<|MERGE_RESOLUTION|>--- conflicted
+++ resolved
@@ -1,12 +1,15 @@
 from __future__ import annotations
 
 from abc import ABC
-<<<<<<< HEAD
-from typing import ClassVar, Generic, Iterable, List, Optional, Tuple, Type, TypeVar
-=======
-from pathlib import Path
-from typing import Any, ClassVar, Generic, Iterable, List, Optional, Tuple, Type, TypeVar, Union, get_args, overload
->>>>>>> e2e4cc44
+from typing import (
+    ClassVar,
+    Generic,
+    Iterable,
+    List,
+    Optional,
+    TypeVar,
+    get_args,
+)
 
 from pydantic import BaseModel
 
