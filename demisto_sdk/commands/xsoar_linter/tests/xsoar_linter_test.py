--- conflicted
+++ resolved
@@ -6,7 +6,6 @@
 import pytest
 
 import demisto_sdk.commands.content_graph.objects.content_item as content_item
-from demisto_sdk.commands.common.logger import logger
 from demisto_sdk.commands.validate.tests.test_tools import create_integration_object
 from demisto_sdk.commands.xsoar_linter.xsoar_linter import (
     ProcessResults,
@@ -148,15 +147,10 @@
 
     """
     pack = git_repo.create_pack()
-<<<<<<< HEAD
-    integration_obj = pack.create_integration(name="test")
-    mocker.patch.object(content_item, "CONTENT_PATH", Path(git_repo.path))
-=======
     mocker.patch.object(content_item, "CONTENT_PATH", Path(pack.repo_path))
     integration_obj = pack.create_integration(name="test")
     print(integration_obj.object.code)
     print(integration_obj.object.is_unified)
->>>>>>> caf553d0
     mocker.patch.object(subprocess, "run", return_value=mock_object)
     res = process_file(Path(integration_obj.path))
     assert res == expected_res