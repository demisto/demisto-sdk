from typing import List
from demisto_sdk.common.constants import Errors, INTEGRATION_CATEGORIES, PYTHON_SUBTYPES, BANG_COMMAND_NAMES, \
    DBOT_SCORES_DICT, IOC_OUTPUTS_DICT
from demisto_sdk.common.hook_validations.base_validator import BaseValidator
from demisto_sdk.common.tools import print_error, print_warning, get_dockerimage45, server_version_compare
from demisto_sdk.common.hook_validations.docker import DockerImageValidator


class IntegrationValidator(BaseValidator):
    """IntegrationValidator is designed to validate the correctness of the file structure we enter to content repo. And
    also try to catch possible Backward compatibility breaks due to the preformed changes.
    """

    EXPIRATION_FIELD_TYPE = 17

    def is_valid_version(self):
        # type: () -> bool
        if self.current_file.get("commonfields", {}).get('version') == self.DEFAULT_VERSION:
            return True
        self.is_valid = False
        print_error(Errors.wrong_version(self.file_path))
        return False

    def is_backward_compatible(self):
        # type: () -> bool
        """Check whether the Integration is backward compatible or not, update the _is_valid field to determine that"""
        if not self.old_file:
            return True

        answers = [
            self.is_changed_context_path(),
            self.is_docker_image_changed(),
            self.is_added_required_fields(),
            self.is_changed_command_name_or_arg(),
            self.is_there_duplicate_args(),
            self.is_there_duplicate_params(),
            self.is_changed_subtype(),
            self.is_not_valid_display_configuration(),
            # will move to is_valid_integration after https://github.com/demisto/etc/issues/17949
            not self.is_outputs_for_reputations_commands_valid()
        ]
        return not any(answers)

    def is_valid_file(self, validate_rn=True):
        # type: (bool) -> bool
        """Check whether the Integration is valid or not"""
        answers = [
            super(IntegrationValidator, self).is_valid_file(validate_rn),
            self.is_valid_subtype(),
            self.is_valid_default_arguments(),
            self.is_proxy_configured_correctly(),
            self.is_insecure_configured_correctly(),
            self.is_valid_category(),
            self.is_id_equals_name(),
            self.is_docker_image_valid(),
            self.is_valid_feed(),
            self.is_fetch_params_exist(),
        ]
        return all(answers)

    def is_valid_beta_integration(self):
        # type: () -> bool
        """Check whether the beta Integration is valid or not, update the _is_valid field to determine that"""
        answers = [
            self.is_valid_default_arguments(),
            self.is_valid_beta()
        ]
        return all(answers)

    def is_valid_param(self, param_name, param_display):
        # type: (str, str) -> bool
        """Check if the given parameter has the right configuration."""
        err_msgs = []
        configuration = self.current_file.get('configuration', [])
        for configuration_param in configuration:
            configuration_param_name = configuration_param['name']
            if configuration_param_name == param_name:
                if configuration_param['display'] != param_display:
                    err_msgs.append(Errors.wrong_display_name(param_name, param_display))
                elif configuration_param.get('defaultvalue', '') not in ('false', ''):
                    err_msgs.append(Errors.wrong_default_parameter(param_name))
                elif configuration_param.get('required', False):
                    err_msgs.append(Errors.wrong_required_value(param_name))
                elif configuration_param.get('type') != 8:
                    err_msgs.append(Errors.wrong_required_type(param_name))
        if err_msgs:
            print_error('{} Received the following error for {} validation:\n{}'
                        .format(self.file_path, param_name, '\n'.join(err_msgs)))
            self.is_valid = False
            return False
        return True

    def is_proxy_configured_correctly(self):
        # type: () -> bool
        """Check that if an integration has a proxy parameter that it is configured properly."""
        return self.is_valid_param('proxy', 'Use system proxy settings')

    def is_insecure_configured_correctly(self):
        # type: () -> bool
        """Check that if an integration has an insecure parameter that it is configured properly."""
        insecure_field_name = ''
        configuration = self.current_file.get('configuration', [])
        for configuration_param in configuration:
            if configuration_param['name'] in ('insecure', 'unsecure'):
                insecure_field_name = configuration_param['name']
        if insecure_field_name:
            return self.is_valid_param(insecure_field_name, 'Trust any certificate (not secure)')
        return True

    def is_valid_category(self):
        # type: () -> bool
        """Check that the integration category is in the schema."""
        category = self.current_file.get('category', None)
        if category not in INTEGRATION_CATEGORIES:
            self.is_valid = False
            print_error(Errors.wrong_category(self.file_path, category))
            return False
        return True

    def is_valid_default_arguments(self):
        # type: () -> bool
        """Check if a reputation command (domain/email/file/ip/url)
            has a default non required argument with the same name

        Returns:
            bool. Whether a reputation command hold a valid argument
        """
        commands = self.current_file.get('script', {}).get('commands', [])
        flag = True
        for command in commands:
            command_name = command.get('name')
            if command_name in BANG_COMMAND_NAMES:
                flag_found_arg = False
                for arg in command.get('arguments', []):
                    arg_name = arg.get('name')
                    if arg_name == command_name:
                        flag_found_arg = True
                        if arg.get('default') is False:
                            self.is_valid = False
                            flag = False
                            print_error(Errors.wrong_default_argument(self.file_path, arg_name, command_name))
                if not flag_found_arg:
                    print_error(Errors.no_default_arg(self.file_path, command_name))
                    flag = False
        return flag

    def is_outputs_for_reputations_commands_valid(self):
        # type: () -> bool
        """Check if a reputation command (domain/email/file/ip/url)
            has the correct DBotScore outputs according to the context standard
            https://github.com/demisto/content/blob/master/docs/context_standards/README.MD

        Returns:
            bool. Whether a reputation command holds valid outputs
        """
        context_standard = "https://github.com/demisto/content/blob/master/docs/context_standards/README.MD"
        commands = self.current_file.get('script', {}).get('commands', [])
        output_for_reputation_valid = True
        for command in commands:
            command_name = command.get('name')
            # look for reputations commands
            if command_name in BANG_COMMAND_NAMES:
                context_outputs_paths = set()
                context_outputs_descriptions = set()
                for output in command.get('outputs', []):
                    context_outputs_paths.add(output.get('contextPath'))
                    context_outputs_descriptions.add(output.get('description'))

                # validate DBotScore outputs and descriptions
                missing_outputs = set()
                missing_descriptions = set()
                for dbot_score_output in DBOT_SCORES_DICT:
                    if dbot_score_output not in context_outputs_paths:
                        missing_outputs.add(dbot_score_output)
                        self.is_valid = False
                        output_for_reputation_valid = False
                    else:  # DBot Score output path is in the outputs
                        if DBOT_SCORES_DICT.get(dbot_score_output) not in context_outputs_descriptions:
                            missing_descriptions.add(dbot_score_output)
                            # self.is_valid = False - Do not fail build over wrong description

                if missing_outputs:
                    print_error(Errors.dbot_invalid_output(
                        self.file_path, command_name, missing_outputs, context_standard))
                if missing_descriptions:
                    print_warning(Errors.dbot_invalid_description(
                        self.file_path, command_name, missing_descriptions, context_standard))

                # validate the IOC output
                reputation_output = IOC_OUTPUTS_DICT.get(command_name)
                if reputation_output and not reputation_output.intersection(context_outputs_paths):
                    self.is_valid = False
                    output_for_reputation_valid = False
                    print_error(Errors.missing_reputation(
                        self.file_path, command_name, reputation_output, context_standard))

        return output_for_reputation_valid

    def is_valid_subtype(self):
        # type: () -> bool
        """Validate that the subtype is python2 or python3."""
        type_ = self.current_file.get('script', {}).get('type')
        if type_ == 'python':
            subtype = self.current_file.get('script', {}).get('subtype')
            if subtype not in PYTHON_SUBTYPES:
                print_error(Errors.wrong_subtype(self.file_path))
                self.is_valid = False
                return False
        return True

    def is_changed_subtype(self):
        # type: () -> bool
        """Validate that the subtype was not changed."""
        type_ = self.current_file.get('script', {}).get('type')
        if type_ == 'python':
            subtype = self.current_file.get('script', {}).get('subtype')
            if self.old_file:
                old_subtype = self.old_file.get('script', {}).get('subtype', "")
                if old_subtype and old_subtype != subtype:
                    print_error(Errors.breaking_backwards_subtype(self.file_path))
                    self.is_valid = False
                    return True
        return False

    def is_valid_beta(self):
        # type: () -> bool
        """Validate that that beta integration has correct beta attributes"""

        if not all([self._is_display_contains_beta(), self._has_beta_param()]):
            self.is_valid = False
            return False
        if self.old_file:
            if not all([self._id_has_no_beta_substring(), self._name_has_no_beta_substring()]):
                self.is_valid = False
                return False
        return True

    def _id_has_no_beta_substring(self):
        # type: () -> bool
        """Checks that 'id' field dose not include the substring 'beta'"""
        common_fields = self.current_file.get('commonfields', {})
        integration_id = common_fields.get('id', '')
        if 'beta' in integration_id.lower():
            print_error(Errors.beta_in_id(self.file_path))
            return False
        return True

    def _name_has_no_beta_substring(self):
        # type: () -> bool
        """Checks that 'name' field dose not include the substring 'beta'"""
        name = self.current_file.get('name', '')
        if 'beta' in name.lower():
            print_error(Errors.beta_in_name(self.file_path))
            return False
        return True

    def _has_beta_param(self):
        # type: () -> bool
        """Checks that integration has 'beta' field with value set to true"""
        beta = self.current_file.get('beta', False)
        if not beta:
            print_error(Errors.beta_field_not_found(self.file_path))
            return False
        return True

    def _is_display_contains_beta(self):
        # type: () -> bool
        """Checks that 'display' field includes the substring 'beta'"""
        display = self.current_file.get('display', '')
        if 'beta' not in display.lower():
            print_error(Errors.no_beta_in_display(self.file_path))
            return False
        return True

    def is_there_duplicate_args(self):
        # type: () -> bool
        """Check if a command has the same arg more than once

        Returns:
            bool. True if there are duplicates, False otherwise.
        """
        commands = self.current_file.get('script', {}).get('commands', [])
        is_there_duplicates = False
        for command in commands:
            arg_list = []  # type: list
            for arg in command.get('arguments', []):
                if arg in arg_list:
                    self.is_valid = False
                    is_there_duplicates = True
                    print_error(Errors.duplicate_arg_in_file(self.file_path, arg['name'], command['name']))
                else:
                    arg_list.append(arg)
        return is_there_duplicates

    def is_there_duplicate_params(self):
        # type: () -> bool
        """Check if the integration has the same param more than once

        Returns:
            bool. True if there are duplicates, False otherwise.
        """
        has_duplicate_params = False
        configurations = self.current_file.get('configuration', [])
        param_list = []  # type: list
        for configuration_param in configurations:
            param_name = configuration_param['name']
            if param_name in param_list:
                self.is_valid = False
                has_duplicate_params = True
                print_error(Errors.duplicate_param(param_name, self.file_path))
            else:
                param_list.append(param_name)

        return has_duplicate_params

    @staticmethod
    def _get_command_to_args(integration_json):
        # type: (dict) -> dict
        """Get a dictionary command name to it's arguments.

        Args:
            integration_json (dict): Dictionary of the examined integration.

        Returns:
            dict. command name to a list of it's arguments.
        """
        command_to_args = {}  # type: dict
        commands = integration_json.get('script', {}).get('commands', [])
        for command in commands:
            command_to_args[command['name']] = {}
            for arg in command.get('arguments', []):
                command_to_args[command['name']][arg['name']] = arg.get('required', False)
        return command_to_args

    def is_changed_command_name_or_arg(self):
        # type: () -> bool
        """Check if a command name or argument as been changed.

        Returns:
            bool. Whether a command name or argument as been changed.
        """
        current_command_to_args = self._get_command_to_args(self.current_file)
        old_command_to_args = self._get_command_to_args(self.old_file)

        for command, args_dict in old_command_to_args.items():
            if command not in current_command_to_args.keys() or \
                    not self.is_subset_dictionary(current_command_to_args[command], args_dict):
                print_error(Errors.breaking_backwards_command_arg_changed(self.file_path, command))
                self.is_valid = False
                return True
        return False

    @staticmethod
    def _is_sub_set(supposed_bigger_list, supposed_smaller_list):
        # type: (list, list) -> bool
        """Check if supposed_smaller_list is a subset of the supposed_bigger_list"""
        return all(item in supposed_bigger_list for item in supposed_smaller_list)

    def _get_command_to_context_paths(self, integration_json):
        # type: (dict) -> dict
        """Get a dictionary command name to it's context paths.

        Args:
            integration_json (dict): Dictionary of the examined integration.

        Returns:
            dict. command name to a list of it's context paths.
        """
        command_to_context_dict = {}
        commands = integration_json.get('script', {}).get('commands', [])
        for command in commands:
            context_list = []
            for output in command.get('outputs', []):
                command_name = command['name']
                try:
                    context_list.append(output['contextPath'])
                except KeyError:
                    print_error('Invalid context output for command {}. Output is {}'.format(command_name, output))
                    self.is_valid = False
            command_to_context_dict[command['name']] = sorted(context_list)
        return command_to_context_dict

    def is_changed_context_path(self):
        # type: () -> bool
        """Check if a context path as been changed.

        Returns:
            bool. Whether a context path as been changed.
        """
        current_command_to_context_paths = self._get_command_to_context_paths(self.current_file)
        old_command_to_context_paths = self._get_command_to_context_paths(self.old_file)

        for old_command, old_context_paths in old_command_to_context_paths.items():
            if old_command in current_command_to_context_paths.keys():
                if not self._is_sub_set(current_command_to_context_paths[old_command], old_context_paths):
                    print_error(Errors.breaking_backwards_command(self.file_path, old_command))
                    self.is_valid = False
                    return True
        return False

    @staticmethod
    def _get_field_to_required_dict(integration_json):
        """Get a dictionary field name to its required status.

        Args:
            integration_json (dict): Dictionary of the examined integration.

        Returns:
            dict. Field name to its required status.
        """
        field_to_required = {}
        configuration = integration_json.get('configuration', [])
        for field in configuration:
            field_to_required[field.get('name')] = field.get('required', False)
        return field_to_required

    def is_added_required_fields(self):
        # type: () -> bool
        """Check if required field were added."""
        current_field_to_required = self._get_field_to_required_dict(self.current_file)
        old_field_to_required = self._get_field_to_required_dict(self.old_file)
        is_added_required = False
        for field, required in current_field_to_required.items():
            if field in old_field_to_required.keys():
                # if required is True and old_field is False.
                if required and required != old_field_to_required[field]:
                    print_error(Errors.added_required_fields(self.file_path, field))
                    self.is_valid = False
                    is_added_required = True
            # if required is True but no old field.
            elif required:
                print_error(Errors.added_required_fields(self.file_path, field))
                self.is_valid = False
                is_added_required = True
        return is_added_required

    def is_docker_image_changed(self):
        """Check if the Docker image was changed or not."""
        # Unnecessary to check docker image only on 5.0 and up
        if server_version_compare(self.old_file.get('fromversion', '0'), '5.0.0') < 0:
            old_docker = get_dockerimage45(self.old_file.get('script', {}))
            new_docker = get_dockerimage45(self.current_file.get('script', {}))
            if old_docker != new_docker:
                print_error(Errors.breaking_backwards_docker(self.file_path, old_docker, new_docker))
                self.is_valid = False
                return True

        return False

    def is_id_equals_name(self):
        """Check whether the integration's ID is equal to its name

        Returns:
            bool. Whether the integration's id equals to its name
        """
        return super(IntegrationValidator, self)._is_id_equals_name('integration')

    def is_not_valid_display_configuration(self):
        """Validate that the display settings are not empty for non-hidden fields and for type 17 params.

        Returns:
            bool. Whether the display is there for non-hidden fields.
        """
        configuration = self.current_file.get('configuration', [])
        for configuration_param in configuration:
            field_type = configuration_param['type']
            is_field_hidden = configuration_param.get('hidden', False)
            configuration_display = configuration_param.get('display')

            # This parameter type will not use the display value.
            if field_type == self.EXPIRATION_FIELD_TYPE:
                if configuration_display:
                    print_error(Errors.not_used_display_name(self.file_path, configuration_param['name']))
                    self.is_valid = False
                    return True

            elif not is_field_hidden and not configuration_display:
                print_error(Errors.empty_display_configuration(self.file_path, configuration_param['name']))
                self.is_valid = False
                return True

        return False

    def is_docker_image_valid(self):
        # type: () -> bool
        docker_image_validator = DockerImageValidator(self.file_path, is_modified_file=True, is_integration=True)
        if not docker_image_validator.is_docker_image_valid():
            return True
        self.is_valid = False
        return False

    def is_valid_feed(self):
        # type: () -> bool
        if self.current_file.get("feed"):
            from_version = self.current_file.get("fromversion", "0.0.0")
            if not from_version or server_version_compare("5.5.0", from_version) == 1:
                print_error(Errors.feed_wrong_from_version(self.file_path, from_version))
                return False
        return True

    def is_fetch_params_exist(self) -> bool:
        """
        validate that all required fields in integration that have fetch incidents are in the yml file.
        Returns:
            bool. True if the integration is defined as well False otherwise.
        """
        return_value = True
        if self.current_file.get('script', {}).get('isfetch') is True:
<<<<<<< HEAD
            params = [_key.get('name') for _key in self.current_file.get('configuration', [])]
            fetch_params: List = ['incidentType', 'isFetch']
            for param_name in fetch_params:
                if param_name not in params:
                    print_error(f"You've missed required param in the"
                                f" file '{self.file_path}', the param is '{param_name}'")
=======
            params = [_key for _key in self.current_file.get('configuration', [])]
            fetch_params: List = [
                {
                    'display': 'Incident type',
                    'name': 'incidentType',
                    'required': False,
                    'type': 13
                },
                {
                    'display': 'Fetch incidents',
                    'name': 'isFetch',
                    'required': False,
                    'type': 8
                }
            ]
            for param in fetch_params:
                if param not in params:
                    param['required'] = 'false'
                    print_error(f"You've missed required param in the"
                                f" file '{self.file_path}', the param is '{param}'")
>>>>>>> fb5de9d3
                    return_value = False

        return return_value<|MERGE_RESOLUTION|>--- conflicted
+++ resolved
@@ -506,14 +506,6 @@
         """
         return_value = True
         if self.current_file.get('script', {}).get('isfetch') is True:
-<<<<<<< HEAD
-            params = [_key.get('name') for _key in self.current_file.get('configuration', [])]
-            fetch_params: List = ['incidentType', 'isFetch']
-            for param_name in fetch_params:
-                if param_name not in params:
-                    print_error(f"You've missed required param in the"
-                                f" file '{self.file_path}', the param is '{param_name}'")
-=======
             params = [_key for _key in self.current_file.get('configuration', [])]
             fetch_params: List = [
                 {
@@ -534,7 +526,6 @@
                     param['required'] = 'false'
                     print_error(f"You've missed required param in the"
                                 f" file '{self.file_path}', the param is '{param}'")
->>>>>>> fb5de9d3
                     return_value = False
 
         return return_value