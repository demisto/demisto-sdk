--- conflicted
+++ resolved
@@ -95,13 +95,10 @@
 
             elif args.command == 'create':
                 self.create_content_artifacts(args.artifacts_path, args.preserve_bundles)
-<<<<<<< HEAD
+
             # TODO: need to make this mandatory for build.
             elif args.command == 'spell-check':
                 self.spell_check(path=args.path, known_words_file_path=args.known_words)
-=======
-
->>>>>>> 4514854e
             else:
                 print('Use demisto-sdk -h to see the available commands.')
 
