#!/usr/bin/env python3.7

# DemistoSDK
# Python client that invokes functions in the Demisto SDK.
#
# Author:       Demisto
# Version:      0.1
#

import sys
import argparse
import json

from demisto_sdk.common.configuration import Configuration
from demisto_sdk.common.constants import DIR_TO_PREFIX
from demisto_sdk.common.tools import print_color, print_error, LOG_COLORS
from demisto_sdk.dev_tools.linter import Linter
from demisto_sdk.validation.file_validator import FilesValidator
from demisto_sdk.validation.secrets import SecretsValidator
from demisto_sdk.yaml_tools.content_creator import ContentCreator
from demisto_sdk.yaml_tools.extractor import Extractor
from demisto_sdk.yaml_tools.unifier import Unifier
from demisto_sdk.dev_tools.lint_manager import LintManager


class DemistoSDK:
    """
    The core class for the SDK.
    """
    SCRIPT = 'script'
    INTEGRATION = 'integration'

    def __init__(self, configuration=Configuration()):
        self.parser = argparse.ArgumentParser(description='Manage your content with the Demisto SDK.',
                                              formatter_class=argparse.ArgumentDefaultsHelpFormatter)
        self.parser.add_argument('-d', '--env-dir', help='Specify a working directory.')
        self.subparsers = self.parser.add_subparsers(dest='command')
        self.configuration = configuration
        self.initialize_parsers()

    def initialize_parsers(self):
        Unifier.add_sub_parser(self.subparsers)
        Extractor.add_sub_parser(self.subparsers)
        FilesValidator.add_sub_parser(self.subparsers)
        Linter.add_sub_parser(self.subparsers)
        LintManager.add_sub_parser(self.subparsers)
        SecretsValidator.add_sub_parser(self.subparsers)
        ContentCreator.add_sub_parser(self.subparsers)

    def parse_args(self):
        args = self.parser.parse_args()

        if args.env_dir:
            self.configuration.env_dir = args.env_dir
        try:
            if args.command == 'extract':
                if args.migrate:
                    self.migrate_file(args.infile, args.outfile, args.demistomock, args.commonserver, args.type)
                else:
                    self.extract_code(args.infile, args.outfile, args.demistomock, args.commonserver, args.type)
            elif args.command == 'unify':
                self.unify_package(args.indir, args.outdir)
            elif args.command == 'validate':
                if self.validate(is_backward_check=args.backward_comp, is_circle=args.circle,
                                 prev_ver=args.prev_ver, validate_conf_json=args.conf_json, use_git=args.use_git):
                    print_color('The files are valid', LOG_COLORS.GREEN)
                else:
                    print_color('The files are invalid', LOG_COLORS.RED)
            elif args.command == 'lint':
                return self.lint(args.dir, no_pylint=args.no_pylint, no_flake8=args.no_flake8, no_mypy=args.no_mypy,
                                 no_test=args.no_test, root=args.root, keep_container=args.keep_container,
                                 verbose=args.verbose, cpu_num=args.cpu_num)
            elif args.command == 'secrets':
                self.secrets(is_circle=args.circle, white_list_path=args.whitelist)
            elif args.command == 'create':
                self.create_content_artifacts(args.artifacts_path, args.preserve_bundles)
            else:
<<<<<<< HEAD
                print_color('The files are invalid', LOG_COLORS.RED)
        elif args.command == 'lint':
            return self.lint(args.dir, no_pylint=args.no_pylint, no_flake8=args.no_flake8, no_mypy=args.no_mypy,
                             no_test=args.no_test, root=args.root, keep_container=args.keep_container,
                             verbose=args.verbose, cpu_num=args.cpu_num, parallel=args.parallel)
        elif args.command == 'secrets':
            self.secrets(is_circle=args.circle, white_list_path=args.whitelist)
        elif args.command == 'create':
            self.create_content_artifacts(args.artifacts_path, args.preserve_bundles)
        else:
            print('Use demisto-sdk -h to see the available commands.')
=======
                print('Use demisto-sdk -h to see the available commands.')
        except Exception as e:
            print_error('Error! The operation [{}] failed: {}'.format(args.command, str(e)))
>>>>>>> e1601dd4

    def unify_package(self, package_path, dest_path):
        """
        Unify a package containing components(code, image, description etc.) to a single Demisto YAML file.
        :param package_path: The path to the package.
        :param dest_path: The destination file path.
        """
        directory_name = ""
        for dir_name in DIR_TO_PREFIX.keys():
            if dir_name in package_path:
                directory_name = dir_name

        if not directory_name:
            print_error("You have failed to provide a legal file path, a legal file path "
                        "should contain either Integrations or Scripts directories")

        unifier = Unifier(package_path, directory_name, dest_path)
        return unifier.merge_script_package_to_yml()

    def migrate_file(self, yml_path: str, dest_path: str, add_demisto_mock=True, add_common_server=True,
                     yml_type=''):
        """
        Extract components from a Demisto YAML file to a directory.
        :param yml_path: The YAML file path.
        :param dest_path: The destination directory.
        :param add_demisto_mock: Whether to add an import to demistomock.
        :param add_common_server: Whether to add an import to CommonServer.
        :param yml_type: The YAML type - either integration or script.
        :return: The migration result
        """
        extractor = Extractor(yml_path, dest_path, add_demisto_mock, add_common_server, yml_type, self.configuration)
        return extractor.migrate()

    def extract_code(self, yml_path: str, dest_path: str, add_demisto_mock=True, add_common_server=True,
                     yml_type=''):
        """
        Extract the code from a Demisto YAML file.
        :param yml_path: The path to the YAML file.
        :param dest_path: The destination file path.
        :param add_demisto_mock:
        :param add_common_server:
        :param yml_type:
        :return: The extraction result
        """
        extractor = Extractor(yml_path, dest_path, add_demisto_mock, add_common_server, yml_type, self.configuration)
        return extractor.extract_code(dest_path)

    def validate(self, **kwargs):
        sys.path.append(self.configuration.env_dir)

        print_color('Starting validating files structure', LOG_COLORS.GREEN)

        validator = FilesValidator(configuration=self.configuration, **kwargs)

        return validator.is_valid_structure()

    def lint(self, project_dir: str, **kwargs):
        """
        Run lint on python code in a provided directory.
        :param project_dir The directory containing the code.
        :param kwargs Optional arguments.
        :return: The lint result.
        """
        lint_manager = LintManager(configuration=self.configuration, project_dir=project_dir, **kwargs)
        ans = lint_manager.run_dev_packages()
        return ans

    def secrets(self, **kwargs):
        sys.path.append(self.configuration.env_dir)

        print_color('Starting secrets detection', LOG_COLORS.GREEN)

        validator = SecretsValidator(configuration=self.configuration, **kwargs)

        return validator.find_secrets()

    def create_content_artifacts(self, artifact_path, preserve_bundles):
        cc = ContentCreator(artifact_path, preserve_bundles=preserve_bundles)
        cc.create_content()
        if cc.long_file_names:
            print_error(f'The following files exceeded to file name length limit of {cc.file_name_max_size}:\n'
                        f'{json.dumps(cc.long_file_names, indent=4)}')<|MERGE_RESOLUTION|>--- conflicted
+++ resolved
@@ -75,23 +75,9 @@
             elif args.command == 'create':
                 self.create_content_artifacts(args.artifacts_path, args.preserve_bundles)
             else:
-<<<<<<< HEAD
-                print_color('The files are invalid', LOG_COLORS.RED)
-        elif args.command == 'lint':
-            return self.lint(args.dir, no_pylint=args.no_pylint, no_flake8=args.no_flake8, no_mypy=args.no_mypy,
-                             no_test=args.no_test, root=args.root, keep_container=args.keep_container,
-                             verbose=args.verbose, cpu_num=args.cpu_num, parallel=args.parallel)
-        elif args.command == 'secrets':
-            self.secrets(is_circle=args.circle, white_list_path=args.whitelist)
-        elif args.command == 'create':
-            self.create_content_artifacts(args.artifacts_path, args.preserve_bundles)
-        else:
-            print('Use demisto-sdk -h to see the available commands.')
-=======
                 print('Use demisto-sdk -h to see the available commands.')
         except Exception as e:
             print_error('Error! The operation [{}] failed: {}'.format(args.command, str(e)))
->>>>>>> e1601dd4
 
     def unify_package(self, package_path, dest_path):
         """
