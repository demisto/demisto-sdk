import os
<<<<<<< HEAD
import io
import shutil
import subprocess
=======
>>>>>>> 973c1827
import sys
import yaml
import time
import shutil
import hashlib
import threading
import subprocess
from datetime import datetime
import requests

from demisto_sdk.common.constants import Errors
from demisto_sdk.yaml_tools.unifier import Unifier
from demisto_sdk.common.configuration import Configuration
from demisto_sdk.common.tools import print_v, get_docker_images, get_python_version, get_dev_requirements, \
    print_error, print_color, LOG_COLORS, get_yml_paths_in_dir, run_command


class Linter:
    """Linter used to activate lint command.

        Attributes:
            project_dir (str): The directory to run lint on.
            no_test (bool): Whether to skip pytest.
            no_pylint (bool): Whether to skip pylint.
            no_flake8 (bool): Whether to skip flake8.
            no_mypy (bool): Whether to skip mypy.
            verbose (bool): Whether to output a detailed response.
            root (bool): Whether to run pytest container with root user.
            keep_container (bool): Whether to keep the test container.
            cpu_num (int): Number of CPUs to run pytest on.
            configuration (Configuration): The system configuration.
            lock (threading.Lock): A mutex lock to be used for multi-thread lint.
        """
    common_server_target_path = "CommonServerPython.py"
    common_server_remote_path = "https://raw.githubusercontent.com/demisto/content/master/Scripts/" \
                                "CommonServerPython/CommonServerPython.py"

    def __init__(self, project_dir: str, no_test: bool = False, no_pylint: bool = False, no_flake8: bool = False,
                 no_mypy: bool = False, verbose: bool = False, root: bool = False, keep_container: bool = False,
                 cpu_num: int = 0, configuration: Configuration = Configuration(),
                 lock: threading.Lock = threading.Lock(), no_bandit: bool = False, requirements: str = ''):

        if no_test and no_pylint and no_flake8 and no_mypy and no_bandit:
            raise ValueError("Nothing to run as all --no-* options specified.")

        self.configuration = configuration
        dev_scripts_dir = os.path.join(self.configuration.sdk_env_dir, 'common', 'scripts', 'dev_scripts')
        self.run_dev_tasks_script_name = 'run_dev_tasks.sh'
        self.run_mypy_script_name = 'run_mypy.sh'
        self.container_setup_script_name = 'pkg_dev_container_setup.sh'
        self.run_dev_tasks_script = os.path.join(dev_scripts_dir, self.run_dev_tasks_script_name)
        self.container_setup_script = os.path.join(dev_scripts_dir, self.container_setup_script_name)
        self.run_mypy_script = os.path.join(dev_scripts_dir, self.run_mypy_script_name)
        self.docker_login_completed = False
        self.project_dir = os.path.abspath(os.path.join(self.configuration.env_dir, project_dir))
        if self.project_dir[-1] != os.sep:
            self.project_dir = os.path.join(self.project_dir, '')

        self.log_verbose = verbose
        self.root = root
        self.keep_container = keep_container
        self.cpu_num = cpu_num
        self.common_server_created = False
        self.run_args = {
            'pylint': not no_pylint,
            'flake8': not no_flake8,
            'mypy': not no_mypy,
            'bandit': not no_bandit,
            'tests': not no_test
        }
        self.lock = lock
        self.requirements = requirements

    def get_common_server_python(self) -> bool:
        """Getting common server python in not exists changes self.common_server_created to True if needed.

        Returns:
            bool. True if exists/created, else False
        """
        # If not CommonServerPython is dir
        if not os.path.isfile(os.path.join(self.project_dir, self.common_server_target_path)):
            # Get file from git
            try:
                res = requests.get(self.common_server_remote_path, verify=False)
                with open(os.path.join(self.project_dir, self.common_server_target_path), "w+") as f:
                    f.write(res.text)
                    self.common_server_created = True
            except requests.exceptions.RequestException:
                print_error(Errors.no_common_server_python(self.common_server_remote_path))
                return False
        return True

    def remove_common_server_python(self):
        """checking if file exists and removing it."""
        if self.common_server_created:
            os.remove(os.path.join(self.project_dir, self.common_server_target_path))

    def run_dev_packages(self) -> int:
        return_code = 0
        # load yaml
        _, yml_path = get_yml_paths_in_dir(self.project_dir, Errors.no_yml_file(self.project_dir))
        if not yml_path:
            return 1
        print_v('Using yaml file: {}'.format(yml_path))
        with open(yml_path, 'r') as yml_file:
            yml_data = yaml.safe_load(yml_file)
        script_obj = yml_data
        if isinstance(script_obj.get('script'), dict):
            script_obj = script_obj.get('script')
        script_type = script_obj.get('type')
        if script_type != 'python':
            if script_type == 'powershell':
                # TODO powershell linting
                return 0

            print('Script is not of type "python". Found type: {}. Nothing to do.'.format(script_type))
            return 0

        dockers = get_docker_images(script_obj)
        for docker in dockers:
            for try_num in (1, 2):
                print_v("Using docker image: {}".format(docker))
                py_num = get_python_version(docker, self.log_verbose)
<<<<<<< HEAD
                self._setup_dev_files(py_num)
=======
                self.lock.acquire()
                print_color("============ Starting process for: {} ============\n".format(self.project_dir),
                            LOG_COLORS.YELLOW)
                self.lock.release()
                self._setup_dev_files()
>>>>>>> 973c1827
                try:
                    if self.run_args['flake8']:
                        result_val = self.run_flake8(py_num)
                        if result_val:
                            return_code = result_val

                    if self.run_args['mypy']:
                        result_val = self.run_mypy(py_num)
                        if result_val:
                            return_code = result_val

                    if self.run_args['bandit']:
                        result_val = self.run_bandit(py_num)
                        if result_val:
                            return_code = result_val

                    if self.run_args['tests'] or self.run_args['pylint']:
                        if not self.requirements:
                            requirements = get_dev_requirements(py_num, self.configuration.envs_dirs_base,
                                                                self.log_verbose)
                        else:
                            requirements = self.requirements

                        docker_image_created = self._docker_image_create(docker, requirements)
                        output, status_code = self._docker_run(docker_image_created)
                        self.lock.acquire()
                        print_color("\n========== Running tests/pylint for: {} =========".format(self.project_dir),
                                    LOG_COLORS.YELLOW)
                        if status_code == 1:
                            raise subprocess.CalledProcessError(*output)

                        else:
                            print(output)
                            print_color("============ Finished process for: {} ============\n".format(self.project_dir),
                                        LOG_COLORS.GREEN)
                        self.lock.release()

                    break  # all is good no need to retry
                except subprocess.CalledProcessError as ex:
                    if ex.output:
                        print_color("===========================ERROR IN {}==========================="
                                    "\n{}\n".format(self.project_dir, ex.output), LOG_COLORS.RED)
                    else:
                        print_color("========= Test Failed on {}, Look at the error/s above ========\n".format(
                            self.project_dir), LOG_COLORS.RED)
                        return_code = 1

                    if not self.log_verbose:
                        sys.stderr.write("Need a more detailed log? try running with the -v options as so: \n{} -v\n\n"
                                         .format(" ".join(sys.argv[:])))

                    if self.lock.locked():
                        self.lock.release()

                    # circle ci docker setup sometimes fails on
                    if try_num > 1 or not ex.output or 'read: connection reset by peer' not in ex.output:
                        return 2
                    else:
                        sys.stderr.write("Retrying as failure seems to be docker communication related...\n")

                finally:
                    sys.stdout.flush()
                    sys.stderr.flush()

        return return_code

    def run_flake8(self, py_num) -> int:
        """Runs flake8

        Args:
            py_num (int): The python version in use

        Returns:
            int. 0 if flake8 is successful, 1 otherwise.
        """
        lint_files = self._get_lint_files()
        python_exe = 'python2' if py_num < 3 else 'python3'
        print_v('Using: {} to run flake8'.format(python_exe))
        output = run_command(f'{python_exe} -m flake8 {self.project_dir}', cwd=self.configuration.env_dir)
        self.lock.acquire()
        print("\n========= Running flake8 on: {}===============".format(lint_files))
        if len(output) == 0:
            print_color("flake8 completed for: {}\n".format(lint_files), LOG_COLORS.GREEN)
            self.lock.release()
            return 0

        else:
            print_error(output)
            self.lock.release()
            return 1

    def run_mypy(self, py_num) -> int:
        """Runs mypy

        Args:
            py_num: The python version in use

        Returns:
            int. 0 on successful mypy run, 1 otherwise.
        """
        self.get_common_server_python()
        lint_files = self._get_lint_files()
        sys.stdout.flush()
        script_path = os.path.abspath(os.path.join(self.configuration.sdk_env_dir, self.run_mypy_script))
        output = run_command(' '.join(['bash', script_path, str(py_num), lint_files]), cwd=self.project_dir)
        self.lock.acquire()
        print("========= Running mypy on: {} ===============".format(lint_files))
        if 'Success: no issues found in 1 source file' in output:
            print(output)
            print_color("mypy completed for: {}\n".format(lint_files), LOG_COLORS.GREEN)
            self.remove_common_server_python()
            self.lock.release()
            return 0

        else:
            print_error(output)
            self.remove_common_server_python()
            self.lock.release()
            return 1

    def run_bandit(self, py_num) -> int:
        """Run bandit

        Args:
            py_num: The python version in use

        Returns:
            int. 0 on successful bandit run, 1 otherwise.
        """
        lint_files = self._get_lint_files()
        python_exe = 'python2' if py_num < 3 else 'python3'
        output = run_command(' '.join([python_exe, '-m', 'bandit', '-lll', '-iii', '-q', lint_files]),
                             cwd=self.project_dir)
        self.lock.acquire()
        print("========= Running bandit on: {} ===============".format(lint_files))
        print_v('Using: {} to run bandit'.format(python_exe))
        if len(output) == 0:
            print_color("bandit completed for: {}\n".format(lint_files), LOG_COLORS.GREEN)
            self.lock.release()
            return 0

        else:
            print_error(output)
            self.lock.release()
            return 1

    def _docker_login(self):
        if self.docker_login_completed:
            return True
        docker_user = os.getenv('DOCKERHUB_USER', None)
        if not docker_user:
            print_v('DOCKERHUB_USER not set. Not trying to login to dockerhub')
            return False
        docker_pass = os.getenv('DOCKERHUB_PASSWORD', None)
        # pass is optional for local testing scenario. allowing password to be passed via stdin
        cmd = ['docker', 'login', '-u', docker_user]
        if docker_pass:
            cmd.append('--password-stdin')
        res = subprocess.run(cmd, input=docker_pass, capture_output=True, text=True)
        if res.returncode != 0:
            print("Failed docker login: {}".format(res.stderr))
            return False
        print_v("Completed docker login")
        self.docker_login_completed = True
        return True

    def _docker_image_create(self, docker_base_image, requirements):
        """Create the docker image with dev dependencies. Will check if already existing.
        Uses a hash of the requirements to determine the image tag

        Arguments:
            docker_base_image (string): docker image to use as base for installing dev deps
            requirements (string): requirements doc

        Returns:
            string. image name to use
        """
        if ':' not in docker_base_image:
            docker_base_image += ':latest'
        with open(self.container_setup_script, "rb") as f:
            setup_script_data = f.read()
        md5 = hashlib.md5(requirements.encode('utf-8') + setup_script_data).hexdigest()
        target_image = 'devtest' + docker_base_image + '-' + md5
        lock_file = ".lock-" + target_image.replace("/", "-")
        try:
            if (time.time() - os.path.getctime(lock_file)) > (60 * 5):
                print("{}: Deleting old lock file: {}".format(datetime.now(), lock_file))
                os.remove(lock_file)
        except Exception as ex:
            print_v("Failed check and delete for lock file: {}. Error: {}".format(lock_file, ex))
        wait_print = True
        for x in range(60):
            images_ls = run_command(' '.join(['docker', 'image', 'ls', '--format', '{{.Repository}}:{{.Tag}}',
                                              target_image])).strip()
            if images_ls == target_image:
                print('{}: Using already existing docker image: {}'.format(datetime.now(), target_image))
                return target_image
            if wait_print:
                print("{}: Existing image: {} not found will obtain lock file or wait for image".format(datetime.now(),
                                                                                                        target_image))
                wait_print = False
            print_v("Trying to obtain lock file: " + lock_file)
            try:
                f = open(lock_file, "x")
                f.close()
                print("{}: Obtained lock file: {}".format(datetime.now(), lock_file))
                break
            except Exception as ex:
                print_v("Failed getting lock. Will wait {}".format(str(ex)))
                time.sleep(5)
        try:
            # try doing a pull
            try:
                print("{}: Trying to pull image: {}".format(datetime.now(), target_image))
                pull_res = subprocess.check_output(['docker', 'pull', target_image],
                                                   stderr=subprocess.STDOUT, universal_newlines=True)
                print("Pull succeeded with output: {}".format(pull_res))
                return target_image
            except subprocess.CalledProcessError as cpe:
                print_v("Failed docker pull (will create image) with status: {}. Output: {}".format(cpe.returncode,
                                                                                                    cpe.output))
            print("{}: Creating docker image: {} (this may take a minute or two...)".format(datetime.now(),
                                                                                            target_image))
            container_id = run_command(' '.join(['docker', 'create', '-i', docker_base_image, 'sh',
                                                 '/' + self.container_setup_script_name])).strip()
            subprocess.check_call(['docker', 'cp', self.container_setup_script,
                                   container_id + ':/' + self.container_setup_script_name])
            print_v(subprocess.check_output(['docker', 'start', '-a', '-i', container_id],
                                            input=requirements, stderr=subprocess.STDOUT,
                                            universal_newlines=True))
            print_v(subprocess.check_output(['docker', 'commit', container_id, target_image], stderr=subprocess.STDOUT,
                                            universal_newlines=True))
            print_v(subprocess.check_output(['docker', 'rm', container_id], stderr=subprocess.STDOUT,
                                            universal_newlines=True))
            if self._docker_login():
                print("{}: Pushing image: {} to docker hub".format(datetime.now(), target_image))
                print_v(subprocess.check_output(['docker', 'push', target_image], stderr=subprocess.STDOUT,
                                                universal_newlines=True))
        except subprocess.CalledProcessError as err:
            print("Failed executing command with  error: {} Output: \n{}".format(err, err.output))
            raise err
        finally:
            try:
                os.remove(lock_file)
            except Exception as ex:
                print("{}: Error removing file: {}".format(datetime.now(), ex))
        print('{}: Done creating docker image: {}'.format(datetime.now(), target_image))
        return target_image

    def _docker_run(self, docker_image):
        workdir = '/devwork'  # this is setup in CONTAINER_SETUP_SCRIPT
        pylint_files = os.path.basename(self._get_lint_files())

        run_params = ['docker', 'create', '-w', workdir,
                      '-e', 'PYLINT_FILES={}'.format(pylint_files)]
        if not self.root:
            run_params.extend(['-u', '{}:4000'.format(os.getuid())])
        if not self.run_args['tests']:
            run_params.extend(['-e', 'PYTEST_SKIP=1'])
        if not self.run_args['pylint']:
            run_params.extend(['-e', 'PYLINT_SKIP=1'])
        run_params.extend(['-e', 'CPU_NUM={}'.format(self.cpu_num)])
        run_params.extend([docker_image, 'sh', './{}'.format(self.run_dev_tasks_script_name)])
        output = run_command(' '.join(run_params))
        container_id = output.strip()
        try:
            output = output + '\n' + run_command(' '.join(['docker', 'cp', self.project_dir + '/.', container_id +
                                                           ':' + workdir]), exit_on_error=False)
            output = output + '\n' + run_command(' '.join(['docker', 'cp', self.run_dev_tasks_script, container_id +
                                                           ':' + workdir]), exit_on_error=False)
            output = output + '\n' + subprocess.check_output(['docker', 'start', '-a', container_id],
                                                             stderr=subprocess.STDOUT,
                                                             universal_newlines=True)
            return output, 0
        finally:
            if not self.keep_container:
                run_command(f'docker rm {container_id}')
            else:
                print("Test container [{}] was left available".format(container_id))

    def _setup_dev_files(self, py_num):
        # copy demistomock and common server
        try:
            shutil.copy(self.configuration.env_dir + '/Tests/demistomock/demistomock.py', self.project_dir)
            open(self.project_dir + '/CommonServerUserPython.py', 'a').close()  # create empty file
            shutil.rmtree(self.project_dir + '/__pycache__', ignore_errors=True)
            shutil.copy(self.configuration.env_dir + '/Tests/scripts/dev_envs/pytest/conftest.py', self.project_dir)
            self.check_api_module_imports(py_num)
            if "/Scripts/CommonServerPython" not in self.project_dir:
                # Otherwise we already have the CommonServerPython.py file
                shutil.copy(self.configuration.env_dir + '/Scripts/CommonServerPython/CommonServerPython.py',
                            self.project_dir)
        except Exception as e:
            print_v('Could not copy demistomock and CommonServer files: {}'.format(str(e)), self.log_verbose)

    def check_api_module_imports(self, py_num):
        """
        Checks if the integration imports an API module and if so pastes the module in the package.
        :param py_num: The python version - api modules are in python 3
        """
        if py_num > 3:
            unifier = Unifier(self.project_dir)
            code_file_path = unifier.get_code_file('.py')
            try:
                # Look for an import to an API module in the code. If there is such import, we need to copy the correct
                # module file to the package directory.
                with io.open(code_file_path, mode='r', encoding='utf-8') as script_file:
                    _, module_name = unifier.check_api_module_imports(script_file.read())
                if module_name:
                    module_path = os.path.join(self.configuration.env_dir, 'Packs', 'ApiModules', 'Scripts',
                                               module_name, module_name + '.py')
                    print_v('Copying ' + os.path.join(self.configuration.env_dir, 'Scripts', module_path))
                    shutil.copy(os.path.join(module_path), self.project_dir)
            except Exception as e:
                print_v('Unable to retrieve the module file {}: {}'.format(module_name, str(e)))

    def _get_lint_files(self):
        unifier = Unifier(self.project_dir)
        code_file = unifier.get_code_file('.py')
        return os.path.abspath(code_file)<|MERGE_RESOLUTION|>--- conflicted
+++ resolved
@@ -1,10 +1,5 @@
 import os
-<<<<<<< HEAD
 import io
-import shutil
-import subprocess
-=======
->>>>>>> 973c1827
 import sys
 import yaml
 import time
@@ -128,15 +123,12 @@
             for try_num in (1, 2):
                 print_v("Using docker image: {}".format(docker))
                 py_num = get_python_version(docker, self.log_verbose)
-<<<<<<< HEAD
                 self._setup_dev_files(py_num)
-=======
                 self.lock.acquire()
                 print_color("============ Starting process for: {} ============\n".format(self.project_dir),
                             LOG_COLORS.YELLOW)
                 self.lock.release()
                 self._setup_dev_files()
->>>>>>> 973c1827
                 try:
                     if self.run_args['flake8']:
                         result_val = self.run_flake8(py_num)
