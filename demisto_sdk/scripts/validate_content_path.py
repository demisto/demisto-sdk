--- conflicted
+++ resolved
@@ -312,7 +312,6 @@
         ):
             raise InvalidClassifier
 
-<<<<<<< HEAD
         if xsiam_constraints := XSIAM_DEPTH_1_CHECKS.get(
             first_level_folder
         ):  # items whose name must start with `{pack_folder}_`
@@ -321,19 +320,6 @@
                 and path.suffix in xsiam_constraints.allowed_suffixes
             ):
                 raise xsiam_constraints.exception
-=======
-        if first_level_folder in {XSIAM_REPORTS_DIR, XSIAM_DASHBOARDS_DIR}:
-            if (
-                path.stem.startswith(f"{parts_after_packs[0]}_")
-                and path.suffix == ".json"
-            ):
-                raise InvalidXSIAMItemName
-            if first_level_folder == XSIAM_DASHBOARDS_DIR and path.suffix not in (
-                ".json",
-                ".png",
-            ):
-                raise InvalidXSIAMDashboardFileName
->>>>>>> 3ae43c65
 
         if (
             first_level_folder == DOC_FILES_DIR
