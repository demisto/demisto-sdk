--- conflicted
+++ resolved
@@ -1,11 +1,6 @@
-<<<<<<< HEAD
-from pathlib import Path
-from typing import Any, Dict, List
-=======
 import os
 import stat
 from typing import Dict, List
->>>>>>> 0f259ba7
 
 import typer
 
@@ -13,19 +8,6 @@
 
 main = typer.Typer()
 
-<<<<<<< HEAD
-
-@main.command(help="Validate that file modes were not changed")
-def validate_changed_files_permissions(
-    changed_files: List[Path] = typer.Argument(
-        default=None,
-        help="The files to check, e.g. dir/f1 f2 f3.py",
-        exists=True,
-        file_okay=True,
-        dir_okay=False,
-    ),
-    ci: bool = typer.Option(envvar="CI", default=False),
-=======
 HELP_CHANGED_FILES = "The files to check, e.g. dir/f1 f2 f3.py"
 
 
@@ -63,64 +45,28 @@
         exists=True,
         dir_okay=False,
     ),
->>>>>>> 0f259ba7
 ) -> None:
     """
     Validate whether the file mode was modified. Exit code 0 if no files
     modes were modified, 1 otherwise.
 
     Args:
-    - `changed_files` (``List[Path]``): The files to check, e.g. 'test/f1 f2 f3.py'.
-    - `ci` (``bool``): Whether we're in a CI environment or not.
+    - `changed_files` (``List[str]``): The files to check, e.g. 'test/f1 f2 f3.py'.
     """
 
     exit_code = 0
 
     logging_setup()
-<<<<<<< HEAD
-    git_util = GitUtil.from_content_path()
-
-    logger.debug(f"Running in CI environment: {ci}")
-
-    logger.debug(f"Input {changed_files=}")
-
-    if not changed_files:
-        logger.debug(
-            f"Getting changed files from git branch '{DEMISTO_GIT_PRIMARY_BRANCH}'..."
-        )
-        git_util = GitUtil.from_content_path()
-        changed_files = [
-            Path(git_util.git_path()) / Path(path)
-            for path in git_util.get_all_changed_files(
-                DEMISTO_GIT_PRIMARY_BRANCH, include_untracked=True
-            )
-        ]
-
-    logger.debug(
-        f"Iterating over '{changed_files=}' to check for global mypy type ignore..."
-    )
-
-    if changed_files:
-=======
 
     if changed_files:
         logger.debug(
             f"Iterating over {len(changed_files)} changed files to check if their permissions flags have changed..."
         )
->>>>>>> 0f259ba7
 
         result: Dict[str, bool] = {}
 
         for changed_file in changed_files:
-<<<<<<< HEAD
-            result[
-                str(changed_file.absolute())
-            ] = git_util.has_file_permissions_changed(
-                file_path=str(changed_file), ci=ci
-            )
-=======
             result[changed_file] = is_executable(changed_file)
->>>>>>> 0f259ba7
 
         for filename, executable in result.items():
             if executable:
@@ -128,7 +74,5 @@
                     f"File '{filename}' has executable bits set. Please revert using command 'chmod -x {filename}'"
                 )
                 exit_code = 1
-    else:
-        logger.info("No changed files supplied. Terminating...")
 
     raise typer.Exit(code=exit_code)