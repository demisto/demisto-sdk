--- conflicted
+++ resolved
@@ -238,14 +238,6 @@
 
 
 class TestGithubContentConfig:
-<<<<<<< HEAD
-    @pytest.mark.parametrize('url',
-                             [
-                                 'ssh://git@github.com/demisto/content.git',
-                                 'git@github.com:demisto/content.git',  # clone using github ssh example
-                                 'https://github.com/demisto/content.git',  # clone using github https example
-                             ])
-=======
     @pytest.mark.parametrize(
         'url',
         [
@@ -255,7 +247,6 @@
             'https://github.com/demisto/content-dist'
         ]
     )
->>>>>>> e6beca3a
     def test_get_repo_name(self, url: str):
         """
         Given:
