--- conflicted
+++ resolved
@@ -366,7 +366,6 @@
     assert invalid_py != integration.code.read()
 
 
-<<<<<<< HEAD
 def test_format_on_invalid_py_long_dict_no_verbose(mocker, repo):
     """
     (This is the same test as the previous one only not using the '-v' argument)
@@ -393,7 +392,8 @@
     assert 'Running autopep8 on file' not in result.stdout
     assert 'Success' in result.stdout
     assert invalid_py != integration.code.read()
-=======
+ 
+
 def test_format_on_relative_path_playbook(mocker, repo):
     """
     Given
@@ -422,5 +422,4 @@
     assert '======= Updating file:' in result_format.stdout
     assert 'Saving output YML file to' in result_format.stdout
 
-    assert 'The files are valid' in result_validate.stdout
->>>>>>> 00c3d37c
+    assert 'The files are valid' in result_validate.stdout