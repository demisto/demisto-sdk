import json
import os
import re
from pathlib import PosixPath
from typing import List

import pytest
import yaml
from click.testing import CliRunner
from demisto_sdk.__main__ import main
from demisto_sdk.commands.common import tools
<<<<<<< HEAD
from demisto_sdk.commands.common.constants import OLDEST_SUPPORTED_VERSION
=======
from demisto_sdk.commands.common.hook_validations.playbook import \
    PlaybookValidator
>>>>>>> 222fcb26
from demisto_sdk.commands.common.tools import (get_dict_from_file,
                                               is_test_config_match)
from demisto_sdk.commands.format import update_generic
from demisto_sdk.commands.format.update_generic_yml import BaseUpdateYML
from demisto_sdk.commands.format.update_integration import IntegrationYMLFormat
from demisto_sdk.commands.format.update_playbook import PlaybookYMLFormat
from demisto_sdk.commands.lint.commands_builder import excluded_files
from demisto_sdk.tests.constants_test import (
    DESTINATION_FORMAT_INTEGRATION_COPY, DESTINATION_FORMAT_PLAYBOOK_COPY,
    INTEGRATION_WITH_TEST_PLAYBOOKS, PLAYBOOK_WITH_TEST_PLAYBOOKS,
    SOURCE_FORMAT_INTEGRATION_COPY, SOURCE_FORMAT_PLAYBOOK_COPY)
from TestSuite.test_tools import ChangeCWD

BASIC_YML_TEST_PACKS = [
    (SOURCE_FORMAT_INTEGRATION_COPY, DESTINATION_FORMAT_INTEGRATION_COPY, IntegrationYMLFormat, 'New Integration_copy',
     'integration'),
    (SOURCE_FORMAT_PLAYBOOK_COPY, DESTINATION_FORMAT_PLAYBOOK_COPY, PlaybookYMLFormat, 'File Enrichment-GenericV2_copy',
     'playbook')
]

YML_FILES_WITH_TEST_PLAYBOOKS = [
    (
        INTEGRATION_WITH_TEST_PLAYBOOKS,
        DESTINATION_FORMAT_INTEGRATION_COPY,
        IntegrationYMLFormat,
        'New Integration',
        'integration'),
    (
        PLAYBOOK_WITH_TEST_PLAYBOOKS,
        DESTINATION_FORMAT_PLAYBOOK_COPY,
        PlaybookYMLFormat,
        'File Enrichment-GenericV2_copy',
        'playbook'
    )
]
FORMAT_CMD = "format"
CONF_JSON_ORIGINAL_CONTENT = {
    "tests": [
        {
            "integrations": "PagerDuty v2",
            "playbookID": "PagerDuty Test"
        },
        {
            "integrations": "Account Enrichment",
            "playbookID": "PagerDuty Test"
        },
        {
            "integrations": "TestCreateDuplicates",
            "playbookID": "PagerDuty Test"
        }
    ]
}


@pytest.mark.parametrize('source_path,destination_path,formatter,yml_title,file_type', BASIC_YML_TEST_PACKS)
def test_integration_format_yml_with_no_test_positive(tmp_path: PosixPath,
                                                      source_path: str,
                                                      destination_path: str,
                                                      formatter: BaseUpdateYML,
                                                      yml_title: str,
                                                      file_type: str):
    """
        Given
        - A yml file (integration, playbook or script) with no 'tests' configured

        When
        - Entering 'Y' into the prompt message about that asks the user if he wants to add 'No tests' to the file

        Then
        -  Ensure no exception is raised
        -  Ensure 'No tests' is added in the first time
        -  Ensure message is not prompt in the second time
    """
    saved_file_path = str(tmp_path / os.path.basename(destination_path))
    runner = CliRunner()
    # Running format in the first time
    result = runner.invoke(main, [FORMAT_CMD, '-i', source_path, '-o', saved_file_path], input='Y')
    prompt = f'The file {source_path} has no test playbooks configured. Do you want to configure it with "No tests"'
    assert not result.exception
    assert prompt in result.output
    yml_content = get_dict_from_file(saved_file_path)
    assert yml_content[0].get('tests') == ['No tests (auto formatted)']

    # Running format for the second time should raise no exception and should raise no prompt to the user
    result = runner.invoke(main, [FORMAT_CMD, '-i', saved_file_path], input='Y')
    assert not result.exception
    assert prompt not in result.output
    os.remove(saved_file_path)


@pytest.mark.parametrize('source_path,destination_path,formatter,yml_title,file_type', BASIC_YML_TEST_PACKS)
def test_integration_format_yml_with_no_test_negative(tmp_path: PosixPath,
                                                      source_path: str,
                                                      destination_path: str,
                                                      formatter: BaseUpdateYML,
                                                      yml_title: str,
                                                      file_type: str):
    """
        Given
        - A yml file (integration, playbook or script) with no 'tests' configured

        When
        - Entering 'N' into the prompt message about that asks the user if he wants to add 'No tests' to the file

        Then
        -  Ensure no exception is raised
        -  Ensure 'No tests' is not added
    """
    saved_file_path = str(tmp_path / os.path.basename(destination_path))
    runner = CliRunner()
    result = runner.invoke(main, [FORMAT_CMD, '-i', source_path, '-o', saved_file_path], input='N')
    assert not result.exception
    prompt = f'The file {source_path} has no test playbooks configured. Do you want to configure it with "No tests"'
    assert prompt in result.output
    yml_content = get_dict_from_file(saved_file_path)
    assert not yml_content[0].get('tests')
    os.remove(saved_file_path)


@pytest.mark.parametrize('source_path,destination_path,formatter,yml_title,file_type', BASIC_YML_TEST_PACKS)
def test_integration_format_yml_with_no_test_no_interactive_positive(tmp_path: PosixPath,
                                                                     source_path: str,
                                                                     destination_path: str,
                                                                     formatter: BaseUpdateYML,
                                                                     yml_title: str,
                                                                     file_type: str):
    """
        Given
        - A yml file (integration, playbook or script) with no 'tests' configured

        When
        - using the '-y' option

        Then
        -  Ensure no exception is raised
        -  Ensure 'No tests' is added in the first time
    """
    saved_file_path = str(tmp_path / os.path.basename(destination_path))
    runner = CliRunner()
    # Running format in the first time
    result = runner.invoke(main, [FORMAT_CMD, '-i', source_path, '-o', saved_file_path, '-y'])
    assert not result.exception
    yml_content = get_dict_from_file(saved_file_path)
    assert yml_content[0].get('tests') == ['No tests (auto formatted)']


@pytest.mark.parametrize('source_path,destination_path,formatter,yml_title,file_type', YML_FILES_WITH_TEST_PLAYBOOKS)
def test_integration_format_configuring_conf_json_no_interactive_positive(tmp_path: PosixPath,
                                                                          source_path: str,
                                                                          destination_path: str,
                                                                          formatter: BaseUpdateYML,
                                                                          yml_title: str,
                                                                          file_type: str):
    """
        Given
        - A yml file (integration, playbook or script) with no tests playbooks configured that are not configured
            in conf.json

        When
        - using the -y option

        Then
        -  Ensure no exception is raised
        -  If file_type is playbook or a script: Ensure {"playbookID": <content item ID>} is added to conf.json
            for each test playbook configured in the yml under 'tests' key
        -  If file_type is integration: Ensure {"playbookID": <content item ID>, "integrations": yml_title} is
            added to conf.json for each test playbook configured in the yml under 'tests' key
    """
    # Setting up conf.json
    conf_json_path = str(tmp_path / 'conf.json')
    with open(conf_json_path, 'w') as file:
        json.dump(CONF_JSON_ORIGINAL_CONTENT, file, indent=4)
    BaseUpdateYML.CONF_PATH = conf_json_path

    test_playbooks = ['test1', 'test2']
    saved_file_path = str(tmp_path / os.path.basename(destination_path))
    runner = CliRunner()
    # Running format in the first time
    result = runner.invoke(main, [FORMAT_CMD, '-i', source_path, '-o', saved_file_path, '-y'])
    assert not result.exception
    if file_type == 'playbook':
        _verify_conf_json_modified(test_playbooks, '', conf_json_path)
    else:
        _verify_conf_json_modified(test_playbooks, yml_title, conf_json_path)


@pytest.mark.parametrize('source_path,destination_path,formatter,yml_title,file_type', YML_FILES_WITH_TEST_PLAYBOOKS)
def test_integration_format_configuring_conf_json_positive(tmp_path: PosixPath,
                                                           source_path: str,
                                                           destination_path: str,
                                                           formatter: BaseUpdateYML,
                                                           yml_title: str,
                                                           file_type: str):
    """
        Given
        - A yml file (integration, playbook or script) with no tests playbooks configured that are not configured
            in conf.json

        When
        - Entering 'Y' into the prompt message that asks the user if he wants to configure those test playbooks into
            conf.json

        Then
        -  Ensure no exception is raised
        -  If file_type is playbook or a script: Ensure {"playbookID": <content item ID>} is added to conf.json
            for each test playbook configured in the yml under 'tests' key
        -  If file_type is integration: Ensure {"playbookID": <content item ID>, "integrations": yml_title} is
            added to conf.json for each test playbook configured in the yml under 'tests' key
        -  Ensure message is not prompt in the second time
    """
    # Setting up conf.json
    conf_json_path = str(tmp_path / 'conf.json')
    with open(conf_json_path, 'w') as file:
        json.dump(CONF_JSON_ORIGINAL_CONTENT, file, indent=4)
    BaseUpdateYML.CONF_PATH = conf_json_path

    test_playbooks = ['test1', 'test2']
    saved_file_path = str(tmp_path / os.path.basename(destination_path))
    runner = CliRunner()
    # Running format in the first time
    result = runner.invoke(main, [FORMAT_CMD, '-i', source_path, '-o', saved_file_path], input='Y')
    prompt = 'The following test playbooks are not configured in conf.json file'
    assert not result.exception
    assert prompt in result.output
    if file_type == 'playbook':
        _verify_conf_json_modified(test_playbooks, '', conf_json_path)
    else:
        _verify_conf_json_modified(test_playbooks, yml_title, conf_json_path)
    # Running format for the second time should raise no exception and should raise no prompt to the user
    result = runner.invoke(main, [FORMAT_CMD, '-i', saved_file_path], input='Y')
    assert not result.exception
    assert prompt not in result.output


@pytest.mark.parametrize('source_path,destination_path,formatter,yml_title,file_type', YML_FILES_WITH_TEST_PLAYBOOKS)
def test_integration_format_configuring_conf_json_negative(tmp_path: PosixPath,
                                                           source_path: str,
                                                           destination_path: str,
                                                           formatter: BaseUpdateYML,
                                                           yml_title: str,
                                                           file_type: str):
    """
        Given
        - A yml file (integration, playbook or script) with no tests playbooks configured that are not configured
            in conf.json

        When
        - Entering 'N' into the prompt message that asks the user if he wants to configure those test playbooks into
            conf.json

        Then
        -  Ensure no exception is raised
        -  Ensure conf.json is not modified
    """
    # Setting up conf.json
    conf_json_path = str(tmp_path / 'conf.json')
    with open(conf_json_path, 'w') as file:
        json.dump(CONF_JSON_ORIGINAL_CONTENT, file, indent=4)
    BaseUpdateYML.CONF_PATH = conf_json_path

    saved_file_path = str(tmp_path / os.path.basename(destination_path))
    runner = CliRunner()
    # Running format in the first time
    result = runner.invoke(main, [FORMAT_CMD, '-i', source_path, '-o', saved_file_path], input='N')
    prompt = 'The following test playbooks are not configured in conf.json file'
    assert not result.exception
    assert prompt in result.output
    with open(conf_json_path) as data_file:
        conf_json_content = json.load(data_file)
        assert conf_json_content == CONF_JSON_ORIGINAL_CONTENT
    assert 'Skipping test playbooks configuration' in result.output


def _verify_conf_json_modified(test_playbooks: List, yml_title: str, conf_json_path: str):
    """
    Verifying all test playbooks are configured in conf.json file
    """
    try:
        with open(conf_json_path) as data_file:
            conf_json_content = json.load(data_file)
            for test_playbook in test_playbooks:
                assert any(
                    test_config for test_config in conf_json_content['tests'] if
                    is_test_config_match(test_config,
                                         test_playbook_id=test_playbook,
                                         integration_id=yml_title,
                                         )
                )
    except Exception:
        raise


def test_integration_format_remove_playbook_sourceplaybookid(tmp_path):
    """
    Given
    - Playbook with field  `sourceplaybookid`.
    - destination_path to write the formatted playbook to.

    When
    - Running the format command.

    Then
    - Ensure 'sourceplaybookid' was deleted from the yml file.
    """
    source_playbook_path = SOURCE_FORMAT_PLAYBOOK_COPY
    playbook_path = str(tmp_path / 'format_new_playbook_copy.yml')
    runner = CliRunner()
    result = runner.invoke(main, [FORMAT_CMD, '-i', source_playbook_path, '-o', playbook_path], input='N')
    prompt = f'The file {source_playbook_path} has no test playbooks configured. Do you want to configure it with "No tests"'
    assert result.exit_code == 0
    assert prompt in result.output
    assert '======= Updating file: ' in result.stdout
    assert f'Format Status   on file: {source_playbook_path} - Success' in result.stdout
    with open(playbook_path) as f:
        yaml_content = yaml.safe_load(f)
        assert 'sourceplaybookid' not in yaml_content

    assert not result.exception


def test_format_on_valid_py(mocker, repo):
    """
    Given
    - A valid python file.

    When
    - Running format

    Then
    - Ensure format passes.
    """
    mocker.patch.object(update_generic, 'is_file_from_content_repo', return_value=(False, ''))
    pack = repo.create_pack('PackName')
    integration = pack.create_integration('integration')
    valid_py = 'test\n'
    integration.code.write(valid_py)

    with ChangeCWD(pack.repo_path):
        runner = CliRunner(mix_stderr=False)
        result = runner.invoke(main, [FORMAT_CMD, '-nv', '-i', integration.code.path, '-v'], catch_exceptions=True)
    assert '======= Updating file:' in result.stdout
    assert 'Running autopep8 on file' in result.stdout
    assert 'Success' in result.stdout
    assert valid_py == integration.code.read()


def test_format_on_invalid_py_empty_lines(mocker, repo):
    """
    Given
    - Invalid python file - empty lines at the end of file.

    When
    - Running format

    Then
    - Ensure format passes.
    """
    mocker.patch.object(update_generic, 'is_file_from_content_repo', return_value=(False, ''))
    pack = repo.create_pack('PackName')
    integration = pack.create_integration('integration')
    invalid_py = 'test\n\n\n\n'
    integration.code.write(invalid_py)
    with ChangeCWD(pack.repo_path):
        runner = CliRunner(mix_stderr=False)
        result = runner.invoke(main, [FORMAT_CMD, '-nv', '-i', integration.code.path, '-v'], catch_exceptions=False)

    assert '======= Updating file:' in result.stdout
    assert 'Running autopep8 on file' in result.stdout
    assert 'Success' in result.stdout
    assert invalid_py != integration.code.read()


def test_format_on_invalid_py_dict(mocker, repo):
    """
    Given
    - Invalid python file - missing spaces in dict.

    When
    - Running format

    Then
    - Ensure format passes.
    """
    mocker.patch.object(update_generic, 'is_file_from_content_repo', return_value=(False, ''))
    pack = repo.create_pack('PackName')
    integration = pack.create_integration('integration')
    invalid_py = "{'test':'testing','test1':'testing1'}"
    integration.code.write(invalid_py)
    with ChangeCWD(pack.repo_path):
        runner = CliRunner(mix_stderr=False)
        result = runner.invoke(main, [FORMAT_CMD, '-nv', '-i', integration.code.path, '-v'], catch_exceptions=False)

    assert '======= Updating file:' in result.stdout
    assert 'Running autopep8 on file' in result.stdout
    assert 'Success' in result.stdout
    assert invalid_py != integration.code.read()


def test_format_on_invalid_py_long_dict(mocker, repo):
    """
    Given
    - Invalid python file - long dict.

    When
    - Running format

    Then
    - Ensure format passes.
    """
    mocker.patch.object(update_generic, 'is_file_from_content_repo', return_value=(False, ''))
    pack = repo.create_pack('PackName')
    integration = pack.create_integration('integration')
    invalid_py = "{'test':'testing','test1':'testing1','test2':'testing2','test3':'testing3'," \
                 "'test4':'testing4','test5':'testing5','test6':'testing6'}"
    integration.code.write(invalid_py)
    with ChangeCWD(pack.repo_path):
        runner = CliRunner(mix_stderr=False)
        result = runner.invoke(main, [FORMAT_CMD, '-nv', '-i', integration.code.path, '-v'], catch_exceptions=False)

    assert '======= Updating file:' in result.stdout
    assert 'Running autopep8 on file' in result.stdout
    assert 'Success' in result.stdout
    assert invalid_py != integration.code.read()


def test_format_on_invalid_py_long_dict_no_verbose(mocker, repo):
    """
    (This is the same test as the previous one only not using the '-v' argument)
    Given
    - Invalid python file - long dict.

    When
    - Running format

    Then
    - Ensure format passes and that the verbose is off
    """
    mocker.patch.object(update_generic, 'is_file_from_content_repo', return_value=(False, ''))
    pack = repo.create_pack('PackName')
    integration = pack.create_integration('integration')
    invalid_py = "{'test':'testing','test1':'testing1','test2':'testing2','test3':'testing3'," \
                 "'test4':'testing4','test5':'testing5','test6':'testing6'}"
    integration.code.write(invalid_py)
    with ChangeCWD(pack.repo_path):
        runner = CliRunner(mix_stderr=False)
        result = runner.invoke(main, [FORMAT_CMD, '-nv', '-i', integration.code.path], catch_exceptions=False)

    assert '======= Updating file:' in result.stdout
    assert 'Running autopep8 on file' not in result.stdout
    assert 'Success' in result.stdout
    assert invalid_py != integration.code.read()


def test_format_on_relative_path_playbook(mocker, repo):
    """
    Given
    - playbook to validate on with a relative path

    When
    - Running format
    - Running validate

    Then
    - Ensure format passes.
    - Ensure validate passes.
    """
    pack = repo.create_pack('PackName')
    playbook = pack.create_playbook('playbook')
    playbook.create_default_playbook()
    mocker.patch.object(update_generic, 'is_file_from_content_repo',
                        return_value=(True, f'{playbook.path}/playbook.yml'))
    mocker.patch.object(PlaybookValidator, 'is_script_id_valid', return_value=True)
    mocker.patch.object(tools, 'is_external_repository', return_value=True)
    success_reg = re.compile("Format Status .+?- Success\n")
    with ChangeCWD(playbook.path):
        runner = CliRunner(mix_stderr=False)
        result_format = runner.invoke(main, [FORMAT_CMD, '-i', 'playbook.yml', '-v'], catch_exceptions=False)
        result_validate = runner.invoke(main, ['validate', '-i', 'playbook.yml', '--no-docker-checks'],
                                        catch_exceptions=False)

    assert '======= Updating file:' in result_format.stdout
    assert success_reg.search(result_format.stdout)
    assert 'The files are valid' in result_validate.stdout


def test_format_integration_skipped_files(repo):
    """
    Given:
        - Content pack with integration and doc files
        - Integration dir includes file artifacts from running lint (e.g. conftest.py)

    When:
        - Running format on the pack

    Then:
        - Ensure format runs successfully
        - Ensure format does not run files to be skipped
    """
    pack = repo.create_pack('PackName')
    pack.create_integration('integration')
    pack.create_doc_file()

    runner = CliRunner(mix_stderr=False)
    format_result = runner.invoke(main, [FORMAT_CMD, '-i', str(pack.path), '-v'], catch_exceptions=False)

    assert '======= Updating file:' in format_result.stdout
    assert 'Success' in format_result.stdout
    for excluded_file in excluded_files + ['pack_metadata.json']:
        assert excluded_file not in format_result.stdout


def test_format_commonserver_skipped_files(repo):
    """
    Given:
        - Base content pack with CommonServerPython script

    When:
        - Running format on the pack

    Then:
        - Ensure format runs successfully
        - Ensure format does not run files to be skipped
    """
    pack = repo.create_pack('Base')
    pack.create_script('CommonServerPython')

    runner = CliRunner(mix_stderr=False)
    format_result = runner.invoke(main, [FORMAT_CMD, '-i', str(pack.path), '-v'], catch_exceptions=False)

    assert 'Success' in format_result.stdout
    assert 'CommonServerPython.py' in format_result.stdout
    commonserver_excluded_files = excluded_files[:]
    commonserver_excluded_files.remove('CommonServerPython.py')
    for excluded_file in commonserver_excluded_files:
        assert excluded_file not in format_result.stdout


def test_format_playbook_without_fromversion_no_preset_flag(repo):
    """
    Given:
        - A playbook without fromversion

    When:
        - Running format on the pack with assume-yes flag without from-version flag

    Then:
        - Ensure format runs successfully
        - Ensure format adds fromversion with the oldest supported version to the playbook.
    """
    pack = repo.create_pack('Temp')
    playbook = pack.create_playbook('my_temp_playbook')
    playbook.create_default_playbook()
    playbook_content = playbook.yml.read_dict()
    if 'fromversion' in playbook_content:
        del playbook_content['fromversion']

    assert 'fromversion' not in playbook_content

    playbook.yml.write_dict(playbook_content)
    runner = CliRunner(mix_stderr=False)
    format_result = runner.invoke(main, [FORMAT_CMD, '-i', str(playbook.yml.path), '--assume-yes', '-v'])
    assert 'Success' in format_result.stdout
    assert playbook.yml.read_dict().get('fromversion') == OLDEST_SUPPORTED_VERSION


def test_format_playbook_without_fromversion_with_preset_flag(repo):
    """
    Given:
        - A playbook without fromversion

    When:
        - Running format on the pack with assume-yes flag with from-version flag

    Then:
        - Ensure format runs successfully
        - Ensure format adds fromversion with the given from-version.
    """
    pack = repo.create_pack('Temp')
    playbook = pack.create_playbook('my_temp_playbook')
    playbook.create_default_playbook()
    playbook_content = playbook.yml.read_dict()
    if 'fromversion' in playbook_content:
        del playbook_content['fromversion']

    assert 'fromversion' not in playbook_content

    playbook.yml.write_dict(playbook_content)
    runner = CliRunner(mix_stderr=False)
    format_result = runner.invoke(main, [FORMAT_CMD, '-i', str(playbook.yml.path), '--assume-yes', '--from-version',
                                         '6.0.0', '-v'])
    assert 'Success' in format_result.stdout
    assert playbook.yml.read_dict().get('fromversion') == '6.0.0'


def test_format_playbook_without_fromversion_with_preset_flag_manual(repo):
    """
    Given:
        - A playbook without fromversion

    When:
        - Running format on the pack with from-version flag

    Then:
        - Ensure format runs successfully
        - Ensure format adds fromversion with the given from-version.
    """
    pack = repo.create_pack('Temp')
    playbook = pack.create_playbook('my_temp_playbook')
    playbook.create_default_playbook()
    playbook_content = playbook.yml.read_dict()
    if 'fromversion' in playbook_content:
        del playbook_content['fromversion']

    assert 'fromversion' not in playbook_content

    playbook.yml.write_dict(playbook_content)
    runner = CliRunner(mix_stderr=False)
    format_result = runner.invoke(main, [FORMAT_CMD, '-i', str(playbook.yml.path), '--from-version',
                                         '6.0.0', '-v'], input='y')
    assert 'Success' in format_result.stdout
    assert playbook.yml.read_dict().get('fromversion') == '6.0.0'


def test_format_playbook_without_fromversion_without_preset_flag_manual(repo):
    """
    Given:
        - A playbook without fromversion

    When:
        - Running format on the pack

    Then:
        - Ensure format runs successfully
        - Ensure format adds fromversion with the inputted version.
    """
    pack = repo.create_pack('Temp')
    playbook = pack.create_playbook('my_temp_playbook')
    playbook.create_default_playbook()
    playbook_content = playbook.yml.read_dict()
    if 'fromversion' in playbook_content:
        del playbook_content['fromversion']

    assert 'fromversion' not in playbook_content

    playbook.yml.write_dict(playbook_content)
    runner = CliRunner(mix_stderr=False)
    format_result = runner.invoke(main, [FORMAT_CMD, '-i', str(playbook.yml.path), '-v'], input='y\n5.5.0')
    assert 'Success' in format_result.stdout
    assert playbook.yml.read_dict().get('fromversion') == '5.5.0'


def test_format_playbook_without_fromversion_without_preset_flag_manual_two_tries(repo):
    """
    Given:
        - A playbook without fromversion

    When:
        - Running format on the pack

    Then:
        - Ensure format runs successfully
        - Ensure the format does not except wrong version format.
        - Ensure format adds fromversion with the inputted version.
    """
    pack = repo.create_pack('Temp')
    playbook = pack.create_playbook('my_temp_playbook')
    playbook.create_default_playbook()
    playbook_content = playbook.yml.read_dict()
    if 'fromversion' in playbook_content:
        del playbook_content['fromversion']

    assert 'fromversion' not in playbook_content

    playbook.yml.write_dict(playbook_content)
    runner = CliRunner(mix_stderr=False)
    format_result = runner.invoke(main, [FORMAT_CMD, '-i', str(playbook.yml.path), '-v'], input='y\n5.5\n5.5.0')
    assert 'Version format is not valid' in format_result.stdout
    assert 'Success' in format_result.stdout
    assert playbook.yml.read_dict().get('fromversion') == '5.5.0'<|MERGE_RESOLUTION|>--- conflicted
+++ resolved
@@ -9,12 +9,9 @@
 from click.testing import CliRunner
 from demisto_sdk.__main__ import main
 from demisto_sdk.commands.common import tools
-<<<<<<< HEAD
 from demisto_sdk.commands.common.constants import OLDEST_SUPPORTED_VERSION
-=======
 from demisto_sdk.commands.common.hook_validations.playbook import \
     PlaybookValidator
->>>>>>> 222fcb26
 from demisto_sdk.commands.common.tools import (get_dict_from_file,
                                                is_test_config_match)
 from demisto_sdk.commands.format import update_generic
