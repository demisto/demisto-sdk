--- conflicted
+++ resolved
@@ -1000,12 +1000,9 @@
         - Verify layout ID is updated
         - Verify the updated layout ID is also updated in the incident type
     """
-<<<<<<< HEAD
     logging.getLogger("demisto-sdk").propagate = True
-=======
     mocker.patch.object(ReadMeValidator, "is_docker_available", return_value=False)
 
->>>>>>> b0e8cf1c
     pack = repo.create_pack("PackName")
     layout = pack.create_layoutcontainer(
         name="layout",
