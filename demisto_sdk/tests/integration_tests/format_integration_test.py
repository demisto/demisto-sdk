--- conflicted
+++ resolved
@@ -698,7 +698,67 @@
     assert playbook.yml.read_dict().get('fromversion') == '5.5.0'
 
 
-<<<<<<< HEAD
+def test_format_playbook_copy_removed_from_name_and_id(repo):
+    """
+    Given:
+        - A playbook with name and id ending in `_copy`
+
+    When:
+        - Running format on the pack
+
+    Then:
+        - Ensure format runs successfully
+        - Ensure format removes `_copy` from both name and id.
+    """
+    pack = repo.create_pack('Temp')
+    playbook = pack.create_playbook('my_temp_playbook')
+    playbook.create_default_playbook()
+    playbook_content = playbook.yml.read_dict()
+    playbook_id = playbook_content['id']
+    playbook_name = playbook_content['name']
+    playbook_content['id'] = playbook_id + '_copy'
+    playbook_content['name'] = playbook_name + '_copy'
+
+    playbook.yml.write_dict(playbook_content)
+    runner = CliRunner(mix_stderr=False)
+    format_result = runner.invoke(main, [FORMAT_CMD, '-i', str(playbook.yml.path), '-v'], input='y\n5.5.0')
+    assert 'Success' in format_result.stdout
+    assert playbook.yml.read_dict().get('id') == playbook_id
+    assert playbook.yml.read_dict().get('name') == playbook_name
+
+
+def test_format_playbook_no_input_specified(mocker, repo):
+    """
+    Given:
+        - A playbook with name and id ending in `_copy`
+
+    When:
+        - Running format on the pack
+        - The path of the playbook was not provided
+
+    Then:
+        - The command will find the changed playbook
+        - Ensure format runs successfully
+        - Ensure format removes `_copy` from both name and id.
+    """
+    pack = repo.create_pack('Temp')
+    playbook = pack.create_playbook('my_temp_playbook')
+    playbook.create_default_playbook()
+    playbook_content = playbook.yml.read_dict()
+    playbook_id = playbook_content['id']
+    playbook_name = playbook_content['name']
+    playbook_content['id'] = playbook_id + '_copy'
+    playbook_content['name'] = playbook_name + '_copy'
+    playbook.yml.write_dict(playbook_content)
+    playbook_file = {'name': str(playbook.yml.path)}
+    mocker.patch.object(format_module, 'get_changed_files', return_value=[playbook_file])
+    runner = CliRunner(mix_stderr=False)
+    format_result = runner.invoke(main, [FORMAT_CMD, '-v'], input='y\n5.5.0')
+    assert 'Success' in format_result.stdout
+    assert playbook.yml.read_dict().get('id') == playbook_id
+    assert playbook.yml.read_dict().get('name') == playbook_name
+
+
 def test_format_incident_type_layout_id(repo):
     """
     Given:
@@ -763,65 +823,4 @@
     with open(incident_type.path) as incident_type_file:
         incident_type_content = json.loads(incident_type_file.read())
         assert incident_type_content['layout'] == 'IncidentLayout'
-        assert incident_type_content['playbookId'] == 'PlaybookName'
-=======
-def test_format_playbook_copy_removed_from_name_and_id(repo):
-    """
-    Given:
-        - A playbook with name and id ending in `_copy`
-
-    When:
-        - Running format on the pack
-
-    Then:
-        - Ensure format runs successfully
-        - Ensure format removes `_copy` from both name and id.
-    """
-    pack = repo.create_pack('Temp')
-    playbook = pack.create_playbook('my_temp_playbook')
-    playbook.create_default_playbook()
-    playbook_content = playbook.yml.read_dict()
-    playbook_id = playbook_content['id']
-    playbook_name = playbook_content['name']
-    playbook_content['id'] = playbook_id + '_copy'
-    playbook_content['name'] = playbook_name + '_copy'
-
-    playbook.yml.write_dict(playbook_content)
-    runner = CliRunner(mix_stderr=False)
-    format_result = runner.invoke(main, [FORMAT_CMD, '-i', str(playbook.yml.path), '-v'], input='y\n5.5.0')
-    assert 'Success' in format_result.stdout
-    assert playbook.yml.read_dict().get('id') == playbook_id
-    assert playbook.yml.read_dict().get('name') == playbook_name
-
-
-def test_format_playbook_no_input_specified(mocker, repo):
-    """
-    Given:
-        - A playbook with name and id ending in `_copy`
-
-    When:
-        - Running format on the pack
-        - The path of the playbook was not provided
-
-    Then:
-        - The command will find the changed playbook
-        - Ensure format runs successfully
-        - Ensure format removes `_copy` from both name and id.
-    """
-    pack = repo.create_pack('Temp')
-    playbook = pack.create_playbook('my_temp_playbook')
-    playbook.create_default_playbook()
-    playbook_content = playbook.yml.read_dict()
-    playbook_id = playbook_content['id']
-    playbook_name = playbook_content['name']
-    playbook_content['id'] = playbook_id + '_copy'
-    playbook_content['name'] = playbook_name + '_copy'
-    playbook.yml.write_dict(playbook_content)
-    playbook_file = {'name': str(playbook.yml.path)}
-    mocker.patch.object(format_module, 'get_changed_files', return_value=[playbook_file])
-    runner = CliRunner(mix_stderr=False)
-    format_result = runner.invoke(main, [FORMAT_CMD, '-v'], input='y\n5.5.0')
-    assert 'Success' in format_result.stdout
-    assert playbook.yml.read_dict().get('id') == playbook_id
-    assert playbook.yml.read_dict().get('name') == playbook_name
->>>>>>> a2d20cc5
+        assert incident_type_content['playbookId'] == 'PlaybookName'