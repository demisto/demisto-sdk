--- conflicted
+++ resolved
@@ -1,10 +1,5 @@
 import logging
-<<<<<<< HEAD
-import os
-from pathlib import PosixPath, Path
-=======
 from pathlib import Path, PosixPath
->>>>>>> 0e71ebba
 from typing import List
 
 import pytest
