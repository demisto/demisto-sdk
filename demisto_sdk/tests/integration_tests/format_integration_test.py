from pathlib import Path, PosixPath
from typing import List

import pytest
from click.testing import CliRunner

from demisto_sdk.__main__ import main
from demisto_sdk.commands.common import tools
from demisto_sdk.commands.common.constants import (
    GENERAL_DEFAULT_FROMVERSION,
)
from demisto_sdk.commands.common.content.content import Content
from demisto_sdk.commands.common.git_util import GitUtil
from demisto_sdk.commands.common.handlers import DEFAULT_JSON_HANDLER as json
from demisto_sdk.commands.common.handlers import DEFAULT_YAML_HANDLER as yaml
from demisto_sdk.commands.common.hook_validations.content_entity_validator import (
    ContentEntityValidator,
)
from demisto_sdk.commands.common.hook_validations.integration import (
    IntegrationValidator,
)
from demisto_sdk.commands.common.hook_validations.playbook import PlaybookValidator
from demisto_sdk.commands.common.hook_validations.readme import ReadMeValidator
from demisto_sdk.commands.common.tools import get_dict_from_file, is_test_config_match
from demisto_sdk.commands.format import format_module, update_generic
from demisto_sdk.commands.format.update_generic import BaseUpdate
from demisto_sdk.commands.format.update_generic_yml import BaseUpdateYML
from demisto_sdk.commands.format.update_integration import IntegrationYMLFormat
from demisto_sdk.commands.format.update_playbook import PlaybookYMLFormat
from demisto_sdk.commands.lint.commands_builder import excluded_files
from demisto_sdk.commands.validate.old_validate_manager import OldValidateManager
from demisto_sdk.tests.constants_test import (
    DESTINATION_FORMAT_INTEGRATION_COPY,
    DESTINATION_FORMAT_PLAYBOOK_COPY,
    INTEGRATION_WITH_TEST_PLAYBOOKS,
    PLAYBOOK_WITH_TEST_PLAYBOOKS,
    SOURCE_FORMAT_INTEGRATION_COPY,
    SOURCE_FORMAT_PLAYBOOK_COPY,
)
from demisto_sdk.tests.test_files.validate_integration_test_valid_types import (
    GENERIC_DEFINITION,
    GENERIC_FIELD,
    GENERIC_MODULE,
    GENERIC_TYPE,
)
from TestSuite.test_tools import ChangeCWD

with open(SOURCE_FORMAT_INTEGRATION_COPY) as of:
    SOURCE_FORMAT_INTEGRATION_YML = (
        of.read()
    )  # prevents overriding by other `format` calls.
with open(SOURCE_FORMAT_PLAYBOOK_COPY) as of:
    SOURCE_FORMAT_PLAYBOOK_YML = (
        of.read()
    )  # prevents overriding by other `format` calls.
BASIC_YML_CONTENTS = (SOURCE_FORMAT_INTEGRATION_YML, SOURCE_FORMAT_PLAYBOOK_YML)

BASIC_YML_TEST_PACKS = [
    (
        SOURCE_FORMAT_INTEGRATION_COPY,
        DESTINATION_FORMAT_INTEGRATION_COPY,
        IntegrationYMLFormat,
        "New Integration_copy",
        "integration",
    ),
    (
        SOURCE_FORMAT_PLAYBOOK_COPY,
        DESTINATION_FORMAT_PLAYBOOK_COPY,
        PlaybookYMLFormat,
        "File Enrichment-GenericV2_copy",
        "playbook",
    ),
]

YML_FILES_WITH_TEST_PLAYBOOKS = [
    (
        INTEGRATION_WITH_TEST_PLAYBOOKS,
        DESTINATION_FORMAT_INTEGRATION_COPY,
        IntegrationYMLFormat,
        "New Integration",
        "integration",
    ),
    (
        PLAYBOOK_WITH_TEST_PLAYBOOKS,
        DESTINATION_FORMAT_PLAYBOOK_COPY,
        PlaybookYMLFormat,
        "File Enrichment-GenericV2_copy",
        "playbook",
    ),
]
FORMAT_CMD = "format"
CONF_JSON_ORIGINAL_CONTENT = {
    "tests": [
        {"integrations": "PagerDuty v2", "playbookID": "PagerDuty Test"},
        {"integrations": "Account Enrichment", "playbookID": "PagerDuty Test"},
        {"integrations": "TestCreateDuplicates", "playbookID": "PagerDuty Test"},
    ]
}


@pytest.fixture(autouse=True)
def set_git_test_env(mocker):
    mocker.patch.object(OldValidateManager, "setup_git_params", return_value=True)
    mocker.patch.object(Content, "git_util", return_value=GitUtil())
    mocker.patch.object(
        OldValidateManager, "setup_prev_ver", return_value="origin/master"
    )
    mocker.patch.object(GitUtil, "_is_file_git_ignored", return_value=False)


@pytest.mark.parametrize("source_yml", BASIC_YML_CONTENTS)
def test_integration_format_yml_with_no_test_positive(
    mocker, tmp_path: PosixPath, source_yml: str
):
    """
    Given
    - A yml file (integration, playbook or script) with no 'tests' configured

    When
    - Entering '-at' so the prompt message about asking the user if he wants to add 'No tests' to the file will
        appear.
    - Entering 'Y' into the prompt message about that asks the user if he wants to add 'No tests' to the file

    Then
    -  Ensure no exception is raised
    -  Ensure 'No tests' is added in the first time
    -  Ensure message is not prompt in the second time
    """

    source_file, output_file = tmp_path / "source.yml", tmp_path / "output.yml"
    source_path, output_path = str(source_file), str(output_file)
    source_file.write_text(source_yml)
    mocker.patch.object(BaseUpdate, "set_fromVersion")
    # Running format in the first time
    runner = CliRunner()
    with ChangeCWD(tmp_path):
        first_run_result = runner.invoke(
            main,
            [FORMAT_CMD, "-i", source_path, "-o", output_path, "-at", "-ngr"],
            input="Y",
        )
    assert not first_run_result.exception
    output_yml = get_dict_from_file(output_path)
    assert output_yml[0].get("tests") == ["No tests (auto formatted)"]
    message = f'Formatting {output_file} with "No tests"'
    assert message in first_run_result.output

    # Running format for the second time should raise no exception and should raise no prompt to the user
    second_run_result = runner.invoke(
        main, [FORMAT_CMD, "-i", output_path, "-y", "-ngr"]
    )
    assert second_run_result.exit_code == 0
    assert not second_run_result.exception


@pytest.mark.parametrize("source_yml", BASIC_YML_CONTENTS)
def test_integration_format_yml_with_no_test_negative(
    mocker, monkeypatch, tmp_path: PosixPath, source_yml: str
):
    """
    Given
    - A yml file (integration, playbook or script) with no 'tests' configured

    When
    - Entering '-at' so the prompt message about asking the user if he wants to add 'No tests' to the file will
        appear.
    - Entering 'N' into the prompt message about that asks the user if he wants to add 'No tests' to the file

    Then
    -  Ensure no exception is raised
    -  Ensure 'No tests' is not added
    """

    source_file, output_file = tmp_path / "source.yml", tmp_path / "output.yml"
    source_path, output_path = str(source_file), str(output_file)
    source_file.write_text(source_yml)
    mocker.patch.object(BaseUpdate, "set_default_from_version", return_value=None)

    runner = CliRunner()
    with ChangeCWD(tmp_path):
        result = runner.invoke(
            main,
            [
                FORMAT_CMD,
                "-i",
                source_path,
                "-o",
                output_path,
                "-at",
                "-ngr",
                "--console-log-threshold",
                "DEBUG",
            ],
            input="N",
        )
    assert not result.exception
    assert f'Not formatting {source_path} with "No tests"' in result.output
    yml_content = get_dict_from_file(output_path)
    assert not yml_content[0].get("tests")


@pytest.mark.parametrize("source_yml", BASIC_YML_CONTENTS)
def test_integration_format_yml_with_no_test_no_interactive_positive(
    tmp_path: PosixPath, source_yml: str
):
    """
    Given
    - A yml file (integration, playbook or script) with no 'tests' configured

    When
    - using the '-y' option

    Then
    -  Ensure no exception is raised
    -  Ensure 'No tests' is added in the first time
    """
    source_file, output_file = tmp_path / "source.yml", tmp_path / "output.yml"
    source_path, output_path = str(source_file), str(output_file)
    source_file.write_text(source_yml)

    runner = CliRunner()
    # Running format in the first time
    with ChangeCWD(tmp_path):
        result = runner.invoke(
            main, [FORMAT_CMD, "-i", source_path, "-o", output_path, "-y", "-ngr"]
        )
    assert not result.exception
    yml_content = get_dict_from_file(output_path)
    assert yml_content[0].get("tests") == ["No tests (auto formatted)"]


@pytest.mark.parametrize(
    "source_path,destination_path,formatter,yml_title,file_type",
    YML_FILES_WITH_TEST_PLAYBOOKS,
)
def test_integration_format_configuring_conf_json_no_interactive_positive(
    mocker,
    tmp_path: PosixPath,
    source_path: str,
    destination_path: str,
    formatter: BaseUpdateYML,
    yml_title: str,
    file_type: str,
):
    """
    Given
    - A yml file (integration, playbook or script) with no tests playbooks configured that are not configured
        in conf.json

    When
    - using the -y option

    Then
    -  Ensure no exception is raised
    -  If file_type is playbook or a script: Ensure {"playbookID": <content item ID>} is added to conf.json
        for each test playbook configured in the yml under 'tests' key
    -  If file_type is integration: Ensure {"playbookID": <content item ID>, "integrations": yml_title} is
        added to conf.json for each test playbook configured in the yml under 'tests' key
    """
    # Setting up conf.json
    conf_json_path = tmp_path / "conf.json"
    mocker.patch(
        "demisto_sdk.commands.format.update_generic_yml.CONF_PATH", conf_json_path
    )
    with open(conf_json_path, "w") as file:
        json.dump(CONF_JSON_ORIGINAL_CONTENT, file, indent=4)

    test_playbooks = ["test1", "test2"]
    saved_file_path = str(tmp_path / Path(destination_path).name)
    runner = CliRunner()
    # Running format in the first time
    result = runner.invoke(
        main, [FORMAT_CMD, "-i", source_path, "-o", saved_file_path, "-y", "-ngr"]
    )
    assert not result.exception
    if file_type == "playbook":
        _verify_conf_json_modified(test_playbooks, "", conf_json_path)
    else:
        _verify_conf_json_modified(test_playbooks, yml_title, conf_json_path)


@pytest.mark.parametrize(
    "source_path,destination_path,formatter,yml_title,file_type",
    YML_FILES_WITH_TEST_PLAYBOOKS,
)
def test_integration_format_configuring_conf_json_positive(
    mocker,
    tmp_path: PosixPath,
    source_path: str,
    destination_path: str,
    formatter: BaseUpdateYML,
    yml_title: str,
    file_type: str,
):
    """
    Given
    - A yml file (integration, playbook or script) with no tests playbooks configured that are not configured
        in conf.json

    When
    - Entering 'Y' into the prompt message that asks the user if he wants to configure those test playbooks into
        conf.json

    Then
    -  Ensure no exception is raised
    -  If file_type is playbook or a script: Ensure {"playbookID": <content item ID>} is added to conf.json
        for each test playbook configured in the yml under 'tests' key
    -  If file_type is integration: Ensure {"playbookID": <content item ID>, "integrations": yml_title} is
        added to conf.json for each test playbook configured in the yml under 'tests' key
    -  Ensure message is not prompt in the second time
    """

    # Setting up conf.json
    conf_json_path = tmp_path / "conf.json"
    mocker.patch(
        "demisto_sdk.commands.format.update_generic_yml.CONF_PATH", conf_json_path
    )
    with open(conf_json_path, "w") as file:
        json.dump(CONF_JSON_ORIGINAL_CONTENT, file, indent=4)
    mocker.patch.object(BaseUpdate, "set_default_from_version", return_value=None)

    test_playbooks = ["test1", "test2"]
    saved_file_path = str(tmp_path / Path(destination_path).name)
    runner = CliRunner()
    # Running format in the first time
    with ChangeCWD(tmp_path):
        result = runner.invoke(
            main,
            [
                FORMAT_CMD,
                "-i",
                source_path,
                "-o",
                saved_file_path,
                "-ngr",
            ],
            input="Y",
        )
    assert not result.exception
    assert "Added test playbooks to conf.json successfully" in result.output
    assert "No unconfigured test playbooks" not in result.output
    if file_type == "playbook":
        _verify_conf_json_modified(test_playbooks, "", conf_json_path)
    else:
        _verify_conf_json_modified(test_playbooks, yml_title, conf_json_path)
    # Running format for the second time should raise no exception and should raise no prompt to the user
    result = runner.invoke(
        main,
        [
            FORMAT_CMD,
            "-i",
            saved_file_path,
            "-ngr",
            "--console-log-threshold",
            "DEBUG",
        ],
        input="Y",
    )
    assert not result.exception
    assert "No unconfigured test playbooks" in result.output


@pytest.mark.parametrize(
    "source_path,destination_path,formatter,yml_title,file_type",
    YML_FILES_WITH_TEST_PLAYBOOKS,
)
def test_integration_format_configuring_conf_json_negative(
    mocker,
    tmp_path: PosixPath,
    source_path: str,
    destination_path: str,
    formatter: BaseUpdateYML,
    yml_title: str,
    file_type: str,
):
    """
    Given
    - A yml file (integration, playbook or script) with no tests playbooks configured that are not configured
        in conf.json

    When
    - Entering 'N' into the prompt message that asks the user if he wants to configure those test playbooks into
        conf.json

    Then
    -  Ensure no exception is raised
    -  Ensure conf.json is not modified
    """

    # Setting up conf.json
    conf_json_path = tmp_path / "conf.json"
    mocker.patch(
        "demisto_sdk.commands.format.update_generic_yml.CONF_PATH", conf_json_path
    )

    with open(conf_json_path, "w") as file:
        json.dump(CONF_JSON_ORIGINAL_CONTENT, file, indent=4)

    saved_file_path = str(tmp_path / Path(destination_path).name)
    runner = CliRunner()
    # Running format in the first time
    result = runner.invoke(
        main, [FORMAT_CMD, "-i", source_path, "-o", saved_file_path, "-ngr"], input="N"
    )
    assert not result.exception
    assert "Skipping test playbooks configuration" in result.output
    with open(conf_json_path) as data_file:
        conf_json_content = json.load(data_file)
        assert conf_json_content == CONF_JSON_ORIGINAL_CONTENT


def _verify_conf_json_modified(
    test_playbooks: List, yml_title: str, conf_json_path: str
):
    """
    Verifying all test playbooks are configured in conf.json file
    """
    try:
        with open(conf_json_path) as data_file:
            conf_json_content = json.load(data_file)
            for test_playbook in test_playbooks:
                assert any(
                    test_config
                    for test_config in conf_json_content["tests"]
                    if is_test_config_match(
                        test_config,
                        test_playbook_id=test_playbook,
                        integration_id=yml_title,
                    )
                )
    except Exception:
        raise


def test_integration_format_remove_playbook_sourceplaybookid(
    mocker, tmp_path, monkeypatch
):
    """
    Given
    - Playbook with field  `sourceplaybookid`.
    - destination_path to write the formatted playbook to.

    When
    - Running the format command.
    - Entering '-at' so the prompt message about asking the user if he wants to add 'No tests' to the file will
        appear.

    Then
    - Ensure 'sourceplaybookid' was deleted from the yml file.
    """

    source_playbook_path = SOURCE_FORMAT_PLAYBOOK_COPY
    playbook_path = str(tmp_path / "format_new_playbook_copy.yml")
    runner = CliRunner()
    mocker.patch.object(BaseUpdate, "set_default_from_version", return_value=None)

    with ChangeCWD(tmp_path):
        result = runner.invoke(
            main,
            [
                FORMAT_CMD,
                "-i",
                source_playbook_path,
                "-o",
                playbook_path,
                "-at",
                "-ngr",
                "--console-log-threshold",
                "DEBUG",
            ],
            input="N",
        )
    # prompt = f'The file {source_playbook_path} has no test playbooks configured. Do you want to configure it with "No tests"'
    assert all(
        [
            current_str in result.output
            for current_str in [
                "======= Updating file ",
<<<<<<< HEAD
                f"Format Status   on file: {source_playbook_path} - Success",
                f'Not formatting {source_playbook_path} with "No tests"',
=======
                f"Format Status on file: {source_playbook_path} - Success",
>>>>>>> 0ce12af6
            ]
        ]
    )
    with open(playbook_path) as f:
        yaml_content = yaml.load(f)
        assert "sourceplaybookid" not in yaml_content

    assert not result.exception


def test_format_on_valid_py(mocker, repo):
    """
    Given
    - A valid python file.

    When
    - Running format

    Then
    - Ensure format passes.
    """

    mocker.patch.object(
        update_generic, "is_file_from_content_repo", return_value=(False, "")
    )
    pack = repo.create_pack("PackName")
    integration = pack.create_integration("integration")
    valid_py = "test\n"
    integration.code.write(valid_py)

    with ChangeCWD(pack.repo_path):
        runner = CliRunner(mix_stderr=False)
        result = runner.invoke(
            main,
            [
                FORMAT_CMD,
                "-nv",
                "-i",
                integration.code.path,
                "--console-log-threshold",
                "DEBUG",
                "-ngr",
            ],
            catch_exceptions=True,
        )

    assert all(
        [
            current_str in result.output
            for current_str in [
                "======= Updating file",
                "Success",
                "Running autopep8 on file",
            ]
        ]
    )
    assert valid_py == integration.code.read()


def test_format_on_invalid_py_empty_lines(mocker, repo):
    """
    Given
    - Invalid python file - empty lines at the end of file.

    When
    - Running format

    Then
    - Ensure format passes.
    """

    mocker.patch.object(
        update_generic, "is_file_from_content_repo", return_value=(False, "")
    )
    pack = repo.create_pack("PackName")
    integration = pack.create_integration("integration")
    invalid_py = "test\n\n\n\n"
    integration.code.write(invalid_py)
    with ChangeCWD(pack.repo_path):
        runner = CliRunner(mix_stderr=False)
        result = runner.invoke(
            main,
            [
                FORMAT_CMD,
                "-nv",
                "-i",
                integration.code.path,
                "--console-log-threshold",
                "DEBUG",
                "-ngr",
            ],
            catch_exceptions=False,
        )

    assert all(
        [
            current_str in result.output
            for current_str in [
                "======= Updating file",
                "Success",
                "Running autopep8 on file",
            ]
        ]
    )
    assert invalid_py != integration.code.read()


def test_format_on_invalid_py_dict(mocker, repo):
    """
    Given
    - Invalid python file - missing spaces in dict.

    When
    - Running format

    Then
    - Ensure format passes.
    """

    mocker.patch.object(
        update_generic, "is_file_from_content_repo", return_value=(False, "")
    )
    pack = repo.create_pack("PackName")
    integration = pack.create_integration("integration")
    invalid_py = "{'test':'testing','test1':'testing1'}"
    integration.code.write(invalid_py)
    with ChangeCWD(pack.repo_path):
        runner = CliRunner(mix_stderr=False)
        result = runner.invoke(
            main,
            [
                FORMAT_CMD,
                "-nv",
                "-i",
                integration.code.path,
                "--console-log-threshold",
                "DEBUG",
                "-ngr",
            ],
            catch_exceptions=False,
        )

    assert all(
        [
            current_str in result.output
            for current_str in [
                "======= Updating file",
                "Success",
                "Running autopep8 on file",
            ]
        ]
    )
    assert invalid_py != integration.code.read()


def test_format_on_invalid_py_long_dict(mocker, repo, monkeypatch):
    """
    Given
    - Invalid python file - long dict.

    When
    - Running format

    Then
    - Ensure format passes.
    """

    mocker.patch.object(
        update_generic, "is_file_from_content_repo", return_value=(False, "")
    )
    pack = repo.create_pack("PackName")
    integration = pack.create_integration("integration")
    invalid_py = (
        "{'test':'testing','test1':'testing1','test2':'testing2','test3':'testing3',"
        "'test4':'testing4','test5':'testing5','test6':'testing6'}"
    )
    integration.code.write(invalid_py)
    with ChangeCWD(pack.repo_path):
        result = CliRunner(mix_stderr=False).invoke(
            main,
            [
                FORMAT_CMD,
                "-nv",
                "-i",
                integration.code.path,
                "--console-log-threshold",
                "DEBUG",
                "-ngr",
            ],
            catch_exceptions=False,
        )

    assert all(
        [
            current_str in result.output
            for current_str in [
                "======= Updating file",
                "Success",
            ]
        ]
    )
    assert "Running autopep8 on file" in result.output
    assert invalid_py != integration.code.read()


def test_format_on_invalid_py_long_dict_no_verbose(mocker, repo):
    """
    (This is the same test as the previous one only without verbose output)
    Given
    - Invalid python file - long dict.

    When
    - Running format

    Then
    - Ensure format passes and that the verbose is off
    """
    mocker.patch.object(
        update_generic, "is_file_from_content_repo", return_value=(False, "")
    )
    pack = repo.create_pack("PackName")
    integration = pack.create_integration("integration")
    invalid_py = (
        "{'test':'testing','test1':'testing1','test2':'testing2','test3':'testing3',"
        "'test4':'testing4','test5':'testing5','test6':'testing6'}"
    )
    integration.code.write(invalid_py)
    with ChangeCWD(pack.repo_path):
        runner = CliRunner(mix_stderr=False)
        result = runner.invoke(
            main,
            [
                FORMAT_CMD,
                "-nv",
                "-i",
                integration.code.path,
                "--console-log-threshold",
                "DEBUG",
                "-ngr",
            ],
            catch_exceptions=False,
        )

    assert all(
        [
            current_str in result.output
            for current_str in [
                "======= Updating file",
                "Success",
                "Running autopep8 on file",
            ]
        ]
    )
    assert invalid_py != integration.code.read()


def test_format_on_relative_path_playbook(mocker, repo, monkeypatch):
    """
    Given
    - playbook to validate on with a relative path

    When
    - Running format
    - Running validate

    Then
    - Ensure format passes.
    - Ensure validate passes.
    """

    pack = repo.create_pack("PackName")
    playbook = pack.create_playbook("playbook")
    playbook.create_default_playbook()
    mocker.patch.object(
        update_generic,
        "is_file_from_content_repo",
        return_value=(True, playbook.path),
    )
    mocker.patch.object(PlaybookValidator, "is_script_id_valid", return_value=True)
    mocker.patch.object(
        PlaybookValidator, "name_not_contain_the_type", return_value=True
    )
    mocker.patch.object(
        ContentEntityValidator, "validate_readme_exists", return_value=True
    )

    mocker.patch.object(tools, "is_external_repository", return_value=True)
    monkeypatch.setattr("builtins.input", lambda _: "N")
    with ChangeCWD(Path(playbook.path).parent):
        runner = CliRunner(mix_stderr=False)
        result = runner.invoke(
            main,
            [FORMAT_CMD, "-i", "playbook.yml", "-y", "-ngr"],
            catch_exceptions=False,
        )
        assert "======= Updating file" in result.output
        assert f"Format Status   on file: {playbook.path} - Success" in result.output

        with ChangeCWD(repo.path):
            result = runner.invoke(
                main,
                [
                    "validate",
                    "-i",
                    "Packs/PackName/Playbooks/playbook.yml",
                    "--no-docker-checks",
                    "--no-conf-json",
                    "--allow-skipped",
                    "--run-old-validate",
                    "--skip-new-validate",
                ],
                catch_exceptions=False,
            )
<<<<<<< HEAD
            assert "The files are valid" in result.output
=======

    assert all(
        [
            str_in_call_args_list(logger_info.call_args_list, current_str)
            for current_str in [
                "======= Updating file",
                f"Format Status on file: {playbook.path} - Success",
                "The files are valid",
            ]
        ]
    )
>>>>>>> 0ce12af6


def test_format_integration_skipped_files(repo, mocker, monkeypatch):
    """
    Given:
        - Content pack with integration and doc files
        - Integration dir includes file artifacts from running lint (e.g. conftest.py)

    When:
        - Running format on the pack

    Then:
        - Ensure format runs successfully
        - Ensure format does not run files to be skipped
    """

    pack = repo.create_pack("PackName")
    pack.create_integration("integration")
    pack.create_doc_file()
    mocker.patch.object(ReadMeValidator, "is_docker_available", return_value=False)

    runner = CliRunner(mix_stderr=False)
    result = runner.invoke(
        main, [FORMAT_CMD, "-i", str(pack.path), "-ngr"], catch_exceptions=False
    )

    assert all(
        [
            current_str in result.output
            for current_str in [
                "======= Updating file",
                "Success",
            ]
        ]
    )
    for excluded_file in excluded_files:
        assert excluded_file not in result.output


def test_format_commonserver_skipped_files(repo, mocker):
    """
    Given:
        - Base content pack with CommonServerPython script

    When:
        - Running format on the pack

    Then:
        - Ensure format runs successfully
        - Ensure format does not run files to be skipped
    """

    pack = repo.create_pack("Base")
    pack.create_script("CommonServerPython")
    mocker.patch.object(ReadMeValidator, "is_docker_available", return_value=False)

    runner = CliRunner(mix_stderr=False)
    result = runner.invoke(
        main,
        [FORMAT_CMD, "-i", str(pack.path), "-ngr"],
        catch_exceptions=False,
    )

    assert all(
        [
            current_str in result.output
            for current_str in [
                "Success",
                "CommonServerPython.py",
            ]
        ]
    )

    commonserver_excluded_files = excluded_files[:]
    commonserver_excluded_files.remove("CommonServerPython.py")
    for excluded_file in commonserver_excluded_files:
        assert excluded_file not in result.output


def test_format_playbook_without_fromversion_no_preset_flag(repo, mocker, monkeypatch):
    """
    Given:
        - A playbook without fromversion

    When:
        - Running format on the pack with assume-yes flag without from-version flag

    Then:
        - Ensure format runs successfully
        - Ensure format adds fromversion with the oldest supported version to the playbook.
    """

    pack = repo.create_pack("Temp")
    playbook = pack.create_playbook("my_temp_playbook")
    playbook.create_default_playbook()
    playbook_content = playbook.yml.read_dict()
    if "fromversion" in playbook_content:
        del playbook_content["fromversion"]

    assert "fromversion" not in playbook_content

    playbook.yml.write_dict(playbook_content)
    runner = CliRunner(mix_stderr=False)
    result = runner.invoke(
        main,
        [FORMAT_CMD, "-i", str(playbook.yml.path), "--assume-yes", "-ngr"],
    )
    assert "Success" in result.output
    assert playbook.yml.read_dict().get("fromversion") == GENERAL_DEFAULT_FROMVERSION


def test_format_playbook_without_fromversion_with_preset_flag(
    repo, mocker, monkeypatch
):
    """
    Given:
        - A playbook without fromversion

    When:
        - Running format on the pack with assume-yes flag with from-version flag

    Then:
        - Ensure format runs successfully
        - Ensure format adds fromversion with the given from-version.
    """

    pack = repo.create_pack("Temp")
    playbook = pack.create_playbook("my_temp_playbook")
    playbook.create_default_playbook()
    playbook_content = playbook.yml.read_dict()
    if "fromversion" in playbook_content:
        del playbook_content["fromversion"]

    assert "fromversion" not in playbook_content

    playbook.yml.write_dict(playbook_content)
    runner = CliRunner(mix_stderr=False)
    result = runner.invoke(
        main,
        [
            FORMAT_CMD,
            "-i",
            str(playbook.yml.path),
            "--assume-yes",
            "--from-version",
            "6.0.0",
            "-ngr",
        ],
    )
    assert "Success" in result.output
    assert playbook.yml.read_dict().get("fromversion") == "6.0.0"


def test_format_playbook_without_fromversion_with_preset_flag_manual(
    repo, mocker, monkeypatch
):
    """
    Given:
        - A playbook without fromversion

    When:
        - Running format on the pack with from-version flag

    Then:
        - Ensure format runs successfully
        - Ensure format adds fromversion with the given from-version.
    """

    pack = repo.create_pack("Temp")
    playbook = pack.create_playbook("my_temp_playbook")
    playbook.create_default_playbook()
    playbook_content = playbook.yml.read_dict()
    if "fromversion" in playbook_content:
        del playbook_content["fromversion"]

    assert "fromversion" not in playbook_content

    playbook.yml.write_dict(playbook_content)
    runner = CliRunner(mix_stderr=False)
    result = runner.invoke(
        main,
        [FORMAT_CMD, "-i", str(playbook.yml.path), "--from-version", "6.0.0", "-ngr"],
        input="y",
    )
    assert "Success" in result.output
    assert playbook.yml.read_dict().get("fromversion") == "6.0.0"


def test_format_playbook_without_fromversion_without_preset_flag_manual(
    repo, mocker, monkeypatch
):
    """
    Given:
        - A playbook without fromversion

    When:
        - Running format on the pack

    Then:
        - Ensure format runs successfully
    """

    pack = repo.create_pack("Temp")
    playbook = pack.create_playbook("my_temp_playbook")
    playbook.create_default_playbook()
    playbook_content = playbook.yml.read_dict()
    if "fromversion" in playbook_content:
        del playbook_content["fromversion"]

    assert "fromversion" not in playbook_content

    playbook.yml.write_dict(playbook_content)
    runner = CliRunner(mix_stderr=False)
    result = runner.invoke(
        main,
        [FORMAT_CMD, "-i", str(playbook.yml.path), "-ngr"],
        input="y",
    )
    assert "Success" in result.output
    assert playbook.yml.read_dict().get("fromversion") == GENERAL_DEFAULT_FROMVERSION


def test_format_playbook_copy_removed_from_name_and_id(repo, mocker, monkeypatch):
    """
    Given:
        - A playbook with name and id ending in `_copy`

    When:
        - Running format on the pack

    Then:
        - Ensure format runs successfully
        - Ensure format removes `_copy` from both name and id.
    """

    pack = repo.create_pack("Temp")
    playbook = pack.create_playbook("my_temp_playbook")
    playbook.create_default_playbook()
    playbook_content = playbook.yml.read_dict()
    playbook_id = playbook_content["id"]
    playbook_name = playbook_content["name"]
    playbook_content["id"] = playbook_id + "_copy"
    playbook_content["name"] = playbook_name + "_copy"

    playbook.yml.write_dict(playbook_content)
    runner = CliRunner(mix_stderr=False)
    result = runner.invoke(
        main,
        [FORMAT_CMD, "-i", str(playbook.yml.path), "-ngr"],
        input="y\n5.5.0",
    )
    assert "Success" in result.output
    assert playbook.yml.read_dict().get("id") == playbook_id
    assert playbook.yml.read_dict().get("name") == playbook_name


def test_format_playbook_no_input_specified(mocker, repo, monkeypatch):
    """
    Given:
        - A playbook with name and id ending in `_copy`

    When:
        - Running format on the pack
        - The path of the playbook was not provided

    Then:
        - The command will find the changed playbook
        - Ensure format runs successfully
        - Ensure format removes `_copy` from both name and id.
    """

    pack = repo.create_pack("Temp")
    playbook = pack.create_playbook("my_temp_playbook")
    playbook.create_default_playbook()
    playbook_content = playbook.yml.read_dict()
    playbook_id = playbook_content["id"]
    playbook_name = playbook_content["name"]
    playbook_content["id"] = playbook_id + "_copy"
    playbook_content["name"] = playbook_name + "_copy"
    playbook.yml.write_dict(playbook_content)
    mocker.patch.object(
        format_module,
        "get_files_to_format_from_git",
        return_value=[str(playbook.yml.path)],
    )
    runner = CliRunner(mix_stderr=False)
    result = runner.invoke(
        main,
        [FORMAT_CMD, "-ngr"],
        input="y\n5.5.0",
    )
    assert "Success" in result.output
    assert playbook.yml.read_dict().get("id") == playbook_id
    assert playbook.yml.read_dict().get("name") == playbook_name


def test_format_incident_type_layout_id(repo, mocker):
    """
    Given:
        - Content pack with incident type and layout
        - Layout with ID which is a UUID string
        - Incident type which is linked to the above layout

    When:
        - Running format on the content pack

    Then:
        - Verify layout ID is updated
        - Verify the updated layout ID is also updated in the incident type
    """

    mocker.patch.object(ReadMeValidator, "is_docker_available", return_value=False)

    pack = repo.create_pack("PackName")
    layout = pack.create_layoutcontainer(
        name="layout",
        content={
            "id": "8f503eb3-883d-4626-8a45-16f56995bd43",
            "name": "IncidentLayout",
            "group": "incident",
            "detailsV2": {"tabs": []},
        },
    )
    incident_type = pack.create_incident_type(
        name="incidentype",
        content={
            "layout": "8f503eb3-883d-4626-8a45-16f56995bd43",
            "color": "",
            "playbookId": "9f503eb3-333d-2226-7b45-16f56885bd45",
        },
    )
    playbook = pack.create_playbook(
        name="playbook",
        yml={
            "id": "9f503eb3-333d-2226-7b45-16f56885bd45",
            "name": "PlaybookName",
            "tasks": {},
            "fromversion": "5.0.0",
            "description": "",
        },
    )

    runner = CliRunner(mix_stderr=False)
    with ChangeCWD(repo.path):
        format_result = runner.invoke(
            main,
            [FORMAT_CMD, "-i", str(pack.path), "-y", "-ngr"],
            catch_exceptions=False,
        )

    assert format_result.exit_code == 0
    assert all(
        [
            current_str in format_result.output
            for current_str in [
                "Success",
                f"======= Updating file {pack.path}",
                f"======= Updating file {layout.path}",
                f"======= Updating file {incident_type.path}",
                f"======= Updating file {playbook.yml.path}",
            ]
        ]
    )

    with open(layout.path) as layout_file:
        layout_content = json.loads(layout_file.read())
        assert layout_content["name"] == layout_content["id"]

    with open(playbook.yml.path) as playbook_file:
        playbook_content = yaml.load(playbook_file)
        assert playbook_content["name"] == playbook_content["id"]

    with open(incident_type.path) as incident_type_file:
        incident_type_content = json.loads(incident_type_file.read())
        assert incident_type_content["layout"] == "IncidentLayout"
        assert incident_type_content["playbookId"] == "PlaybookName"


@pytest.mark.parametrize(
    "field_to_test, invalid_value, expected_value_after_format",
    [
        ("fromVersion", "6.0.0", "6.5.0"),
        ("group", 0, 4),
        ("id", "asset_operatingsystem", "generic_asset_operatingsystem"),
    ],
)
def test_format_generic_field_wrong_values(
    mocker, repo, field_to_test, invalid_value, expected_value_after_format
):
    """
    Given
    - Invalid generic field.

    When
    - Running format on it.

    Then
    - Ensure Format fixed the invalid value of the given generic field.
    - Ensure success message is printed.
    """

    mocker.patch.object(
        update_generic, "is_file_from_content_repo", return_value=(False, "")
    )
    mocker.patch(
        "demisto_sdk.commands.format.update_generic.GENERAL_DEFAULT_FROMVERSION",
        "6.5.0",
    )
    pack = repo.create_pack("PackName")
    generic_field = GENERIC_FIELD.copy()
    generic_field[field_to_test] = invalid_value
    pack.create_generic_field("generic-field", generic_field)
    generic_field_path = pack.generic_fields[0].path
    with ChangeCWD(pack.repo_path):
        runner = CliRunner(mix_stderr=False)
        result = runner.invoke(
            main,
            [FORMAT_CMD, "-i", generic_field_path, "-y", "-ngr"],
            catch_exceptions=False,
        )
        assert all(
            [
                current_str in result.output
                for current_str in [
                    "Setting fromVersion field",
                    f"======= Updating file {generic_field_path}",
                    "Success",
                ]
            ]
        )
        assert result.exit_code == 0

        # check that sdk format did change the wrong fromVersion to '6.5.0':
        with open(generic_field_path) as f:
            updated_generic_field = json.load(f)
        assert updated_generic_field[field_to_test] == expected_value_after_format


def test_format_generic_field_missing_from_version_key(mocker, repo):
    """
    Given
    - Invalid generic field  - fromVersion field is missing

    When
    - Running format on it.

    Then
    - Ensure Format fixed the given generic field - fromVersion field was added and it's value is 6.5.0
    - Ensure success message is printed.
    """

    mocker.patch.object(
        update_generic, "is_file_from_content_repo", return_value=(False, "")
    )
    mocker.patch(
        "demisto_sdk.commands.format.update_generic.GENERAL_DEFAULT_FROMVERSION",
        "6.5.0",
    )
    pack = repo.create_pack("PackName")
    generic_field = GENERIC_FIELD.copy()
    if generic_field["fromVersion"]:
        generic_field.pop("fromVersion")
    pack.create_generic_field("generic-field", generic_field)
    generic_field_path = pack.generic_fields[0].path
    with ChangeCWD(pack.repo_path):
        runner = CliRunner(mix_stderr=False)
        result = runner.invoke(
            main,
            [FORMAT_CMD, "-i", generic_field_path, "-y", "-ngr"],
            catch_exceptions=False,
        )
        assert all(
            [
                current_str in result.output
                for current_str in [
                    "Success",
                    f"======= Updating file {generic_field_path}",
                ]
            ]
        )
        assert result.exit_code == 0

        # check that sdk format did add a fromVersion key with '6.5.0' as a value:
        with open(generic_field_path) as f:
            updated_generic_field = json.load(f)
        assert updated_generic_field["fromVersion"] == GENERIC_FIELD["fromVersion"]


def test_format_generic_type_wrong_from_version(mocker, repo):
    """
    Given
    - Invalid generic type  - fromVersion field is below 6.5.0

    When
    - Running format on it.

    Then
    - Ensure Format fixed the invalid value of the given generic type.
    - Ensure success message is printed.
    """

    mocker.patch.object(
        update_generic, "is_file_from_content_repo", return_value=(False, "")
    )
    mocker.patch(
        "demisto_sdk.commands.format.update_generic.GENERAL_DEFAULT_FROMVERSION",
        "6.5.0",
    )

    pack = repo.create_pack("PackName")
    generic_type = GENERIC_TYPE.copy()
    generic_type["fromVersion"] = "6.0.0"
    pack.create_generic_type("generic-type", generic_type)
    generic_type_path = pack.generic_types[0].path
    with ChangeCWD(pack.repo_path):
        runner = CliRunner(mix_stderr=False)
        result = runner.invoke(
            main,
            [FORMAT_CMD, "-i", generic_type_path, "-y", "-ngr"],
            catch_exceptions=False,
        )
        assert all(
            [
                current_str in result.output
                for current_str in [
                    "Success",
                    f"======= Updating file {generic_type_path}",
                ]
            ]
        )
        assert result.exit_code == 0

        # check that sdk format did change the wrong fromVersion to '6.5.0':
        with open(generic_type_path) as f:
            updated_generic_type = json.load(f)
        assert updated_generic_type["fromVersion"] == GENERIC_TYPE["fromVersion"]


def test_format_generic_type_missing_from_version_key(mocker, repo):
    """
    Given
    - Invalid generic type  - fromVersion field is missing

    When
    - Running format on it.

    Then
    - Ensure Format fixed the given generic type - fromVersion field was added and it's value is 6.5.0
    - Ensure success message is printed.
    """

    mocker.patch.object(
        update_generic, "is_file_from_content_repo", return_value=(False, "")
    )
    mocker.patch(
        "demisto_sdk.commands.format.update_generic.GENERAL_DEFAULT_FROMVERSION",
        "6.2.0",
    )
    pack = repo.create_pack("PackName")
    generic_type = GENERIC_TYPE.copy()
    if generic_type["fromVersion"]:
        generic_type.pop("fromVersion")
    pack.create_generic_type("generic-type", generic_type)
    generic_type_path = pack.generic_types[0].path
    with ChangeCWD(pack.repo_path):
        runner = CliRunner(mix_stderr=False)
        result = runner.invoke(
            main,
            [FORMAT_CMD, "-i", generic_type_path, "-y", "-ngr"],
            catch_exceptions=False,
        )
        assert all(
            [
                current_str in result.output
                for current_str in [
                    "Success",
                    f"======= Updating file {generic_type_path}",
                ]
            ]
        )
        assert result.exit_code == 0

        # check that sdk format did add a fromVersion key with '6.5.0' as a value:
        with open(generic_type_path) as f:
            updated_generic_type = json.load(f)
        assert updated_generic_type["fromVersion"] == GENERIC_TYPE["fromVersion"]


def test_format_generic_module_wrong_from_version(mocker, repo):
    """
    Given
    - Invalid generic module  - fromVersion field is below 6.5.0

    When
    - Running format on it.

    Then
    - Ensure Format fixed the invalid value of the given generic module.
    - Ensure success message is printed.
    """

    mocker.patch.object(
        update_generic, "is_file_from_content_repo", return_value=(False, "")
    )
    mocker.patch(
        "demisto_sdk.commands.format.update_generic.GENERAL_DEFAULT_FROMVERSION",
        "6.2.0",
    )
    pack = repo.create_pack("PackName")
    generic_module = GENERIC_MODULE.copy()
    generic_module["fromVersion"] = "6.0.0"
    pack.create_generic_module("generic-module", generic_module)
    generic_module_path = pack.generic_modules[0].path
    with ChangeCWD(pack.repo_path):
        runner = CliRunner(mix_stderr=False)
        result = runner.invoke(
            main,
            [FORMAT_CMD, "-i", generic_module_path, "-y", "-ngr"],
            catch_exceptions=False,
        )
        assert all(
            [
                current_str in result.output
                for current_str in [
                    "Setting fromVersion field",
                    "Success",
                    f"======= Updating file {generic_module_path}",
                ]
            ]
        )
        assert result.exit_code == 0

        # check that sdk format did change the wrong fromVersion to '6.5.0':
        with open(generic_module_path) as f:
            updated_generic_module = json.load(f)
        assert updated_generic_module["fromVersion"] == GENERIC_MODULE["fromVersion"]


def test_format_generic_module_missing_from_version_key(mocker, repo):
    """
    Given
    - Invalid generic module  - fromVersion field is missing

    When
    - Running format on it.

    Then
    - Ensure Format fixed the given generic module - fromVersion field was added and it's value is 6.5.0
    - Ensure success message is printed.
    """

    mocker.patch.object(
        update_generic, "is_file_from_content_repo", return_value=(False, "")
    )
    mocker.patch(
        "demisto_sdk.commands.format.update_generic.GENERAL_DEFAULT_FROMVERSION",
        "6.2.0",
    )
    pack = repo.create_pack("PackName")
    generic_module = GENERIC_MODULE.copy()
    if generic_module["fromVersion"]:
        generic_module.pop("fromVersion")
    pack.create_generic_module("generic-module", generic_module)
    generic_module_path = pack.generic_modules[0].path
    with ChangeCWD(pack.repo_path):
        runner = CliRunner(mix_stderr=False)
        result = runner.invoke(
            main,
            [FORMAT_CMD, "-i", generic_module_path, "-y", "-ngr"],
            catch_exceptions=False,
        )
        assert all(
            [
                current_str in result.output
                for current_str in [
                    "Success",
                    f"======= Updating file {generic_module_path}",
                ]
            ]
        )
        assert result.exit_code == 0

        # check that sdk format did add a fromVersion key with '6.5.0' as a value:
        with open(generic_module_path) as f:
            updated_generic_module = json.load(f)
        assert updated_generic_module["fromVersion"] == GENERIC_MODULE["fromVersion"]


def test_format_generic_definition_wrong_from_version(mocker, repo):
    """
    Given
    - Invalid generic definition  - fromVersion field is below 6.5.0

    When
    - Running format on it.

    Then
    - Ensure Format fixed the invalid value of the given generic definition.
    - Ensure success message is printed.
    """

    mocker.patch.object(
        update_generic, "is_file_from_content_repo", return_value=(False, "")
    )
    mocker.patch(
        "demisto_sdk.commands.format.update_generic.GENERAL_DEFAULT_FROMVERSION",
        "6.2.0",
    )
    pack = repo.create_pack("PackName")
    generic_definition = GENERIC_DEFINITION.copy()
    generic_definition["fromVersion"] = "6.0.0"
    pack.create_generic_definition("generic-definition", generic_definition)
    generic_definition_path = pack.generic_definitions[0].path
    with ChangeCWD(pack.repo_path):
        runner = CliRunner(mix_stderr=False)
        result = runner.invoke(
            main,
            [FORMAT_CMD, "-i", generic_definition_path, "-y", "-ngr"],
            catch_exceptions=False,
        )
        assert all(
            [
                current_str in result.output
                for current_str in [
                    "Success",
                    f"======= Updating file {generic_definition_path}",
                ]
            ]
        )
        assert result.exit_code == 0

        # check that sdk format did change the wrong fromVersion to '6.5.0':
        with open(generic_definition_path) as f:
            updated_generic_definition = json.load(f)
        assert (
            updated_generic_definition["fromVersion"]
            == GENERIC_DEFINITION["fromVersion"]
        )


def test_format_generic_definition_missing_from_version_key(mocker, repo):
    """
    Given
    - Invalid generic definition  - fromVersion field is missing

    When
    - Running format on it.

    Then
    - Ensure Format fixed the given generic definition - fromVersion field was added and it's value is 6.5.0
    - Ensure success message is printed.
    """

    mocker.patch.object(
        update_generic, "is_file_from_content_repo", return_value=(False, "")
    )
    mocker.patch(
        "demisto_sdk.commands.format.update_generic.GENERAL_DEFAULT_FROMVERSION",
        "6.2.0",
    )
    pack = repo.create_pack("PackName")
    generic_definition = GENERIC_DEFINITION.copy()
    if generic_definition["fromVersion"]:
        generic_definition.pop("fromVersion")
    pack.create_generic_definition("generic-definition", generic_definition)
    generic_definition_path = pack.generic_definitions[0].path
    with ChangeCWD(pack.repo_path):
        runner = CliRunner(mix_stderr=False)
        result = runner.invoke(
            main,
            [FORMAT_CMD, "-i", generic_definition_path, "-y", "-ngr"],
            catch_exceptions=False,
        )
        assert all(
            [
                current_str in result.output
                for current_str in [
                    "Success",
                    f"======= Updating file {generic_definition_path}",
                ]
            ]
        )
        assert result.exit_code == 0

        # check that sdk format did add a fromVersion key with '6.5.0' as a value:
        with open(generic_definition_path) as f:
            updated_generic_definition = json.load(f)
        assert (
            updated_generic_definition["fromVersion"]
            == GENERIC_DEFINITION["fromVersion"]
        )


class TestFormatWithoutAddTestsFlag:
    def test_format_integrations_folder_with_add_tests(self, mocker, pack):
        """
        Given
        - An integration folder.

        When
        - Running format command on it

        Then
        -  Ensure no exception is raised.
        -  Ensure message asking to add tests is prompt.
        """

        runner = CliRunner()
        integration = pack.create_integration()
        integration.create_default_integration()
        integration.yml.update({"fromversion": "5.5.0"})
        integration_path = integration.yml.path
        mocker.patch.object(BaseUpdate, "set_default_from_version", return_value=None)
        mocker.patch.object(
            IntegrationValidator, "is_valid_category", return_value=True
        )

        result = runner.invoke(
            main,
            [
                FORMAT_CMD,
                "-i",
                integration_path,
                "-at",
                "-ngr",
                "--console-log-threshold",
                "DEBUG",
            ],
        )
        assert f'Not formatting {integration_path} with "No tests"' in result.output
        assert f'Formatting {integration_path} with "No tests"' not in result.output
        assert not result.exception

    def test_format_integrations_folder(self, mocker, pack):
        """
        Given
        - An integration folder.

        When
        - Running format command on it

        Then
        -  Ensure no exception is raised.
        -  Ensure 'No tests' is added to the yaml file.
        -  Ensure message asking to add tests is not prompt.
        -  Ensure a message for formatting automatically the yaml file is added.
        """

        runner = CliRunner()
        integration = pack.create_integration()
        integration.create_default_integration()
        integration_path = integration.yml.path
        mocker.patch.object(
            IntegrationValidator, "is_valid_category", return_value=True
        )
        result = runner.invoke(
            main,
            [
                FORMAT_CMD,
                "-i",
                integration_path,
                "-ngr",
                "--console-log-threshold",
                "DEBUG",
            ],
            input="Y",
        )
        prompt = (
            f"The file {integration_path} has no test playbooks configured."
            f' Do you want to configure it with "No tests"?'
        )
        message = f'Formatting {integration_path} with "No tests"'
        assert not result.exception
        assert prompt not in result.output
        assert message in result.output

    def test_format_script_without_test_flag(self, mocker, monkeypatch, pack):
        """
        Given
        - An script folder.

        When
        - Running format command on it

        Then
        -  Ensure no exception is raised.
        -  Ensure 'No tests' is added to the yaml file.
        -  Ensure message asking to add tests is not prompt.
        -  Ensure a message for formatting automatically the yaml file is added.
        """

        runner = CliRunner()
        script = pack.create_script()
        script.create_default_script()
        script.yml.update({"fromversion": "5.5.0"})
        script_path = script.yml.path
        mocker.patch.object(BaseUpdate, "set_default_from_version", return_value=None)

        result = runner.invoke(
            main,
            [
                FORMAT_CMD,
                "-i",
                script_path,
                "-ngr",
                "--console-log-threshold",
                "DEBUG",
            ],
        )
        message = f'Formatting {script_path} with "No tests"'
        assert not result.exception
        assert message in result.output

    def test_format_playbooks_folder(self, mocker, monkeypatch, pack):
        """
        Given
        - A playbooks folder.

        When
        - Running format command on it

        Then
        -  Ensure no exception is raised.
        -  Ensure 'No tests' is added to the yaml file.
        -  Ensure message asking to add tests is not prompt.
        -  Ensure a message for formatting automatically the yaml file is added.
        """

        runner = CliRunner()
        playbook = pack.create_playbook()
        playbook.create_default_playbook()
        playbook.yml.update({"fromversion": "5.5.0"})
        playbooks_path = playbook.yml.path
        playbook.yml.delete_key("tests")
        result = runner.invoke(
            main,
            [
                FORMAT_CMD,
                "-i",
                playbooks_path,
                "-ngr",
                "--console-log-threshold",
                "DEBUG",
            ],
            input="N",
        )
        message = f'Formatting {playbooks_path} with "No tests"'
        assert not result.exception
        assert message in result.output

        assert playbook.yml.read_dict().get("tests")[0] == "No tests (auto formatted)"

    def test_format_testplaybook_folder_without_add_tests_flag(self, pack):
        """
        Given
        - An TestPlaybook folder.

        When
        - Running format command on it

        Then
        -  Ensure no exception is raised.
        -  Ensure 'No tests' is NOT added to the yaml file.
        -  Ensure NO message for formatting automatically the yaml file is added.

        """
        runner = CliRunner()
        test_playbook = pack.create_test_playbook()
        test_playbook.create_default_test_playbook()
        test_playbook.yml.update({"fromversion": "5.5.0"})
        test_playbooks_path = test_playbook.yml.path
        test_playbook.yml.delete_key("tests")
        result = runner.invoke(
            main,
            [
                FORMAT_CMD,
                "-i",
                test_playbooks_path,
                "-ngr",
                "--console-log-threshold",
                "DEBUG",
            ],
            input="N",
        )
        prompt = (
            f"The file {test_playbooks_path} has no test playbooks configured."
            f' Do you want to configure it with "No tests"?'
        )
        message = f'Formatting {test_playbooks_path} with "No tests"'
        assert not result.exception
        assert prompt not in result.output
        assert message not in result.output

        assert not test_playbook.yml.read_dict().get("tests")

    def test_format_test_playbook_folder_with_add_tests_flag(self, pack):
        """
        Given
        - An TestPlaybook folder.

        When
        - Running format command on it

        Then
        -  Ensure no exception is raised.
        -  Ensure 'No tests' is NOT added to the yaml file.
        -  Ensure NO message for formatting automatically the yaml file is added.

        """
        runner = CliRunner()
        test_playbook = pack.create_test_playbook()
        test_playbook.create_default_test_playbook()
        test_playbook.yml.update({"fromversion": "5.5.0"})
        test_playbooks_path = test_playbook.yml.path
        test_playbook.yml.delete_key("tests")
        result = runner.invoke(
            main,
            [
                FORMAT_CMD,
                "-i",
                test_playbooks_path,
                "-at",
                "-ngr",
                "--console-log-threshold",
                "DEBUG",
            ],
            input="N",
        )
        prompt = (
            f"The file {test_playbooks_path} has no test playbooks configured."
            f' Do you want to configure it with "No tests"?'
        )
        message = f'Formatting {test_playbooks_path} with "No tests"'
        assert not result.exception
        assert prompt not in result.output
        assert message not in result.output

        assert not test_playbook.yml.read_dict().get("tests")

    def test_format_layouts_folder_without_add_tests_flag(
        self, mocker, monkeypatch, repo
    ):
        """
        Given
        - An Layouts folder.

        When
        - Running format command on it

        Then
        -  Ensure no exception is raised.
        -  Ensure 'No tests' is NOT added to the yaml file.
        -  Ensure NO message for formatting automatically the yaml file is added.
        """

        runner = CliRunner()
        pack = repo.create_pack("PackName")
        layout = pack.create_layoutcontainer(
            name="layout",
            content={
                "id": "8f503eb3-883d-4626-8a45-16f56995bd43",
                "name": "IncidentLayout",
                "group": "incident",
                "detailsV2": {"tabs": []},
            },
        )
        layouts_path = layout.path
        result = runner.invoke(
            main,
            [
                FORMAT_CMD,
                "-i",
                layouts_path,
                "-y",
                "-ngr",
                "--console-log-threshold",
                "DEBUG",
            ],
        )
        message = f'Formatting {layouts_path} with "No tests"'
        message1 = f"Format Status on file: {layouts_path} - Success"

        assert not result.exception
        assert message not in result.output
        assert message1 in result.output

    def test_format_layouts_folder_with_add_tests_flag(self, mocker, monkeypatch, repo):
        """
        Given
        - An Layouts folder.

        When
        - Running format command on it

        Then
        -  Ensure no exception is raised.
        -  Ensure 'No tests' is NOT added to the yaml file.
        -  Ensure NO message for formatting automatically the yaml file is added.
        """

        runner = CliRunner()
        pack = repo.create_pack("PackName")
        layout = pack.create_layoutcontainer(
            name="layout",
            content={
                "id": "8f503eb3-883d-4626-8a45-16f56995bd43",
                "name": "IncidentLayout",
                "group": "incident",
                "detailsV2": {"tabs": []},
            },
        )
        layouts_path = layout.path
        result = runner.invoke(
            main,
            [
                FORMAT_CMD,
                "-i",
                layouts_path,
                "-at",
                "-y",
                "-ngr",
                "--console-log-threshold",
                "DEBUG",
            ],
        )
<<<<<<< HEAD
=======
        message = f'Formatting {layouts_path} with "No tests"'
        message1 = f"Format Status on file: {layouts_path} - Success"
>>>>>>> 0ce12af6
        assert not result.exception
        assert f'Formatting {layouts_path} with "No tests"' not in result.output
        assert f"Format Status   on file: {layouts_path} - Success" in result.output


def test_verify_deletion_from_conf_pack_format_with_deprecate_flag(
    mocker, monkeypatch, repo
):
    """
    Given
    - A pack with an integration and a TPB defined in the yml.

    When
    - Executing format with -d flag.

    Then
    -  Ensure deletion from test.conf
    """

    # Prepare mockers

    # Prepare content
    # Create pack with integration and with test playbook in the yml.
    pack = repo.create_pack("TestPack")
    integration = pack.create_integration("TestIntegration")
    integration.yml.update({"tests": ["test_playbook"]})
    pack_path = pack.path
    repo_path = repo.path
    # We don't need to format empty readme files
    Path(f"{repo_path}/Packs/TestPack/Integrations/TestIntegration/README.md").unlink(
        missing_ok=True
    )

    Path(f"{repo_path}/Packs/TestPack/README.md").unlink(missing_ok=True)

    # Prepare conf
    test_conf_data = {
        "tests": [
            {"integrations": ["TestIntegration"], "playbookID": "New Integration Test"},
            {"integrations": ["TestIntegration"], "playbookID": "test_playbook"},
            {
                "integrations": ["AnotherTestIntegration"],
                "playbookID": "another_test_playbook",
            },
        ]
    }
    conf_json_path = f"{repo_path}/Tests/conf.json"
    with open(conf_json_path, "w") as file:
        json.dump(test_conf_data, file, indent=4)

    # Run
    with ChangeCWD(repo_path):
        runner = CliRunner(mix_stderr=False)
        result = runner.invoke(
            main,
            [
                FORMAT_CMD,
                "-i",
                f"{pack_path}",
                "-d",
                "-ngr",
                "--console-log-threshold",
                "DEBUG",
            ],
            input="\n",
        )

    # Asserts
    assert not result.exception
    conf_content = get_dict_from_file(conf_json_path)[0]
    assert conf_content.get("tests") == [
        {
            "integrations": ["AnotherTestIntegration"],
            "playbookID": "another_test_playbook",
        }
    ]


def test_verify_deletion_from_conf_script_format_with_deprecate_flag(
    mocker, monkeypatch, repo
):
    """
    Given
    - A pack with a script and a TPB defined in the yml.

    When
    - Executing format with -d flag.

    Then
    -  Ensure deletion from test.conf
    """

    # Prepare mockers

    # Prepare content
    # Create pack with script and with test playbook in the yml.
    pack = repo.create_pack("TestPack")
    script = pack.create_script("TestScript")
    script.yml.update({"tests": ["test_playbook_for_script"]})
    script_path = script.path
    repo_path = repo.path

    # We don't need to format empty readme files
    Path(f"{repo_path}/Packs/TestPack/Scripts/TestScript/README.md").unlink(
        missing_ok=True
    )
    Path(f"{repo_path}/Packs/TestPack/README.md").unlink(missing_ok=True)

    # Prepare conf
    test_conf_data = {
        "tests": [
            {"integrations": ["TestIntegration"], "playbookID": "New Integration Test"},
            {"scripts": ["TestScript"], "playbookID": "test_playbook_for_script"},
            {
                "scripts": ["TestScript", "AnotherTestScript"],
                "playbookID": "test_playbook_for_script",
            },
        ]
    }
    conf_json_path = f"{repo_path}/Tests/conf.json"
    with open(conf_json_path, "w") as file:
        json.dump(test_conf_data, file, indent=4)

    # Run
    with ChangeCWD(repo_path):
        runner = CliRunner(mix_stderr=False)
        result = runner.invoke(
            main, [FORMAT_CMD, "-i", f"{script_path}", "-d", "-ngr"], input="\n"
        )

    # Asserts
    assert not result.exception
    conf_content = get_dict_from_file(conf_json_path)[0]
    assert conf_content.get("tests") == [
        {"integrations": ["TestIntegration"], "playbookID": "New Integration Test"},
        {"scripts": ["AnotherTestScript"], "playbookID": "test_playbook_for_script"},
    ]


def test_format_incident_field_with_no_graph(mocker, monkeypatch, repo):
    """
    Given
    - An incident field.

    When
    - Running format command on it with the flag -ngr.

    Then
    -  Ensure that the marketplacev2 wasn't removed from the incident field marketplaces list.
    """

    runner = CliRunner()
    pack = repo.create_pack("PackName")
    incident_field = pack.create_incident_field(
        name="incident_field",
        content={
            "cliName": "incidentfield",
            "id": "incident_incidentfield",
            "name": "Incident Field",
            "Aliases": [
                {
                    "cliName": "aliasincidentfield",
                    "type": "shortText",
                    "name": "Alias Incident Field",
                }
            ],
            "marketplaces": ["marketplacev2"],
        },
    )
    alias_incident_field_content = {
        "cliName": "aliasincidentfield",
        "id": "incident_aliasincidentfield",
        "name": "Alias Incident Field",
        "marketplaces": ["marketplacev2", "xsoar"],
    }
    alias_incident_field = pack.create_incident_field(
        name="alias_incident_field", content=alias_incident_field_content
    )

    result = runner.invoke(
        main, [FORMAT_CMD, "-i", incident_field.path, "-at", "-y", "-ngr"]
    )
    message = (
        f"Skipping formatting of marketplaces field of aliases for {incident_field.path}"
        f" as the no-graph argument was given."
    )
    assert result.exit_code == 0
    assert not result.exception
    assert message in result.output

    # get_dict_from_file returns a tuple of 2 object. The first is the content of the file,
    # the second is the type of the file.
    file_content = get_dict_from_file(alias_incident_field.path)[0]
    assert file_content.get("marketplaces", []) == ["marketplacev2", "xsoar"]


def test_format_mapper_with_ngr_flag(mocker, monkeypatch, repo):
    """
    Given
    - A mapper.

    When
    - Running format command on it with the flag -ngr (no graph)

    Then
    -  Ensure that the unknown field wasn't removed from the mapper.
    """

    incident_field_name = "Unknown Incident Field"
    mapper_content = {
        "description": "",
        "feed": False,
        "id": "Mapper - Incoming Mapper",
        "mapping": {
            "Mapper Finding": {
                "dontMapEventToLabels": True,
                "internalMapping": {incident_field_name: {"simple": "Item"}},
            },
        },
        "name": "Mapper - Incoming Mapper",
        "type": "mapping-incoming",
        "version": -1,
        "fromVersion": GENERAL_DEFAULT_FROMVERSION,
    }

    runner = CliRunner()
    pack = repo.create_pack("PackName")
    mapper = pack.create_mapper(name="mapper", content=mapper_content)

    result = runner.invoke(main, [FORMAT_CMD, "-i", mapper.path, "-at", "-y", "-ngr"])
    message = f"Skipping formatting of non-existent-fields for {mapper.path} as the no-graph argument was given."
    assert result.exit_code == 0
    assert not result.exception
    assert message in result.output

    # get_dict_from_file returns a tuple of 2 object. The first is the content of the file,
    # the second is the type of the file.
    file_content = get_dict_from_file(mapper.path)[0]
    expected_internal_mapping = {incident_field_name: {"simple": "Item"}}
    assert (
        file_content.get("mapping", {}).get("Mapper Finding", {}).get("internalMapping")
        == expected_internal_mapping
    )


def test_format_on_layout_no_graph_flag(mocker, monkeypatch, repo):
    """
    Given
    - A layout.

    When
    - Running format command on it, with the flag -ngr (no graph)

    Then
    -  Ensure that the unknown field wasn't removed from the layout.
    """

    incident_field_object_id = "unknown-incident-field"
    layout_content = {
        "detailsV2": {
            "tabs": [
                {
                    "id": "caseinfoid",
                    "name": "Incident Info",
                    "sections": [
                        {
                            "displayType": "ROW",
                            "h": 2,
                            "i": "caseinfoid-fce71720-98b0-11e9-97d7-ed26ef9e46c8",
                            "isVisible": True,
                            "items": [
                                {
                                    "endCol": 2,
                                    "fieldId": incident_field_object_id,
                                    "height": 22,
                                    "id": "id1",
                                    "index": 0,
                                    "sectionItemType": "field",
                                    "startCol": 0,
                                },
                                {
                                    "endCol": 2,
                                    "fieldId": "known-incident-field",
                                    "height": 22,
                                    "id": "id2",
                                    "index": 0,
                                    "sectionItemType": "field",
                                    "startCol": 0,
                                },
                            ],
                        }
                    ],
                }
            ]
        },
        "group": "incident",
        "id": "Layout",
        "name": "Layout",
        "system": False,
        "version": -1,
        "fromVersion": GENERAL_DEFAULT_FROMVERSION,
        "description": "",
        "marketplaces": ["xsoar"],
    }

    runner = CliRunner()
    pack = repo.create_pack("PackName")
    layout = pack.create_layoutcontainer(name="Layout", content=layout_content)

    result = runner.invoke(
        main, [FORMAT_CMD, "-i", layout.path, "-at", "-y", "-ngr"]
    )  # run format without the graph
    message = f"Skipping formatting of non-existent-fields for {layout.path} as the no-graph argument was given."
    assert result.exit_code == 0
    assert not result.exception
    assert message in result.output

    # get_dict_from_file returns a tuple of 2 object. The first is the content of the file,
    # the second is the type of the file.
    file_content = get_dict_from_file(layout.path)[0]
    assert file_content == layout_content<|MERGE_RESOLUTION|>--- conflicted
+++ resolved
@@ -476,12 +476,8 @@
             current_str in result.output
             for current_str in [
                 "======= Updating file ",
-<<<<<<< HEAD
-                f"Format Status   on file: {source_playbook_path} - Success",
+                f"Format Status on file: {source_playbook_path} - Success",
                 f'Not formatting {source_playbook_path} with "No tests"',
-=======
-                f"Format Status on file: {source_playbook_path} - Success",
->>>>>>> 0ce12af6
             ]
         ]
     )
@@ -778,7 +774,7 @@
             catch_exceptions=False,
         )
         assert "======= Updating file" in result.output
-        assert f"Format Status   on file: {playbook.path} - Success" in result.output
+        assert f"Format Status on file: {playbook.path} - Success" in result.output
 
         with ChangeCWD(repo.path):
             result = runner.invoke(
@@ -795,9 +791,6 @@
                 ],
                 catch_exceptions=False,
             )
-<<<<<<< HEAD
-            assert "The files are valid" in result.output
-=======
 
     assert all(
         [
@@ -809,7 +802,7 @@
             ]
         ]
     )
->>>>>>> 0ce12af6
+            assert "The files are valid" in result.output
 
 
 def test_format_integration_skipped_files(repo, mocker, monkeypatch):
@@ -1934,15 +1927,10 @@
                 "--console-log-threshold",
                 "DEBUG",
             ],
-        )
-<<<<<<< HEAD
-=======
-        message = f'Formatting {layouts_path} with "No tests"'
-        message1 = f"Format Status on file: {layouts_path} - Success"
->>>>>>> 0ce12af6
+      )
         assert not result.exception
         assert f'Formatting {layouts_path} with "No tests"' not in result.output
-        assert f"Format Status   on file: {layouts_path} - Success" in result.output
+        assert f"Format Status on file: {layouts_path} - Success" in result.output
 
 
 def test_verify_deletion_from_conf_pack_format_with_deprecate_flag(
