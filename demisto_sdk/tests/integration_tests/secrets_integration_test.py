import json
from os import chdir
from os.path import join
from pathlib import Path

from click.testing import CliRunner
from demisto_sdk.__main__ import main
from demisto_sdk.commands.common.git_tools import git_path
from demisto_sdk.commands.common.test_tools import create_temp_file

SECRETS_CMD = "secrets"
DEMISTO_SDK_PATH = join(git_path(), "demisto_sdk")
SECRETS_WHITELIST = join(DEMISTO_SDK_PATH, "tests/test_files/secrets_white_list.json")


def test_integration_secrets_incident_field_positive(mocker):
    """
    Given
    - Valid `city` incident field.

    When
    - Running secrets validation on it.

    Then
    - Ensure secrets validation passes.
    - Ensure success secrets validation message is printed.
    """
    mocker.patch(
        "demisto_sdk.__main__.SecretsValidator.get_all_diff_text_files",
        return_value=[
            join(DEMISTO_SDK_PATH,
                 "tests/test_files/content_repo_example/Packs/FeedAzure/IncidentFields/incidentfield-city.json"
                 )
        ]
    )
    runner = CliRunner(mix_stderr=False)
    result = runner.invoke(main, [SECRETS_CMD, '-wl', SECRETS_WHITELIST])
    assert result.exit_code == 0
    assert "Starting secrets detection" in result.output
    assert "Finished validating secrets, no secrets were found." in result.output
    assert result.stderr == ""


def test_integration_secrets_integration_negative(mocker):
    """
    Given
    - FeedAzure integration yml with secrets.

    When
    - Running secrets validation on it.

    Then
    - Ensure secrets validation fails.
    - Ensure secret strings are in failure message.
    """
    integration_with_secrets_path = join(
        DEMISTO_SDK_PATH, "tests/test_files/content_repo_example/Packs/FeedAzure/Integrations/FeedAzure/FeedAzure.yml"
    )
    mocker.patch(
        "demisto_sdk.__main__.SecretsValidator.get_all_diff_text_files",
        return_value=[integration_with_secrets_path]
    )
    runner = CliRunner(mix_stderr=False)
    result = runner.invoke(main, [SECRETS_CMD, '-wl', SECRETS_WHITELIST])
    assert result.exit_code == 1
    assert "Starting secrets detection" in result.output
    assert "Secrets were found in the following files:" in result.output
    assert f"In File: {integration_with_secrets_path}" in result.stdout
    assert "The following expressions were marked as secrets:" in result.stdout
    assert "feedBypassExclusionList" in result.stdout
    assert "Dynamics365ForMarketingEmail" in result.stdout
    assert "Remove or whitelist secrets in order to proceed, then re-commit" in result.stdout
    assert result.stderr == ""


def test_integration_secrets_integration_positive(mocker, tmp_path):
    """
    Given
    - FeedAzure integration yml with secrets.

    When
    - Running secrets validation on it.

    Then
    - Ensure secrets validation succeed.
    """
    integration_with_secrets_path = join(
        DEMISTO_SDK_PATH, "tests/test_files/content_repo_example/Packs/FeedAzure/Integrations/FeedAzure/FeedAzure.yml"
    )
    mocker.patch(
        "demisto_sdk.__main__.SecretsValidator.get_all_diff_text_files",
        return_value=[integration_with_secrets_path]
    )
    whitelist = {
        "iocs": [],
        "urls": [],
        "somethingelse": [],
        "generic_strings": [
            "365ForMarketingEmail",
            "feedBypassExclusionList"
        ]
    }
    whitelist_path = tmp_path / "whitelist.txt"
    whitelist_path.write_text(json.dumps(whitelist))
    runner = CliRunner(mix_stderr=False)
    result = runner.invoke(main, [SECRETS_CMD, '-wl', Path(whitelist_path)], catch_exceptions=False)
    assert result.exit_code == 0
    assert not result.stderr
    assert "no secrets were found" in result.stdout


def test_integration_secrets_integration_global_whitelist_positive(mocker):
    """
    Given
    - An integration yml with secrets.
    - Content Repo with whitelist file in it (Tests/secrets_white_list.json)

    When
    - Running secrets validation on it.

    Then
    - Ensure secrets validation succeed.
    """
    integration_with_secrets_path = join(
        DEMISTO_SDK_PATH, "tests/test_files/content_repo_example/Packs/FeedAzure/Integrations/FeedAzure/FeedAzure.yml"
    )
    mocker.patch(
        "demisto_sdk.__main__.SecretsValidator.get_all_diff_text_files",
        return_value=[integration_with_secrets_path]
    )
    chdir(join(DEMISTO_SDK_PATH, "tests", "integration_tests"))
    runner = CliRunner(mix_stderr=False)
    result = runner.invoke(main, [SECRETS_CMD], catch_exceptions=False)
    assert result.exit_code == 0
    assert not result.stderr
    assert "no secrets were found" in result.stdout


<<<<<<< HEAD
def test_integration_secrets_integration_positive_with_input_option():
    integration_secrets_path = join(
        DEMISTO_SDK_PATH, "tests/test_files/content_repo_example/Packs/FeedAzure/Integrations/FeedAzure/FeedAzure.yml"
    )
    chdir(join(DEMISTO_SDK_PATH, "tests", "integration_tests"))
    result = CliRunner(mix_stderr=False).invoke(main, [SECRETS_CMD, '--input', integration_secrets_path])
    assert 'Finished validating secrets, no secrets were found' in result.stdout
=======
def test_integration_secrets_integration_with_regex_expression(tmp_path):
    """
    Given
    - White list with a term that can be regex (***.).
    - String with no content

    When
    - Removing terms containing that regex

    Then
    - Ensure secrets that the secret isn't in the output.
    - Ensure no error raised
    """
    white_list_path = create_temp_file(tmp_path, '***.url\n', 'whitelist.txt')
    file_contents_path = create_temp_file(tmp_path, '''
    Random and unmeaningful file content
    a string containing ***.url\n
    ''')
    runner = CliRunner(mix_stderr=False)
    result = runner.invoke(main, [SECRETS_CMD, '--input', file_contents_path, '-wl', white_list_path], catch_exceptions=False)
    assert result.exit_code == 0
    assert not result.stderr
    assert "no secrets were found" in result.stdout
>>>>>>> 73c45bb9
<|MERGE_RESOLUTION|>--- conflicted
+++ resolved
@@ -136,15 +136,6 @@
     assert "no secrets were found" in result.stdout
 
 
-<<<<<<< HEAD
-def test_integration_secrets_integration_positive_with_input_option():
-    integration_secrets_path = join(
-        DEMISTO_SDK_PATH, "tests/test_files/content_repo_example/Packs/FeedAzure/Integrations/FeedAzure/FeedAzure.yml"
-    )
-    chdir(join(DEMISTO_SDK_PATH, "tests", "integration_tests"))
-    result = CliRunner(mix_stderr=False).invoke(main, [SECRETS_CMD, '--input', integration_secrets_path])
-    assert 'Finished validating secrets, no secrets were found' in result.stdout
-=======
 def test_integration_secrets_integration_with_regex_expression(tmp_path):
     """
     Given
@@ -168,4 +159,12 @@
     assert result.exit_code == 0
     assert not result.stderr
     assert "no secrets were found" in result.stdout
->>>>>>> 73c45bb9
+
+
+def test_integration_secrets_integration_positive_with_input_option():
+    integration_secrets_path = join(
+        DEMISTO_SDK_PATH, "tests/test_files/content_repo_example/Packs/FeedAzure/Integrations/FeedAzure/FeedAzure.yml"
+    )
+    chdir(join(DEMISTO_SDK_PATH, "tests", "integration_tests"))
+    result = CliRunner(mix_stderr=False).invoke(main, [SECRETS_CMD, '--input', integration_secrets_path])
+    assert 'Finished validating secrets, no secrets were found' in result.stdout