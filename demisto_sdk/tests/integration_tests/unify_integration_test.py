import logging
import os
from pathlib import Path

import pytest
from click.testing import CliRunner

from demisto_sdk.__main__ import main
from demisto_sdk.commands.common.constants import ENV_DEMISTO_SDK_MARKETPLACE
from demisto_sdk.commands.common.handlers import DEFAULT_JSON_HANDLER as json
from demisto_sdk.commands.common.legacy_git_tools import git_path
from demisto_sdk.commands.common.tools import get_json, get_yaml
from demisto_sdk.tests.test_files.validate_integration_test_valid_types import (
    DASHBOARD,
    GENERIC_MODULE,
    UNIFIED_GENERIC_MODULE,
)
from TestSuite.test_tools import ChangeCWD

UNIFY_CMD = "unify"


class TestGenericModuleUnifier:
    def test_unify_generic_module(self, mocker, repo):
        """
        Given
        - A pack with a valid generic module, and a dashboard that it's id matches a dashboard in the generic module.

        When
        - Running unify on it.
        - Passing mp flag with marketplacev2

        Then
        - Ensure the module was unified successfully (i.e contains the dashboard's content) and saved successfully
         in the output path.
        - Ensure env was modified to use marketplacev2
        """
        pack = repo.create_pack("PackName")
        pack.create_generic_module("generic-module", GENERIC_MODULE)
        generic_module_path = pack.generic_modules[0].path
        dashboard_copy = DASHBOARD.copy()
        dashboard_copy["id"] = "asset_dashboard"
        pack.create_dashboard("dashboard_1", dashboard_copy)
        saving_path = os.path.join(
            pack._generic_modules_path,
            f'{pack.generic_modules[0].name.rstrip(".json")}_unified.json',
        )
        with ChangeCWD(pack.repo_path):
            runner = CliRunner(mix_stderr=False)
            result = runner.invoke(
                main,
                [UNIFY_CMD, "-i", generic_module_path, "-mp", "marketplacev2"],
                catch_exceptions=False,
            )
        assert result.exit_code == 0
        assert os.getenv(ENV_DEMISTO_SDK_MARKETPLACE) == "marketplacev2"
        assert os.path.isfile(saving_path)
        saved_generic_module = get_json(saving_path)
        assert saved_generic_module == UNIFIED_GENERIC_MODULE


class TestParsingRuleUnifier:
    def test_unify_parsing_rule(self, repo, tmpdir):
        """
        Given
        - Content Pack which contains a parsing rule

        When
        - Running unify on it.

        Then
        - Ensure the command runs successfully
        - Ensure the rules are written to the unified YAML as expected
        """
        pack = repo.create_pack()
        pack.create_parsing_rule()

        runner = CliRunner(mix_stderr=False)
        result = runner.invoke(
            main,
            [UNIFY_CMD, "-i", pack.parsing_rules[0].path, "-o", tmpdir],
            catch_exceptions=False,
        )

        assert result.exit_code == 0
        yml_file = os.path.join(tmpdir, "parsingrule-parsingrule_0.yml")
        unified_rule = get_yaml(yml_file)
        with open(pack.parsing_rules[0].rules.path) as rules_xif_file:
            assert unified_rule["rules"] == rules_xif_file.read()

    def test_unify_parsing_rule_with_samples(self, repo, tmpdir):
        """
        Given
        - Content Pack which contains a parsing rule and samples

        When
        - Running unify on it.

        Then
        - Ensure the command runs successfully
        - Ensure the rules are written to the unified YAML as expected
        - Ensure the samples are written to the unified YAML as expected
        """
        rule_id = "rule-with-samples"
        sample = {
            "vendor": "somevendor",
            "product": "someproduct",
            "rules": [rule_id],
            "samples": [{"field": "value"}],
        }
        pack = repo.create_pack()
        pack.create_parsing_rule(
            yml={"name": rule_id, "id": rule_id, "rules": "", "samples": ""},
            samples=[sample],
        )

        runner = CliRunner(mix_stderr=False)
        result = runner.invoke(
            main,
            [UNIFY_CMD, "-i", pack.parsing_rules[0].path, "-o", tmpdir],
            catch_exceptions=False,
        )

        assert result.exit_code == 0
        yml_file = os.path.join(tmpdir, "parsingrule-parsingrule_0.yml")
        unified_rule = get_yaml(yml_file)
        assert json.loads(unified_rule["samples"]) == {
            f'{sample["vendor"]}_{sample["product"]}': sample["samples"]
        }


class TestModelingRuleUnifier:
    def test_unify_modeling_rule(self, repo, tmpdir):
        """
        Given
        - Content Pack which contains a modeling rule

        When
        - Running unify on it.

        Then
        - Ensure the command runs successfully
        - Ensure the rules are written to the unified YAML as expected
        """
        pack = repo.create_pack()
        pack.create_modeling_rule()

        runner = CliRunner(mix_stderr=False)
        result = runner.invoke(
            main,
            [UNIFY_CMD, "-i", pack.modeling_rules[0].path, "-o", tmpdir],
            catch_exceptions=False,
        )

        assert result.exit_code == 0
        yml_file = os.path.join(tmpdir, "modelingrule-modelingrule_0.yml")
        unified_rule = get_yaml(yml_file)
        with open(pack.modeling_rules[0].rules.path) as rules_xif_file:
            assert unified_rule["rules"] == rules_xif_file.read()


class TestIntegrationScriptUnifier:
    @pytest.mark.parametrize("flag", [True, False])
    def test_add_custom_section_flag_integration(self, repo, flag):
        """
        Given:
            - An integration with a name of sample(yml)

        When:
            - Running the Unify command
            first run with -c flag on
            second run without -c flag

        Then:
            - Check that the 'Test' label was added or not to the unified yml
            - make sure the nativeImage was key was added with the native-images.
        """
        pack = repo.create_pack("PackName")
        integration = pack.create_integration("dummy-integration")
        integration.create_default_integration()

        with ChangeCWD(pack.repo_path):
            runner = CliRunner(mix_stderr=False)
            if flag:
                runner.invoke(
                    main, [UNIFY_CMD, "-i", f"{integration.path}", "-c", "Test"]
                )
            else:
                runner.invoke(main, [UNIFY_CMD, "-i", f"{integration.path}"])

<<<<<<< HEAD
            yml_file = os.path.join(
                integration.path, "integration-dummy-integration.yml"
            )
            unified_yml_data = get_yaml(yml_file)
            if flag:
                assert unified_yml_data.get("name") == "Sample - Test"
            else:
                assert unified_yml_data.get("name") == "Sample"
            assert unified_yml_data.get("script").get("nativeimage") == [
                "8.1",
                "8.2",
                "candidate",
            ]
=======
            with open(
                os.path.join(integration.path, "integration-dummy-integration.yml")
            ) as unified_yml:
                unified_yml_data = yaml.load(unified_yml)
                if flag:
                    assert unified_yml_data.get("name") == "Sample - Test"
                else:
                    assert unified_yml_data.get("name") == "Sample"
                assert unified_yml_data.get("script").get("nativeimage") == [
                    "8.1",
                    "8.2",
                ]
>>>>>>> 185e1109

    def test_add_custom_section_flag(self, repo):
        """
        Given:
            - A script with the name sample_script(yml)

        When:
            - running the Unify command with the -c flag

        Then:
            - check that the 'Test' label was appended to the name of the script
            in the unified yml
            - make sure the nativeimage was key was added with the native-images.
        """
        pack = repo.create_pack("PackName")
        script = pack.create_script("dummy-script", "script-code")
        script.create_default_script()

        with ChangeCWD(pack.repo_path):
            runner = CliRunner(mix_stderr=False)
            runner.invoke(main, [UNIFY_CMD, "-i", f"{script.path}", "-c", "Test"])
<<<<<<< HEAD
            yml_file = os.path.join(script.path, "script-dummy-script.yml")
            unified_yml_data = get_yaml(yml_file)
            assert unified_yml_data.get("name") == "sample_scriptTest"
            assert unified_yml_data.get("nativeimage") == [
                "8.1",
                "8.2",
                "candidate",
            ]
=======
            with open(
                os.path.join(script.path, "script-dummy-script.yml")
            ) as unified_yml:
                unified_yml_data = yaml.load(unified_yml)
                assert unified_yml_data.get("name") == "sample_scriptTest"
                assert unified_yml_data.get("nativeimage") == ["8.1", "8.2"]
>>>>>>> 185e1109

    def test_ignore_native_image_integration(self, repo):
        """
        Given:
            - integration that can use native-images

        When:
            - running the Unify command along with -ini flag

        Then:
            - make sure the nativeimage key is not added to the integration unified yml.
        """
        pack = repo.create_pack("PackName")
        integration = pack.create_integration("dummy-integration")
        integration.create_default_integration()

        with ChangeCWD(pack.repo_path):
            runner = CliRunner(mix_stderr=False)
            runner.invoke(main, [UNIFY_CMD, "-i", f"{integration.path}", "-ini"])

            yml_file = os.path.join(
                integration.path, "integration-dummy-integration.yml"
            )
            unified_yml_data = get_yaml(yml_file)
            assert "nativeimage" not in unified_yml_data.get("script")

    def test_ignore_native_image_script(self, repo):
        """
        Given:
            - script that can use native-images

        When:
            - running the Unify command along with -ini flag

        Then:
            - make sure the nativeImage key is not added to the script unified yml.
        """
        pack = repo.create_pack("PackName")
        script = pack.create_script("dummy-script", "script-code")
        script.create_default_script()

        with ChangeCWD(pack.repo_path):
            runner = CliRunner(mix_stderr=False)
            runner.invoke(main, [UNIFY_CMD, "-i", f"{script.path}", "-ini"])
            yml_file = os.path.join(script.path, "script-dummy-script.yml")
            unified_yml_data = get_yaml(yml_file)
            assert "nativeimage" not in unified_yml_data


class TestLayoutUnifer:
    def test_layout_unify(self, repo, mocker, monkeypatch):
        """
        Given:
            - layout that has 'fromVersion' field and 'toVersion' filed.

        When:
            - running the Unify command along with -ini flag on the layout.

        Then:
            - make sure the 'fromServerVersion' was added
            - make sure the 'toServerVersion' was added
            - make sure the 'fromVersion' was not deleted.
            - make sure the 'toVersion' was not deleted.
            - make sure the 'fromServerVersion' and 'fromVersion' are the same.
            - make sure the 'toVersion' and 'toServerVersion' are the same.
        """
        logger_warning = mocker.patch.object(
            logging.getLogger("demisto-sdk"), "warning"
        )
        logger_error = mocker.patch.object(logging.getLogger("demisto-sdk"), "error")
        monkeypatch.setenv("COLUMNS", "1000")

        pack = repo.create_pack("test")
        layout = pack.create_layoutcontainer(
            name="test",
            content=get_json(
                f"{git_path()}/demisto_sdk/tests/test_files/Packs/DummyPack/Layouts/layoutscontainer-test.json",
                return_content=True,
            ),
        )

        output = "test.json"

        with ChangeCWD(pack.repo_path):
            runner = CliRunner(mix_stderr=False)
            result = runner.invoke(
                main, [UNIFY_CMD, "-i", f"{layout.path}", "-o", output]
            )

            assert result.exit_code == 0
            assert not result.exception

            assert logger_warning.call_count == 0
            assert logger_error.call_count == 0

            layout_data = get_json(Path(output).name)
            assert "fromVersion" in layout_data
            assert "fromServerVersion" in layout_data
            assert "toVersion" in layout_data
            assert "toServerVersion" in layout_data

            assert layout_data["fromVersion"] == layout_data["fromServerVersion"]
            assert layout_data["toVersion"] == layout_data["toServerVersion"]<|MERGE_RESOLUTION|>--- conflicted
+++ resolved
@@ -188,7 +188,6 @@
             else:
                 runner.invoke(main, [UNIFY_CMD, "-i", f"{integration.path}"])
 
-<<<<<<< HEAD
             yml_file = os.path.join(
                 integration.path, "integration-dummy-integration.yml"
             )
@@ -202,20 +201,6 @@
                 "8.2",
                 "candidate",
             ]
-=======
-            with open(
-                os.path.join(integration.path, "integration-dummy-integration.yml")
-            ) as unified_yml:
-                unified_yml_data = yaml.load(unified_yml)
-                if flag:
-                    assert unified_yml_data.get("name") == "Sample - Test"
-                else:
-                    assert unified_yml_data.get("name") == "Sample"
-                assert unified_yml_data.get("script").get("nativeimage") == [
-                    "8.1",
-                    "8.2",
-                ]
->>>>>>> 185e1109
 
     def test_add_custom_section_flag(self, repo):
         """
@@ -237,23 +222,10 @@
         with ChangeCWD(pack.repo_path):
             runner = CliRunner(mix_stderr=False)
             runner.invoke(main, [UNIFY_CMD, "-i", f"{script.path}", "-c", "Test"])
-<<<<<<< HEAD
             yml_file = os.path.join(script.path, "script-dummy-script.yml")
             unified_yml_data = get_yaml(yml_file)
             assert unified_yml_data.get("name") == "sample_scriptTest"
-            assert unified_yml_data.get("nativeimage") == [
-                "8.1",
-                "8.2",
-                "candidate",
-            ]
-=======
-            with open(
-                os.path.join(script.path, "script-dummy-script.yml")
-            ) as unified_yml:
-                unified_yml_data = yaml.load(unified_yml)
-                assert unified_yml_data.get("name") == "sample_scriptTest"
-                assert unified_yml_data.get("nativeimage") == ["8.1", "8.2"]
->>>>>>> 185e1109
+            assert unified_yml_data.get("nativeimage") == ["8.1", "8.2"]
 
     def test_ignore_native_image_integration(self, repo):
         """
