import copy
from copy import deepcopy
from os.path import join
from time import sleep

import pytest
import requests
from click.testing import CliRunner
from requests.adapters import HTTPAdapter
from urllib3 import Retry

from demisto_sdk.__main__ import main
from demisto_sdk.commands.common import tools
from demisto_sdk.commands.common.constants import (
    DEFAULT_IMAGE_BASE64,
)
from demisto_sdk.commands.common.content.content import Content
from demisto_sdk.commands.common.git_util import GitUtil
from demisto_sdk.commands.common.hook_validations.base_validator import BaseValidator
from demisto_sdk.commands.common.hook_validations.classifier import ClassifierValidator
from demisto_sdk.commands.common.hook_validations.content_entity_validator import (
    ContentEntityValidator,
)
from demisto_sdk.commands.common.hook_validations.image import ImageValidator
from demisto_sdk.commands.common.hook_validations.integration import (
    IntegrationValidator,
)
from demisto_sdk.commands.common.hook_validations.mapper import MapperValidator
from demisto_sdk.commands.common.hook_validations.pack_unique_files import (
    PackUniqueFilesValidator,
)
from demisto_sdk.commands.common.hook_validations.playbook import PlaybookValidator
from demisto_sdk.commands.common.hook_validations.readme import (
    ReadMeValidator,
    mdx_server_is_up,
)
from demisto_sdk.commands.common.legacy_git_tools import git_path
from demisto_sdk.commands.common.MDXServer import start_local_MDX_server
from demisto_sdk.commands.common.tools import get_yaml
from demisto_sdk.commands.find_dependencies.find_dependencies import PackDependencies
from demisto_sdk.commands.validate.old_validate_manager import OldValidateManager
from demisto_sdk.tests.constants_test import (
    CONTENT_REPO_EXAMPLE_ROOT,
    NOT_VALID_IMAGE_PATH,
)
from demisto_sdk.tests.test_files.validate_integration_test_valid_types import (
    DASHBOARD,
    EMPTY_ID_SET,
    GENERIC_DEFINITION,
    GENERIC_FIELD,
    GENERIC_MODULE,
    GENERIC_TYPE,
    INCIDENT_FIELD,
    INCIDENT_TYPE,
    INDICATOR_FIELD,
    LAYOUT,
    LAYOUTS_CONTAINER,
    MAPPER,
    NEW_CLASSIFIER,
    OLD_CLASSIFIER,
    REPORT,
    REPUTATION,
    WIDGET,
)
from TestSuite.test_tools import ChangeCWD

mp = pytest.MonkeyPatch()
mp.setenv("COLUMNS", "1000")

VALIDATE_CMD = "validate"
TEST_FILES_PATH = join(git_path(), "demisto_sdk", "tests", "test_files")
AZURE_FEED_PACK_PATH = join(
    TEST_FILES_PATH, "content_repo_example", "Packs", "FeedAzure"
)
AZURE_FEED_INVALID_PACK_PATH = join(
    TEST_FILES_PATH, "content_repo_example", "Packs", "FeedAzureab"
)
VALID_PACK_PATH = join(
    TEST_FILES_PATH, "content_repo_example", "Packs", "FeedAzureValid"
)
VALID_PLAYBOOK_FILE_PATH = join(
    TEST_FILES_PATH,
    "Packs",
    "CortexXDR",
    "Playbooks",
    "Cortex_XDR_Incident_Handling.yml",
)
INVALID_PLAYBOOK_FILE_PATH = join(
    TEST_FILES_PATH,
    "Packs",
    "CortexXDR",
    "Playbooks",
    "Cortex_XDR_Incident_Handling_invalid.yml",
)
VALID_DEPRECATED_PLAYBOOK_FILE_PATH = join(
    TEST_FILES_PATH, "Packs", "CortexXDR", "Playbooks", "Valid_Deprecated_Playbook.yml"
)
INVALID_DEPRECATED_PLAYBOOK_FILE_PATH = join(
    TEST_FILES_PATH,
    "Packs",
    "CortexXDR",
    "Playbooks",
    "Invalid_Deprecated_Playbook.yml",
)
VALID_SCRIPT_PATH = join(
    TEST_FILES_PATH,
    "Packs",
    "CortexXDR",
    "Scripts",
    "EntryWidgetNumberHostsXDR",
    "EntryWidgetNumberHostsXDR.yml",
)

CONF_JSON_MOCK = {
    "tests": [{"integrations": "AzureFeed", "playbookID": "AzureFeed - Test"}]
}


@pytest.fixture(autouse=True)
def set_git_test_env(mocker):
    mocker.patch.object(OldValidateManager, "setup_git_params", return_value=True)
    mocker.patch.object(Content, "git_util", return_value=GitUtil())
    mocker.patch.object(
        OldValidateManager, "setup_prev_ver", return_value="origin/master"
    )
    mocker.patch.object(GitUtil, "_is_file_git_ignored", return_value=False)
    mocker.patch.object(
        OldValidateManager, "get_all_files_edited_in_pack_ignore", return_value=set()
    )


class TestGenericFieldValidation:
    def test_valid_generic_field(self, mocker, repo):
        """
        Given
        - Valid generic field.

        When
        - Running validation on it.

        Then
        - Ensure validation passes.
        - Ensure success validation message is printed.
        """

        mocker.patch.object(tools, "is_external_repository", return_value=True)
        pack = repo.create_pack("PackName")
        pack.create_generic_field("generic-field", GENERIC_FIELD)
        generic_field_path = pack.generic_fields[0].path
        with ChangeCWD(pack.repo_path):
            runner = CliRunner(mix_stderr=False)
            result = runner.invoke(
                main,
                [
                    VALIDATE_CMD,
                    "-i",
                    generic_field_path,
                    "--run-old-validate",
                    "--skip-new-validate",
                ],
                catch_exceptions=False,
            )
        assert result.exit_code == 0
        assert f"Validating {generic_field_path} as genericfield" in result.output
        assert "The files are valid" in result.output

    def test_invalid_schema_generic_field(self, mocker, repo):
        """
        Given
        - invalid generic field - adding a new field named 'test' which doesn't exist in scheme.

        When
        - Running validation on it.

        Then
        - Ensure validation fails on ST108 - a field which doesn't defined in the scheme.
        """

        mocker.patch.object(tools, "is_external_repository", return_value=True)
        pack = repo.create_pack("PackName")
        generic_field_copy = GENERIC_FIELD.copy()
        generic_field_copy["test"] = True
        pack.create_generic_field("generic-field", generic_field_copy)
        generic_field_path = pack.generic_fields[0].path
        with ChangeCWD(pack.repo_path):
            runner = CliRunner(mix_stderr=False)
            result = runner.invoke(
                main,
                [
                    VALIDATE_CMD,
                    "-i",
                    generic_field_path,
                    "--run-old-validate",
                    "--skip-new-validate",
                ],
                catch_exceptions=False,
            )
        assert result.exit_code == 1
        assert all(
            [
                current_str in result.output
                for current_str in [
                    f"Validating {generic_field_path} as genericfield",
                    "ST108",
                    "The files were found as invalid",
                ]
            ]
        )

    @pytest.mark.parametrize(
        "field_to_test, invalid_value, expected_error_code",
        [
            ("fromVersion", "6.0.0", "BA106"),
            ("group", 0, "GF100"),
            ("id", "asset_operatingsystem", "GF101"),
        ],
    )
    def test_invalid_generic_field(
        self, mocker, repo, field_to_test, invalid_value, expected_error_code
    ):
        """
        Given
        - invalid generic field.

        When
        - Running validation on it.

        Then
        - Ensure validation fails with the right error code.
        """

        mocker.patch.object(tools, "is_external_repository", return_value=True)
        pack = repo.create_pack("PackName")
        generic_field_copy = GENERIC_FIELD.copy()
        generic_field_copy[field_to_test] = invalid_value
        pack.create_generic_field("generic-field", generic_field_copy)
        generic_field_path = pack.generic_fields[0].path
        with ChangeCWD(pack.repo_path):
            runner = CliRunner(mix_stderr=False)
            result = runner.invoke(
                main,
                [
                    VALIDATE_CMD,
                    "-i",
                    generic_field_path,
                    "--run-old-validate",
                    "--skip-new-validate",
                ],
                catch_exceptions=False,
            )
        assert result.exit_code == 1

        assert all(
            [
                current_str in result.output
                for current_str in [
                    f"Validating {generic_field_path} as genericfield",
                    expected_error_code,
                    "The files were found as invalid",
                ]
            ]
        )


class TestGenericTypeValidation:
    def test_valid_generic_type(self, mocker, repo):
        """
        Given
        - Valid generic type.

        When
        - Running validation on it.

        Then
        - Ensure validation passes.
        - Ensure success validation message is printed.
        """

        mocker.patch.object(tools, "is_external_repository", return_value=True)
        pack = repo.create_pack("PackName")
        pack.create_generic_type("generic-type", GENERIC_TYPE)
        generic_type_path = pack.generic_types[0].path
        with ChangeCWD(pack.repo_path):
            runner = CliRunner(mix_stderr=False)
            result = runner.invoke(
                main,
                [
                    VALIDATE_CMD,
                    "-i",
                    generic_type_path,
                    "--run-old-validate",
                    "--skip-new-validate",
                ],
                catch_exceptions=False,
            )
        assert all(
            [
                current_str in result.output
                for current_str in [
                    f"Validating {generic_type_path} as generictype",
                    "The files are valid",
                ]
            ]
        )
        assert result.exit_code == 0

    def test_invalid_schema_generic_type(self, mocker, repo):
        """
        Given
        - invalid generic type - adding a new field named 'test' which doesn't exist in scheme.

        When
        - Running validation on it.

        Then
        - Ensure validation fails on ST108 - a field which doesn't defined in the scheme.
        """

        mocker.patch.object(tools, "is_external_repository", return_value=True)
        pack = repo.create_pack("PackName")
        generic_type_copy = GENERIC_TYPE.copy()
        generic_type_copy["test"] = True
        pack.create_generic_type("generic-type", generic_type_copy)
        generic_type_path = pack.generic_types[0].path
        with ChangeCWD(pack.repo_path):
            runner = CliRunner(mix_stderr=False)
            result = runner.invoke(
                main,
                [
                    VALIDATE_CMD,
                    "--run-old-validate",
                    "--skip-new-validate",
                    "-i",
                    generic_type_path,
                    "--run-old-validate",
                    "--skip-new-validate",
                ],
                catch_exceptions=False,
            )
        assert result.exit_code == 1
        assert all(
            [
                current_str in result.output
                for current_str in [
                    f"Validating {generic_type_path} as generictype",
                    "ST108",
                    "The files were found as invalid",
                ]
            ]
        )

    def test_invalid_from_version_generic_type(self, mocker, repo):
        """
        Given
        - invalid generic type - 'fromVersion' field is below 6.5.0.

        When
        - Running validation on it.

        Then
        - Ensure validation fails on BA106 - no minimal fromversion in file.
        """

        mocker.patch.object(tools, "is_external_repository", return_value=True)
        pack = repo.create_pack("PackName")
        generic_type_copy = GENERIC_TYPE.copy()
        generic_type_copy["fromVersion"] = "6.0.0"
        pack.create_generic_type("generic-type", generic_type_copy)
        generic_type_path = pack.generic_types[0].path
        with ChangeCWD(pack.repo_path):
            runner = CliRunner(mix_stderr=False)
            result = runner.invoke(
                main,
                [
                    VALIDATE_CMD,
                    "--run-old-validate",
                    "--skip-new-validate",
                    "-i",
                    generic_type_path,
                ],
                catch_exceptions=False,
            )
        assert result.exit_code == 1
        assert all(
            [
                current_str in result.output
                for current_str in [
                    f"Validating {generic_type_path} as generictype",
                    "BA106",
                    "The files were found as invalid",
                ]
            ]
        )


class TestGenericModuleValidation:
    def test_valid_generic_module(self, mocker, repo):
        """
        Given
        - Valid generic module.

        When
        - Running validation on it.

        Then
        - Ensure validation passes.
        - Ensure success validation message is printed.
        """

        mocker.patch.object(tools, "is_external_repository", return_value=True)
        pack = repo.create_pack("PackName")
        pack.create_generic_module("generic-module", GENERIC_MODULE)
        generic_module_path = pack.generic_modules[0].path
        with ChangeCWD(pack.repo_path):
            runner = CliRunner(mix_stderr=False)
            result = runner.invoke(
                main,
                [
                    VALIDATE_CMD,
                    "--run-old-validate",
                    "--skip-new-validate",
                    "-i",
                    generic_module_path,
                ],
                catch_exceptions=False,
            )
        assert all(
            [
                current_str in result.output
                for current_str in [
                    f"Validating {generic_module_path} as genericmodule",
                    "The files are valid",
                ]
            ]
        )
        assert result.exit_code == 0

    def test_invalid_schema_generic_module(self, mocker, repo):
        """
        Given
        - invalid generic module - adding a new field named 'test' which doesn't exist in scheme.

        When
        - Running validation on it.

        Then
        - Ensure validation fails on ST108 - a field which doesn't defined in the scheme.
        """

        mocker.patch.object(tools, "is_external_repository", return_value=True)
        pack = repo.create_pack("PackName")
        generic_module_copy = GENERIC_MODULE.copy()
        generic_module_copy["test"] = True
        pack.create_generic_module("generic-module", generic_module_copy)
        generic_module_path = pack.generic_modules[0].path
        with ChangeCWD(pack.repo_path):
            runner = CliRunner(mix_stderr=False)
            result = runner.invoke(
                main,
                [
                    VALIDATE_CMD,
                    "-i",
                    generic_module_path,
                    "--run-old-validate",
                    "--skip-new-validate",
                ],
                catch_exceptions=False,
            )
        assert result.exit_code == 1
        assert all(
            [
                current_str in result.output
                for current_str in [
                    f"Validating {generic_module_path} as genericmodule",
                    "ST108",
                    "The files were found as invalid",
                ]
            ]
        )

    def test_invalid_fromversion_generic_module(self, mocker, repo):
        """
        Given
        - invalid generic module - 'fromVersion' field is below 6.5.0.

        When
        - Running validation on it.

        Then
        - Ensure validation fails on BA106 - no minimal fromversion in file.
        """

        mocker.patch.object(tools, "is_external_repository", return_value=True)
        pack = repo.create_pack("PackName")
        generic_module_copy = GENERIC_MODULE.copy()
        generic_module_copy["fromVersion"] = "6.0.0"
        pack.create_generic_module("generic-module", generic_module_copy)
        generic_module_path = pack.generic_modules[0].path
        with ChangeCWD(pack.repo_path):
            runner = CliRunner(mix_stderr=False)
            result = runner.invoke(
                main,
                [
                    VALIDATE_CMD,
                    "--run-old-validate",
                    "--skip-new-validate",
                    "-i",
                    generic_module_path,
                ],
                catch_exceptions=False,
            )
        assert result.exit_code == 1
        assert all(
            [
                current_str in result.output
                for current_str in [
                    f"Validating {generic_module_path} as genericmodule",
                    "BA106",
                    "The files were found as invalid",
                ]
            ]
        )


class TestGenericDefinitionValidation:
    def test_valid_generic_definition(self, mocker, repo):
        """
        Given
        - Valid generic definition.

        When
        - Running validation on it.

        Then
        - Ensure validation passes.
        - Ensure success validation message is printed.
        """

        mocker.patch.object(tools, "is_external_repository", return_value=True)
        pack = repo.create_pack("PackName")
        generic_def_copy = GENERIC_DEFINITION.copy()
        genefic_def = pack.create_generic_definition(
            "generic-definition", generic_def_copy
        )
        with ChangeCWD(pack.repo_path):
            runner = CliRunner(mix_stderr=False)
            result = runner.invoke(
                main,
                [
                    VALIDATE_CMD,
                    "--run-old-validate",
                    "--skip-new-validate",
                    "-i",
                    genefic_def.path,
                ],
                catch_exceptions=False,
            )
        assert all(
            [
                current_str in result.output
                for current_str in [
                    f"Validating {genefic_def.path} as genericdefinition",
                    "The files are valid",
                ]
            ]
        )
        assert result.exit_code == 0

    def test_invalid_schema_generic_definition(self, mocker, repo):
        """
        Given
        - Invalid generic definition.

        When
        - Running validation on it.

        Then
        - Ensure validation fails.
        """

        mocker.patch.object(tools, "is_external_repository", return_value=True)
        pack = repo.create_pack("PackName")
        generic_def_copy = GENERIC_DEFINITION.copy()
        generic_def_copy["anotherField"] = False
        genefic_def = pack.create_generic_definition(
            "generic-definition", generic_def_copy
        )
        with ChangeCWD(pack.repo_path):
            runner = CliRunner(mix_stderr=False)
            result = runner.invoke(
                main,
                [
                    VALIDATE_CMD,
                    "-i",
                    genefic_def.path,
                    "--run-old-validate",
                    "--skip-new-validate",
                ],
                catch_exceptions=False,
            )
        assert result.exit_code == 1
        assert all(
            [
                current_str in result.output
                for current_str in [
                    f"Validating {genefic_def.path} as genericdefinition",
                    "ST108",
                    "The files were found as invalid",
                ]
            ]
        )

    def test_invalid_fromversion_generic_definition(self, mocker, repo):
        """
        Given
        - invalid generic definition - 'fromVersion' field is below 6.5.0.

        When
        - Running validation on it.

        Then
        - Ensure validation fails on BA106 - no minimal fromversion in file.
        """

        mocker.patch.object(tools, "is_external_repository", return_value=True)
        pack = repo.create_pack("PackName")
        generic_def_copy = GENERIC_DEFINITION.copy()
        generic_def_copy["fromVersion"] = "6.0.0"
        genefic_def = pack.create_generic_definition(
            "generic-definition", generic_def_copy
        )
        with ChangeCWD(pack.repo_path):
            runner = CliRunner(mix_stderr=False)
            result = runner.invoke(
                main,
                [
                    VALIDATE_CMD,
                    "--run-old-validate",
                    "--skip-new-validate",
                    "-i",
                    genefic_def.path,
                ],
                catch_exceptions=False,
            )
        assert result.exit_code == 1
        assert all(
            [
                current_str in result.output
                for current_str in [
                    f"Validating {genefic_def.path} as genericdefinition",
                    "BA106",
                    "The files were found as invalid",
                ]
            ]
        )


class TestIncidentFieldValidation:
    def test_valid_incident_field(self, mocker, repo):
        """
        Given
        - Valid `city` incident field.

        When
        - Running validation on it.

        Then
        - Ensure validation passes.
        - Ensure success validation message is printed.
        """

        mocker.patch.object(tools, "is_external_repository", return_value=True)
        pack = repo.create_pack("PackName")
        pack.create_incident_field("incident-field", INCIDENT_FIELD)
        incident_field_path = pack.incident_fields[0].path
        with ChangeCWD(pack.repo_path):
            runner = CliRunner(mix_stderr=False)
            result = runner.invoke(
                main,
                [
                    VALIDATE_CMD,
                    "--run-old-validate",
                    "--skip-new-validate",
                    "-i",
                    incident_field_path,
                ],
                catch_exceptions=False,
            )
        assert all(
            [
                current_str in result.output
                for current_str in [
                    f"Validating {incident_field_path} as incidentfield",
                    "The files are valid",
                ]
            ]
        )
        assert result.exit_code == 0

    def test_invalid_incident_field(self, mocker, repo):
        """
        Given
        - invalid incident field - system field set to true.

        When
        - Running validation on it.

        Then
        - Ensure validation fails on IF102 - wrong system field value.
        """

        mocker.patch.object(tools, "is_external_repository", return_value=True)
        pack = repo.create_pack("PackName")
        incident_field_copy = INCIDENT_FIELD.copy()
        incident_field_copy["system"] = True
        pack.create_incident_field("incident-field", incident_field_copy)
        incident_field_path = pack.incident_fields[0].path
        with ChangeCWD(pack.repo_path):
            runner = CliRunner(mix_stderr=False)
            result = runner.invoke(
                main,
                [
                    VALIDATE_CMD,
                    "--run-old-validate",
                    "--skip-new-validate",
                    "-i",
                    incident_field_path,
                ],
                catch_exceptions=False,
            )
        assert result.exit_code == 1
        assert f"Validating {incident_field_path} as incidentfield" in result.output
        assert "IF102" in result.output
        assert "The system key must be set to False" in result.output

    def test_valid_scripts_in_incident_field(self, mocker, repo):
        """
        Given
        - Valid incident field - with scripts that exist in the id_set json.

        When
        - Running validation on it.

        Then
        - Ensure validation passes.
        - Ensure success validation message is printed.
        """

        mocker.patch.object(tools, "is_external_repository", return_value=True)
        pack = repo.create_pack("PackName")
        incident_field_copy = INCIDENT_FIELD.copy()
        incident_field_copy["script"] = "test_script"
        incident_field_copy["fieldCalcScript"] = "test_calc_script"
        pack.create_incident_field("incident-field", incident_field_copy)
        incident_field_path = pack.incident_fields[0].path

        id_set = copy.deepcopy(EMPTY_ID_SET)
        id_set["scripts"].extend(
            [
                {
                    "test_script": {
                        "name": "test_script",
                        "file_path": "Packs/DeveloperTools/TestPlaybooks/test_script.yml",
                        "fromversion": "5.0.0",
                        "pack": "DeveloperTools",
                    }
                },
                {
                    "test_calc_script": {
                        "name": "test_calc_script",
                        "file_path": "Packs/DeveloperTools/TestPlaybooks/test_calc_script.yml",
                        "fromversion": "5.0.0",
                        "pack": "DeveloperTools",
                    }
                },
            ]
        )
        repo.id_set.write_json(id_set)

        with ChangeCWD(pack.repo_path):
            runner = CliRunner(mix_stderr=False)
            result = runner.invoke(
                main,
                [
                    VALIDATE_CMD,
                    "--run-old-validate",
                    "--skip-new-validate",
                    "-i",
                    incident_field_path,
                    "-s",
                    "-idp",
                    repo.id_set.path,
                    "-pc",
                ],
                catch_exceptions=False,
            )
        assert all(
            [
                current_str in result.output
                for current_str in [
                    f"Validating {incident_field_path} as incidentfield",
                    "The files are valid",
                ]
            ]
        )
        assert result.exit_code == 0

    def test_invalid_scripts_in_incident_field(self, mocker, repo):
        """
        Given
        - An incident field with script that isn't exist in the id_set json.

        When
        - Running validation on it.

        Then
        - Ensure validation fails on IF114 - incident field with non existent script id
        """

        mocker.patch.object(tools, "is_external_repository", return_value=True)
        pack = repo.create_pack("PackName")
        incident_field_copy = INCIDENT_FIELD.copy()
        incident_field_copy["script"] = "test_script"
        incident_field_copy["fieldCalcScript"] = "test_calc_script"
        pack.create_incident_field("incident-field", incident_field_copy)
        incident_field_path = pack.incident_fields[0].path

        id_set = copy.deepcopy(EMPTY_ID_SET)
        id_set["scripts"].append(
            {
                "test_calc_script": {
                    "name": "test_calc_script",
                    "file_path": "Packs/DeveloperTools/TestPlaybooks/test_calc_script.yml",
                    "fromversion": "5.0.0",
                    "pack": "DeveloperTools",
                }
            }
        )
        repo.id_set.write_json(id_set)

        with ChangeCWD(pack.repo_path):
            runner = CliRunner(mix_stderr=False)
            result = runner.invoke(
                main,
                [
                    VALIDATE_CMD,
                    "--run-old-validate",
                    "--skip-new-validate",
                    "-i",
                    incident_field_path,
                    "-s",
                    "-idp",
                    repo.id_set.path,
                    "-pc",
                ],
                catch_exceptions=False,
            )
        assert all(
            [
                current_str in result.output
                for current_str in [
                    f"Validating {incident_field_path} as incidentfield",
                    "IF114",
                ]
            ]
        )
        assert (
            "the following scripts were not found in the id_set.json" in result.output
        )
        assert result.exit_code == 1


class TestDeprecatedIntegration:
    def test_valid_deprecated_integration(self, mocker, repo):
        """
        Given
        - Valid deprecated integration.

        When
        - Running validation on it.

        Then
        - Ensure validation passes.
        """

        mocker.patch.object(tools, "is_external_repository", return_value=True)
        mocker.patch.object(BaseValidator, "check_file_flags", return_value="")
        pack = repo.create_pack("PackName")

        valid_integration_yml = deepcopy(
            get_yaml(join(AZURE_FEED_PACK_PATH, "Integrations/FeedAzure/FeedAzure.yml"))
        )
        valid_integration_yml["deprecated"] = True
        valid_integration_yml["display"] = "ServiceNow (Deprecated)"
        valid_integration_yml["description"] = (
            "Deprecated. Use the ServiceNow v2 integration instead."
        )
        integration = pack.create_integration(yml=valid_integration_yml)

        with ChangeCWD(pack.repo_path):
            runner = CliRunner(mix_stderr=False)
            result = runner.invoke(
                main,
                [
                    VALIDATE_CMD,
                    "--run-old-validate",
                    "--skip-new-validate",
                    "-i",
                    integration.yml.rel_path,
                    "--no-docker-checks",
                ],
                catch_exceptions=False,
            )
        assert all(
            [
                current_str in result.output
                for current_str in [
                    f"{integration.yml.path} as integration",
                    "The files are valid",
                ]
            ]
        )
        assert result.exit_code == 0

    def test_invalid_deprecated_integration_display_name(self, mocker, repo):
        """
        Given
        - invalid deprecated integration - The fields of deprecated are missing.

        When
        - Running validation on it.

        Then
        - Ensure validation fails on - invalid_deprecated_integration.
        """

        mocker.patch.object(tools, "is_external_repository", return_value=True)
        mocker.patch.object(BaseValidator, "check_file_flags", return_value="")
        pack = repo.create_pack("PackName")
        invalid_integration_yml = deepcopy(
            get_yaml(join(AZURE_FEED_PACK_PATH, "Integrations/FeedAzure/FeedAzure.yml"))
        )
        invalid_integration_yml["deprecated"] = True
        invalid_integration_yml["description"] = "Deprecated."
        integration = pack.create_integration(yml=invalid_integration_yml)
        with ChangeCWD(pack.repo_path):
            runner = CliRunner(mix_stderr=False)
            result = runner.invoke(
                main,
                [
                    VALIDATE_CMD,
                    "--run-old-validate",
                    "--skip-new-validate",
                    "-i",
                    integration.yml.rel_path,
                    "--no-docker-checks",
                ],
                catch_exceptions=False,
            )
        assert all(
            [current_str in result.output for current_str in ["IN127", "Deprecated"]]
        )
        assert result.exit_code == 1

    def test_invalid_integration_deprecation__only_display_name_suffix(
        self, mocker, repo
    ):
        """
        Given
                an integration where the display name declares deprecation but the deprecation flag is False.
        When
                Running validation on it.
        Then
                Ensure validation fails
        """

        mocker.patch.object(tools, "is_external_repository", return_value=True)
        mocker.patch.object(BaseValidator, "check_file_flags", return_value="")
        pack = repo.create_pack("PackName")

        yml = deepcopy(
            get_yaml(join(AZURE_FEED_PACK_PATH, "Integrations/FeedAzure/FeedAzure.yml"))
        )
        yml["display"] += " (Deprecated)"
        yml["deprecated"] = False  # redefining the default, for explicitness and sanity
        integration = pack.create_integration(yml=yml)

        with ChangeCWD(pack.repo_path):
            runner = CliRunner(mix_stderr=False)
            result = runner.invoke(
                main,
                [
                    VALIDATE_CMD,
                    "-i",
                    integration.yml.rel_path,
                    "--no-docker-checks",
                    "--run-old-validate",
                    "--skip-new-validate",
                ],
                catch_exceptions=False,
            )
        assert "IN160" in result.output
        assert result.exit_code == 1

    @pytest.mark.parametrize(
        "description",
        (
            "Deprecated. Use the ServiceNow v2 integration instead.",
            "Deprecated. No available replacement.",
        ),
    )
    def test_invalid_deprecation__only_description_deprecated(
        self, mocker, repo, description: str
    ):
        """
        Given
                an integration where the description declares deprecation but the deprecation flag is False.
        When
                Running validation on it.
        Then
                Ensure validation fails
        """

        mocker.patch.object(tools, "is_external_repository", return_value=True)
        mocker.patch.object(BaseValidator, "check_file_flags", return_value="")
        pack = repo.create_pack("PackName")

        yml = deepcopy(
            get_yaml(join(AZURE_FEED_PACK_PATH, "Integrations/FeedAzure/FeedAzure.yml"))
        )
        yml["description"] = description
        yml["deprecated"] = False  # redefining the default, for explicitness and sanity
        integration = pack.create_integration(yml=yml)

        with ChangeCWD(pack.repo_path):
            runner = CliRunner(mix_stderr=False)
            result = runner.invoke(
                main,
                [
                    VALIDATE_CMD,
                    "--run-old-validate",
                    "--skip-new-validate",
                    "-i",
                    integration.yml.rel_path,
                    "--no-docker-checks",
                ],
                catch_exceptions=False,
            )
        assert "IN158" in result.output
        assert result.exit_code == 1

    def test_invalid_deprecated_integration_description(self, mocker, repo):
        """
        Given
        - invalid deprecated integration - The fields of deprecated are missing.

        When
        - Running validation on it.

        Then
        - Ensure validation fails on - invalid_deprecated_integration.
        """

        mocker.patch.object(tools, "is_external_repository", return_value=True)
        mocker.patch.object(BaseValidator, "check_file_flags", return_value="")
        pack = repo.create_pack("PackName")
        pack_integration_path = join(
            AZURE_FEED_PACK_PATH, "Integrations/FeedAzure/FeedAzure.yml"
        )
        invalid_integration_yml = get_yaml(pack_integration_path)
        invalid_integration_yml = deepcopy(invalid_integration_yml)
        invalid_integration_yml["deprecated"] = True
        invalid_integration_yml["display"] = "(Deprecated)"
        integration = pack.create_integration(yml=invalid_integration_yml)
        with ChangeCWD(pack.repo_path):
            runner = CliRunner(mix_stderr=False)
            result = runner.invoke(
                main,
                [
                    VALIDATE_CMD,
                    "--run-old-validate",
                    "--skip-new-validate",
                    "-i",
                    integration.yml.rel_path,
                    "--no-docker-checks",
                ],
                catch_exceptions=False,
            )
        assert f"{integration.yml.path} as integration" in result.output
        assert all(
            current_str in result.output
            for current_str in [
                "IN128",
                "Deprecated",
            ]
        )
        assert result.exit_code == 1

    def test_invalid_bc_deprecated_integration(self, mocker, repo):
        """
        Given
        - invalid but backwards compatible deprecated integration with valid deprecated fields.

        When
        - Running validation on it.

        Then
        - Ensure validation passes.
        """

        mocker.patch.object(tools, "is_external_repository", return_value=True)
        mocker.patch.object(BaseValidator, "check_file_flags", return_value="")
        pack = repo.create_pack("PackName")
        pack_integration_path = join(
            AZURE_FEED_PACK_PATH, "Integrations/FeedAzure/FeedAzure.yml"
        )
        valid_integration_yml = get_yaml(pack_integration_path)
        valid_integration_yml = deepcopy(valid_integration_yml)
        valid_integration_yml["deprecated"] = True
        valid_integration_yml["display"] = "ServiceNow (Deprecated)"
        valid_integration_yml["description"] = (
            "Deprecated. Use the ServiceNow v2 integration instead."
        )
        valid_integration_yml["commonfields"]["version"] = -2
        integration = pack.create_integration(yml=valid_integration_yml)
        with ChangeCWD(pack.repo_path):
            runner = CliRunner(mix_stderr=False)
            result = runner.invoke(
                main,
                [
                    VALIDATE_CMD,
                    "--run-old-validate",
                    "--skip-new-validate",
                    "-i",
                    integration.yml.rel_path,
                    "--no-docker-checks",
                    "--print-ignored-files",
                ],
                catch_exceptions=False,
            )
        assert all(
            [
                current_str in result.output
                for current_str in [
                    f"{integration.yml.path} as integration",
                    "The files are valid",
                ]
            ]
        )
        assert result.exit_code == 0

    def test_invalid_modified_bc_deprecated_integration(self, mocker, repo):
        """
        Given
        - invalid modified but backwards compatible deprecated integration with valid deprecated fields.

        When
        - Running validation on it.

        Then
        - Ensure validation passes.
        """

        mocker.patch.object(tools, "is_external_repository", return_value=True)
        mocker.patch.object(BaseValidator, "check_file_flags", return_value="")
        mocker.patch.object(
            PackUniqueFilesValidator, "are_valid_files", return_value=""
        )
        mocker.patch.object(OldValidateManager, "setup_git_params", return_value=True)
        mocker.patch.object(
            OldValidateManager, "setup_prev_ver", return_value="origin/master"
        )

        pack = repo.create_pack("PackName")
        pack_integration_path = join(
            AZURE_FEED_PACK_PATH, "Integrations/FeedAzure/FeedAzure.yml"
        )
        valid_integration_yml = get_yaml(pack_integration_path)
        valid_integration_yml = deepcopy(valid_integration_yml)
        valid_integration_yml["deprecated"] = True
        valid_integration_yml["display"] = "ServiceNow (Deprecated)"
        valid_integration_yml["description"] = (
            "Deprecated. Use the ServiceNow v2 integration instead."
        )
        valid_integration_yml["commonfields"]["version"] = -2
        integration = pack.create_integration(yml=valid_integration_yml)
        modified_files = {integration.yml.rel_path}
        mocker.patch.object(
            OldValidateManager,
            "get_changed_files_from_git",
            return_value=(modified_files, set(), set(), set(), True),
        )
        mocker.patch.object(
            GitUtil, "get_current_working_branch", return_value="MyBranch"
        )

        mocker.patch.object(GitUtil, "deleted_files", return_value={})

        with ChangeCWD(pack.repo_path):
            runner = CliRunner(mix_stderr=False)
            result = runner.invoke(
                main,
                [
                    VALIDATE_CMD,
                    "--run-old-validate",
                    "--skip-new-validate",
                    "-g",
                    "--no-docker-checks",
                    "--print-ignored-files",
                    "--skip-pack-release-notes",
                ],
                catch_exceptions=False,
            )

        assert all(
            [
                current_str in result.output
                for current_str in [
                    f"Validating {integration.yml.rel_path} as integration",
                    "The files are valid",
                ]
            ]
        )
        assert result.exit_code == 0

    def test_invalid_bc_unsupported_toversion_integration(self, mocker, repo):
        """
        Given
        - invalid but backwards compatible integration with toversion < OLDEST_SUPPORTED_VERSION

        When
        - Running validation on it.

        Then
        - Ensure validation passes.
        """

        mocker.patch.object(tools, "is_external_repository", return_value=True)
        mocker.patch.object(BaseValidator, "check_file_flags", return_value="")
        pack = repo.create_pack("PackName")
        pack_integration_path = join(
            AZURE_FEED_PACK_PATH, "Integrations/FeedAzure/FeedAzure.yml"
        )
        valid_integration_yml = get_yaml(pack_integration_path)
        valid_integration_yml = deepcopy(valid_integration_yml)
        valid_integration_yml["toversion"] = "4.4.4"
        valid_integration_yml["commonfields"]["version"] = -2
        integration = pack.create_integration(yml=valid_integration_yml)
        with ChangeCWD(pack.repo_path):
            runner = CliRunner(mix_stderr=False)
            result = runner.invoke(
                main,
                [
                    VALIDATE_CMD,
                    "--run-old-validate",
                    "--skip-new-validate",
                    "-i",
                    integration.yml.rel_path,
                    "--no-docker-checks",
                    "--print-ignored-files",
                ],
                catch_exceptions=False,
            )
        assert all(
            [
                current_str in result.output
                for current_str in [
                    f"{integration.yml.path} as integration",
                    "The files are valid",
                ]
            ]
        )
        assert result.exit_code == 0

    def test_modified_invalid_bc_unsupported_toversion_integration(self, mocker, repo):
        """
        Given
        - A modified invalid but backwards compatible integration with toversion < OLDEST_SUPPORTED_VERSION

        When
        - Running validate -g on it.

        Then
        - Ensure validation passes.
        """

        mocker.patch.object(tools, "is_external_repository", return_value=True)
        mocker.patch.object(BaseValidator, "check_file_flags", return_value="")
        mocker.patch.object(OldValidateManager, "setup_git_params", return_value=True)
        mocker.patch.object(
            OldValidateManager, "setup_prev_ver", return_value="origin/master"
        )
        mocker.patch.object(
            PackUniqueFilesValidator, "are_valid_files", return_value=""
        )

        pack = repo.create_pack("PackName")
        pack_integration_path = join(
            AZURE_FEED_PACK_PATH, "Integrations/FeedAzure/FeedAzure.yml"
        )
        valid_integration_yml = get_yaml(pack_integration_path)
        valid_integration_yml = deepcopy(valid_integration_yml)
        valid_integration_yml["toversion"] = "4.4.4"
        valid_integration_yml["commonfields"]["version"] = -2
        integration = pack.create_integration(yml=valid_integration_yml)

        modified_files = {integration.yml.rel_path}
        mocker.patch.object(
            OldValidateManager,
            "get_changed_files_from_git",
            return_value=(modified_files, set(), set(), set(), True),
        )
        mocker.patch.object(
            GitUtil, "get_current_working_branch", return_value="MyBranch"
        )

        mocker.patch.object(GitUtil, "deleted_files", return_value={})

        with ChangeCWD(pack.repo_path):
            runner = CliRunner(mix_stderr=False)
            result = runner.invoke(
                main,
                [
                    VALIDATE_CMD,
                    "--run-old-validate",
                    "--skip-new-validate",
                    "-g",
                    "--no-docker-checks",
                    "--print-ignored-files",
                    "--skip-pack-release-notes",
                ],
                catch_exceptions=False,
            )
        assert all(
            [
                current_str in result.output
                for current_str in [
                    f"Validating {integration.yml.rel_path} as integration",
                    "The files are valid",
                ]
            ]
        )
        assert result.exit_code == 0


class TestIntegrationValidation:
    def test_valid_integration(self, mocker, repo):
        """
        Given
        - a valid Integration.

        When
        - Running validate on it.

        Then
        - Ensure validate passes and identifies the file as an integration.
        """

        mocker.patch.object(tools, "is_external_repository", return_value=True)
        pack = repo.create_pack("PackName")
        pack_integration_path = join(
            AZURE_FEED_PACK_PATH, "Integrations/FeedAzure/FeedAzure.yml"
        )
        valid_integration_yml = get_yaml(pack_integration_path, cache_clear=True)
        mocker.patch(
            "demisto_sdk.commands.common.hook_validations.integration.tools.get_current_categories",
            return_value=[valid_integration_yml.get("category")],
        )
        integration = pack.create_integration("integration0", yml=valid_integration_yml)
        with ChangeCWD(pack.repo_path):
            runner = CliRunner(mix_stderr=False)
            result = runner.invoke(
                main,
                [
                    VALIDATE_CMD,
                    "--run-old-validate",
                    "--skip-new-validate",
                    "-i",
                    integration.yml.rel_path,
                    "--no-docker-checks",
                ],
                catch_exceptions=False,
            )
        assert all(
            [
                current_str in result.output
                for current_str in [
                    f"{integration.yml.path} as integration",
                    "The files are valid",
                ]
            ]
        )
        assert result.exit_code == 0

    def test_changed_integration_param_to_required(self, mocker, repo):
        """
        Given
        - an invalid Integration - an integration parameter changed to be required

        When
        - Running validate on it.

        Then
        - Ensure validate fails on wrong required value
        """

        mocker.patch.object(tools, "is_external_repository", return_value=True)
        mocker.patch.object(
            PackUniqueFilesValidator, "are_valid_files", return_value=""
        )

        pack = repo.create_pack("Pack1")
        new_integration = pack.create_integration()
        new_integration.create_default_integration()
        new_integration.yml.update(
            {
                "configuration": [
                    {
                        "defaultvalue": "",
                        "display": "test",
                        "name": "test",
                        "required": True,
                        "type": 8,
                    }
                ]
            }
        )
        old_integration = pack.create_integration()
        old_integration.create_default_integration()
        old_integration.yml.update(
            {
                "configuration": [
                    {
                        "defaultvalue": "",
                        "display": "test",
                        "name": "test",
                        "required": False,
                        "type": 8,
                    }
                ]
            }
        )

        with ChangeCWD(repo.path):
            runner = CliRunner(mix_stderr=False)
            result = runner.invoke(
                main,
                [
                    VALIDATE_CMD,
                    "--run-old-validate",
                    "--skip-new-validate",
                    "-i",
                    new_integration.yml.rel_path,
                    "--no-docker-checks",
                    "--no-conf-json",
                    "--skip-pack-release-notes",
                ],
                catch_exceptions=False,
            )

        assert all(
            [
                current_str in result.output
                for current_str in [
                    "The required field of the test parameter should be False",
                    "IN102",
                ]
            ]
        )
        assert result.exit_code == 1

    def test_invalid_integration(self, mocker, repo):
        """
        Given
        - an invalid Integration - no fromversion though it is a feed.

        When
        - Running validate on it.

        Then
        - Ensure validate fails on IN119 - wrong fromversion in feed integration.
        """

        mocker.patch.object(tools, "is_external_repository", return_value=True)
        mocker.patch.object(BaseValidator, "check_file_flags", return_value="")
        mocker.patch.object(
            IntegrationValidator, "is_valid_category", return_value=True
        )
        pack = repo.create_pack("PackName")
        pack_integration_path = join(
            AZURE_FEED_PACK_PATH, "Integrations/FeedAzure/FeedAzure.yml"
        )
        invalid_integration_yml = get_yaml(pack_integration_path, cache_clear=True)
        del invalid_integration_yml["fromversion"]
        integration = pack.create_integration(yml=invalid_integration_yml)
        with ChangeCWD(pack.repo_path):
            runner = CliRunner(mix_stderr=False)
            result = runner.invoke(
                main,
                [
                    VALIDATE_CMD,
                    "--run-old-validate",
                    "--skip-new-validate",
                    "-i",
                    integration.yml.rel_path,
                    "--no-docker-checks",
                ],
                catch_exceptions=False,
            )
        assert all(
            [
                current_str in result.output
                for current_str in [
                    f"{integration.yml.path} as integration",
                    "IN119",
                ]
            ]
        )
        assert "This is a feed and has wrong fromversion." in result.output
        assert result.exit_code == 1

    def test_negative__non_latest_docker_image(self, mocker):
        """
        Given
        - FeedAzure integration with non-latest docker image.

        When
        - Running validation on it.

        Then
        - Ensure validation fails.
        - Ensure failure message on non-latest docker image.
        """

        pack_integration_path = join(
            AZURE_FEED_PACK_PATH, "Integrations/FeedAzure/FeedAzure.yml"
        )
        valid_integration_yml = get_yaml(pack_integration_path, cache_clear=True)
        mocker.patch(
            "demisto_sdk.commands.common.hook_validations.integration.tools.get_current_categories",
            return_value=[valid_integration_yml.get("category")],
        )
        with ChangeCWD(CONTENT_REPO_EXAMPLE_ROOT):
            runner = CliRunner(mix_stderr=False)
            result = runner.invoke(
                main,
                [
                    VALIDATE_CMD,
                    "--run-old-validate",
                    "--skip-new-validate",
                    "-i",
                    pack_integration_path,
                    "--no-conf-json",
                    "--allow-skipped",
                ],
            )

        assert all(
            [
                current_str in result.output
                for current_str in [
                    f"Validating {pack_integration_path} as integration",
                ]
            ]
        )
        assert result.exit_code == 1

    def test_negative__hidden_param(self, mocker):
        """
        Given
        - Integration with not allowed hidden params: ["server", "credentials"].

        When
        - Running validation on it.

        Then
        - Ensure validation fails.
        - Ensure failure message on hidden params.
        """

        mocker.patch.object(
            IntegrationValidator,
            "has_no_fromlicense_key_in_contributions_integration",
            return_value=True,
        )
        mocker.patch.object(
            IntegrationValidator, "is_api_token_in_credential_type", return_value=True
        )

        integration_path = join(
            TEST_FILES_PATH, "integration-invalid-no-hidden-params.yml"
        )
        mocker.patch(
            "demisto_sdk.commands.common.hook_validations.integration.tools.get_current_categories",
            return_value=["Network Security"],
        )
        runner = CliRunner(mix_stderr=False)
        result = runner.invoke(
            main,
            [
                VALIDATE_CMD,
                "--run-old-validate",
                "--skip-new-validate",
                "-i",
                integration_path,
                "--no-conf-json",
                "--allow-skipped",
            ],
        )
        assert result.exit_code == 1
        assert f"Validating {integration_path} as integration" in result.output

    def test_positive_hidden_param(self, mocker):
        """
        Given
        - Integration with allowed hidden param: "longRunning".

        When
        - Running validation on it.

        Then
        - Ensure validation succeeds.
        """

        integration_path = join(
            TEST_FILES_PATH, "integration-valid-no-unallowed-hidden-params.yml"
        )
        runner = CliRunner(mix_stderr=False)
        result = runner.invoke(
            main,
            [
                VALIDATE_CMD,
                "--run-old-validate",
                "--skip-new-validate",
                "-i",
                integration_path,
                "--no-conf-json",
                "--allow-skipped",
            ],
        )
        assert all(
            [
                current_str in result.output
                for current_str in [
                    f"Validating {integration_path} as integration",
                ]
            ]
        )
        assert "can't be hidden. Please remove this field" not in result.output

    def test_duplicate_param_and_argument_invalid(self, mocker, repo):
        """
        Given
        - An invalid Integration - duplicate argument in a command, and duplicate param.

        When
        - Running validate on it.

        Then
        - Ensure validate fails on IN113 - Duplicate argument in a command in the integration.
        - Ensure validate fails on IN114 - Duplicate parameter in integration.
        """

        mocker.patch.object(tools, "is_external_repository", return_value=True)
        mocker.patch.object(BaseValidator, "check_file_flags", return_value="")
        mocker.patch.object(
            IntegrationValidator, "is_valid_category", return_value=True
        )
        pack = repo.create_pack("PackName")
        pack_integration_path = join(
            AZURE_FEED_PACK_PATH, "Integrations/FeedAzure/FeedAzure.yml"
        )
        invalid_integration_yml = get_yaml(pack_integration_path, cache_clear=True)
        first_command_args = invalid_integration_yml["script"]["commands"][0][
            "arguments"
        ]
        first_command_args.append(first_command_args[0])
        invalid_integration_yml["configuration"].append(
            {
                "additionalinfo": "Supports CSV values",
                "display": "Tags",
                "name": "feedTags",
                "required": False,
                "type": 0,
            }
        )
        integration = pack.create_integration(yml=invalid_integration_yml)
        with ChangeCWD(pack.repo_path):
            runner = CliRunner(mix_stderr=False)
            result = runner.invoke(
                main,
                [
                    VALIDATE_CMD,
                    "--run-old-validate",
                    "--skip-new-validate",
                    "-i",
                    integration.yml.rel_path,
                    "--no-docker-checks",
                ],
                catch_exceptions=False,
            )
        assert f"{integration.yml.rel_path} as integration" in result.output
        assert all(
            [
                current_str in result.output
                for current_str in [
                    "IN113",
                    "IN114",
                    """The parameter 'feedTags' of the file is duplicated""",
                    f"""The argument '{first_command_args[0]['name']}' is duplicated""",
                ]
            ]
        )

    def test_missing_mandatory_field_in_yml(self, mocker, repo):
        """
        Given
        - An invalid Integration - argument description is missing

        When
        - Running validate on it.

        Then
        - Ensure validate fails on ST107 - pykwalify_missing_parameter.
        """

        mocker.patch.object(tools, "is_external_repository", return_value=True)
        mocker.patch.object(BaseValidator, "check_file_flags", return_value="")
        pack = repo.create_pack("PackName")
        pack_integration_path = join(
            AZURE_FEED_PACK_PATH, "Integrations/FeedAzure/FeedAzure.yml"
        )
        invalid_integration_yml = get_yaml(pack_integration_path)
        first_argument = invalid_integration_yml["script"]["commands"][0]["arguments"][
            0
        ]
        first_argument.pop("description")
        integration = pack.create_integration(yml=invalid_integration_yml)
        with ChangeCWD(pack.repo_path):
            runner = CliRunner(mix_stderr=False)
            result = runner.invoke(
                main,
                [
                    VALIDATE_CMD,
                    "--run-old-validate",
                    "--skip-new-validate",
                    "-i",
                    integration.yml.rel_path,
                    "--no-docker-checks",
                ],
                catch_exceptions=False,
            )
        assert "ST107" in result.output
        assert 'Please add the field "description" to the path'

    @pytest.mark.parametrize(
        "field,description,should_pass",
        (
            ("DBotScore.Score", "my custom description", True),
            ("DBotScore.Score", "", False),
        ),
    )
    def test_empty_default_descriptions(
        self, mocker, repo, field: str, description: str, should_pass: bool
    ):
        mocker.patch.object(
            IntegrationValidator, "is_valid_category", return_value=True
        )
        pack = repo.create_pack(f"{field}-{description}")
        integration = pack.create_integration()
        integration.create_default_integration()
        integration.yml.update(
            {
                "script": {
                    "script": "-",
                    "type": "python",
                    "commands": [
                        {
                            "name": "foo",
                            "description": "bar",
                            "outputs": [
                                {"contextPath": field, "description": description},
                                {"contextPath": "same", "description": ""},
                            ],
                        }
                    ],
                }
            }
        )
        with ChangeCWD(pack.repo_path):
            runner = CliRunner(mix_stderr=False)
            result = runner.invoke(
                main,
                [
                    VALIDATE_CMD,
                    "--run-old-validate",
                    "--skip-new-validate",
                    "-i",
                    integration.yml.rel_path,
                    "--no-docker-checks",
                ],
                catch_exceptions=False,
            )
            assert should_pass != ("IN149" in result.output)


class TestPackValidation:
    def test_integration_validate_pack_positive(self, mocker):
        """
        Given
        - FeedAzure integration valid Pack.

        When
        - Running validation on the pack.

        Then
        - See that the validation succeed.
        """

        mocker.patch.object(
            ContentEntityValidator, "_load_conf_file", return_value=CONF_JSON_MOCK
        )
        mocker.patch.object(BaseValidator, "check_file_flags", return_value="")
        mocker.patch.object(
            IntegrationValidator, "is_there_separators_in_names", return_value=True
        )
        mocker.patch.object(
            IntegrationValidator, "is_docker_image_valid", return_value=True
        )
        mocker.patch.object(
            IntegrationValidator, "is_valid_py_file_names", return_value=True
        )
        mocker.patch.object(
            ContentEntityValidator, "validate_readme_exists", return_value=True
        )
        mocker.patch(
            "demisto_sdk.commands.common.hook_validations.pack_unique_files.get_current_usecases",
            return_value=[],
        )
        mocker.patch(
            "demisto_sdk.commands.common.hook_validations.pack_unique_files.get_current_categories",
            return_value=["Data Enrichment & Threat Intelligence", "Analytics & SIEM"],
        )
        mocker.patch(
            "demisto_sdk.commands.common.hook_validations.integration.tools.get_current_categories",
            return_value=["Data Enrichment & Threat Intelligence", "Analytics & SIEM"],
        )
        mocker.patch(
            "demisto_sdk.commands.validate.tools.get_approved_tags_from_branch",
            return_value={},
        )
        runner = CliRunner(mix_stderr=False)
        result = runner.invoke(
            main,
            [
                VALIDATE_CMD,
                "--run-old-validate",
                "--skip-new-validate",
                "-i",
                VALID_PACK_PATH,
                "--no-conf-json",
                "--allow-skipped",
            ],
        )
        assert all(
            [
                current_str in result.output
                for current_str in [
                    f"{VALID_PACK_PATH} unique pack files",
                    f"Validating pack {VALID_PACK_PATH}",
                    f"{VALID_PACK_PATH}/Integrations/FeedAzureValid/FeedAzureValid.yml",
                    f"{VALID_PACK_PATH}/IncidentFields/incidentfield-city.json",
                    "The files are valid",
                ]
            ]
        )

    def test_integration_validate_pack_negative(self, mocker):
        """
        Given
        - FeedAzure integration invalid Pack with invalid playbook that has unhandled conditional task.

        When
        - Running validation on the pack.

        Then
        - Ensure validation fails.
        - Ensure error message regarding unhandled conditional task in playbook.
        """

        mocker.patch.object(
            ContentEntityValidator, "_load_conf_file", return_value=CONF_JSON_MOCK
        )
        mocker.patch.object(BaseValidator, "check_file_flags", return_value="")
        mocker.patch(
            "demisto_sdk.commands.common.hook_validations.pack_unique_files.get_current_usecases",
            return_value=[],
        )
        mocker.patch(
            "demisto_sdk.commands.common.hook_validations.integration.tools.get_current_categories",
            return_value=[],
        )
        mocker.patch(
            "demisto_sdk.commands.validate.tools.get_approved_tags_from_branch",
            return_value={},
        )
        runner = CliRunner(mix_stderr=False)
        result = runner.invoke(
            main,
            [
                VALIDATE_CMD,
                "--run-old-validate",
                "--skip-new-validate",
                "-i",
                AZURE_FEED_PACK_PATH,
                "--no-conf-json",
                "--allow-skipped",
            ],
        )
        assert all(
            current_str in result.output
            for current_str in [
                f"{AZURE_FEED_PACK_PATH}/IncidentFields/incidentfield-city.json",
                "The files were found as invalid, the exact error message can be located above",
            ]
        )
        assert all(
            current_str in result.output
            for current_str in [
                f"{AZURE_FEED_PACK_PATH}",
                f"{AZURE_FEED_PACK_PATH}/Integrations/FeedAzure/FeedAzure.yml",
                "Playbook conditional task with id:15 has an unhandled condition: MAYBE",
            ]
        )

    def test_integration_validate_invalid_pack_path(self):
        """
        Given
        - FeedAzure integration invalid Pack path.

        When
        - Running validation on the pack.

        Then
        - See that the validation failed.
        """
        runner = CliRunner(mix_stderr=False)
        result = runner.invoke(
            main,
            [
                VALIDATE_CMD,
                "--run-old-validate",
                "--skip-new-validate",
                "-i",
                AZURE_FEED_INVALID_PACK_PATH,
            ],
        )
        assert "does not exist" in result.stderr
        assert result.exit_code == 2


class TestClassifierValidation:
    def test_valid_new_classifier(self, mocker, repo):
        """
        Given
        - Valid new classifier

        When
        - Running validate on it.

        Then
        - Ensure validate passes.
        """

        mocker.patch.object(tools, "is_external_repository", return_value=True)
        pack = repo.create_pack("PackName")
        classifier = pack.create_classifier("new_classifier", NEW_CLASSIFIER)
        with ChangeCWD(pack.repo_path):
            runner = CliRunner(mix_stderr=False)
            result = runner.invoke(
                main,
                [
                    VALIDATE_CMD,
                    "-i",
                    classifier.path,
                    "--run-old-validate",
                    "--skip-new-validate",
                ],
                catch_exceptions=False,
            )
        assert all(
            [
                current_str in result.output
                for current_str in [
                    f"Validating {classifier.path} as classifier",
                    "The files are valid",
                ]
            ]
        )
        assert result.exit_code == 0

    def test_invalid_from_version_in_new_classifiers(self, mocker, repo):
        """
        Given
        - New classifier with invalid from version

        When
        - Running validate on it.

        Then
        - Ensure validate found errors.
        """

        mocker.patch.object(tools, "is_external_repository", return_value=True)
        pack = repo.create_pack("PackName")
        new_classifier_copy = NEW_CLASSIFIER.copy()
        new_classifier_copy["fromVersion"] = "5.0.0"

        classifier = pack.create_classifier("new_classifier", new_classifier_copy)
        with ChangeCWD(pack.repo_path):
            result = CliRunner(mix_stderr=False).invoke(
                main,
                [
                    VALIDATE_CMD,
                    "--run-old-validate",
                    "--skip-new-validate",
                    "-i",
                    classifier.path,
                ],
                catch_exceptions=False,
            )
        assert result.exit_code == 1
        assert all(
            [
                current_str in result.output
                for current_str in [
                    f"Validating {classifier.path} as classifier",
                    "fromVersion field in new classifiers needs to be higher or equal to 6.0.0",
                ]
            ]
        )

    def test_invalid_to_version_in_new_classifiers(self, mocker, repo):
        """
        Given
        - New classifier with invalid to version

        When
        - Running validate on it.

        Then
        - Ensure validate found errors.
        """

        mocker.patch.object(tools, "is_external_repository", return_value=True)
        pack = repo.create_pack("PackName")
        new_classifier_copy = NEW_CLASSIFIER.copy()
        new_classifier_copy["toVersion"] = "5.0.0"
        classifier = pack.create_classifier("new_classifier", new_classifier_copy)
        with ChangeCWD(pack.repo_path):
            runner = CliRunner(mix_stderr=False)
            result = runner.invoke(
                main,
                [
                    VALIDATE_CMD,
                    "--run-old-validate",
                    "--skip-new-validate",
                    "-i",
                    classifier.path,
                ],
                catch_exceptions=False,
            )
        assert f"Validating {classifier.path} as classifier" in result.output
        assert (
            "toVersion field in new classifiers needs to be higher than 6.0.0"
            in result.output
        )
        assert result.exit_code == 1

    def test_classifier_from_version_higher_to_version(self, mocker, repo):
        """
        Given
        - New classifier with from version field higher than to version field.

        When
        - Running validate on it.

        Then
        - Ensure validate found errors.
        """

        mocker.patch.object(tools, "is_external_repository", return_value=True)
        pack = repo.create_pack("PackName")
        new_classifier_copy = NEW_CLASSIFIER.copy()
        new_classifier_copy["toVersion"] = "6.0.2"
        new_classifier_copy["fromVersion"] = "6.0.5"
        classifier = pack.create_classifier("new_classifier", new_classifier_copy)
        with ChangeCWD(pack.repo_path):
            runner = CliRunner(mix_stderr=False)
            result = runner.invoke(
                main,
                [
                    VALIDATE_CMD,
                    "--run-old-validate",
                    "--skip-new-validate",
                    "-i",
                    classifier.path,
                ],
                catch_exceptions=False,
            )
        assert f"Validating {classifier.path} as classifier" in result.output
        assert (
            "The `fromVersion` field cannot be higher or equal to the `toVersion` field."
            in result.output
        )
        assert result.exit_code == 1

    def test_missing_mandatory_field_in_new_classifier(self, mocker, repo):
        """
        Given
        - New classifier with missing mandatory field (id).

        When
        - Running validate on it.

        Then
        - Ensure validate found errors.
        """

        mocker.patch.object(tools, "is_external_repository", return_value=True)
        pack = repo.create_pack("PackName")
        new_classifier_copy = NEW_CLASSIFIER.copy()
        del new_classifier_copy["id"]
        classifier = pack.create_classifier("new_classifier", new_classifier_copy)
        with ChangeCWD(pack.repo_path):
            runner = CliRunner(mix_stderr=False)
            result = runner.invoke(
                main,
                [
                    VALIDATE_CMD,
                    "--run-old-validate",
                    "--skip-new-validate",
                    "-i",
                    classifier.path,
                ],
                catch_exceptions=False,
            )
        assert all(
            [
                current_str in result.output
                for current_str in [
                    f"Validating {classifier.path} as classifier",
                ]
            ]
        )
        assert 'Missing the field "id" in root' in result.output
        assert result.exit_code == 1

    def test_missing_fromversion_field_in_new_classifier(self, mocker, repo):
        """
        Given
        - New classifier with missing from version field.

        When
        - Running validate on it.

        Then
        - Ensure validate found errors.
        """

        mocker.patch.object(tools, "is_external_repository", return_value=True)
        pack = repo.create_pack("PackName")
        new_classifier_copy = NEW_CLASSIFIER.copy()
        del new_classifier_copy["fromVersion"]
        classifier = pack.create_classifier("new_classifier", new_classifier_copy)
        with ChangeCWD(pack.repo_path):
            runner = CliRunner(mix_stderr=False)
            result = runner.invoke(
                main,
                [
                    VALIDATE_CMD,
                    "--run-old-validate",
                    "--skip-new-validate",
                    "-i",
                    classifier.path,
                ],
                catch_exceptions=False,
            )
        assert all(
            [
                current_str in result.output
                for current_str in [
                    f"Validating {classifier.path} as classifier",
                ]
            ]
        )
        assert "Must have fromVersion field in new classifiers" in result.output

    def test_invalid_type_in_new_classifier(self, mocker, repo):
        """
        Given
        - New classifier with invalid type field.

        When
        - Running validate on it.

        Then
        - Ensure validate found errors.
        """

        mocker.patch.object(tools, "is_external_repository", return_value=True)
        pack = repo.create_pack("PackName")
        new_classifier_copy = NEW_CLASSIFIER.copy()
        new_classifier_copy["type"] = "test"
        classifier = pack.create_classifier("new_classifier", new_classifier_copy)
        with ChangeCWD(pack.repo_path):
            runner = CliRunner(mix_stderr=False)
            result = runner.invoke(
                main,
                [
                    VALIDATE_CMD,
                    "--run-old-validate",
                    "--skip-new-validate",
                    "-i",
                    classifier.path,
                ],
                catch_exceptions=False,
            )
        assert (
            "[BA102] - File PackName/Classifiers/classifier-new_classifier.json"
            in result.output
        )
        assert result.exit_code == 1

    def test_valid_old_classifier(self, mocker, repo):
        """
        Given
        - Valid old classifier

        When
        - Running validate on it.

        Then
        - Ensure validate passes.
        """

        mocker.patch.object(tools, "is_external_repository", return_value=True)
        mocker.patch.object(
            ClassifierValidator, "is_incident_field_exist", return_value=True
        )
        pack = repo.create_pack("PackName")
        classifier = pack.create_classifier("old_classifier", OLD_CLASSIFIER)
        with ChangeCWD(pack.repo_path):
            runner = CliRunner(mix_stderr=False)
            result = runner.invoke(
                main,
                [
                    VALIDATE_CMD,
                    "--run-old-validate",
                    "--skip-new-validate",
                    "-i",
                    classifier.path,
                ],
                catch_exceptions=False,
            )
        assert result.exit_code == 0
        assert all(
            [
                current_str in result.output
                for current_str in [
                    f"Validating {classifier.path} as classifier_5_9_9",
                    "The files are valid",
                ]
            ]
        )

    def test_invalid_from_version_in_old_classifiers(self, mocker, repo):
        """
        Given
        - Old classifier with invalid from version

        When
        - Running validate on it.

        Then
        - Ensure validate found errors.
        """

        mocker.patch.object(tools, "is_external_repository", return_value=True)
        pack = repo.create_pack("PackName")
        old_classifier_copy = OLD_CLASSIFIER.copy()
        old_classifier_copy["fromVersion"] = "6.0.0"
        classifier = pack.create_classifier("old_classifier", old_classifier_copy)
        with ChangeCWD(pack.repo_path):
            runner = CliRunner(mix_stderr=False)
            result = runner.invoke(
                main,
                [
                    VALIDATE_CMD,
                    "--run-old-validate",
                    "--skip-new-validate",
                    "-i",
                    classifier.path,
                ],
                catch_exceptions=False,
            )
        assert all(
            [
                current_str in result.output
                for current_str in [
                    f"Validating {classifier.path} as classifier_5_9_9",
                ]
            ]
        )
        assert (
            "fromVersion field in old classifiers needs to be lower than 6.0.0"
        ) in result.output

    def test_invalid_to_version_in_old_classifiers(self, mocker, repo):
        """
        Given
        - Old classifier with invalid to version

        When
        - Running validate on it.

        Then
        - Ensure validate found errors.
        """

        mocker.patch.object(tools, "is_external_repository", return_value=True)
        pack = repo.create_pack("PackName")
        old_classifier_copy = OLD_CLASSIFIER.copy()
        old_classifier_copy["toVersion"] = "6.0.0"
        classifier = pack.create_classifier("old_classifier", old_classifier_copy)
        with ChangeCWD(pack.repo_path):
            runner = CliRunner(mix_stderr=False)
            result = runner.invoke(
                main,
                [
                    VALIDATE_CMD,
                    "--run-old-validate",
                    "--skip-new-validate",
                    "-i",
                    classifier.path,
                ],
                catch_exceptions=False,
            )
        assert all(
            [
                current_str in result.output
                for current_str in [
                    f"Validating {classifier.path} as classifier_5_9_9",
                    f"Validating {classifier.path} as classifier_5_9_9",
                ]
            ]
        )
        assert result.exit_code == 1

    def test_missing_mandatory_field_in_old_classifier(self, mocker, repo):
        """
        Given
        - Old classifier with missing mandatory field (id).

        When
        - Running validate on it.

        Then
        - Ensure validate found errors.
        """

        mocker.patch.object(tools, "is_external_repository", return_value=True)
        pack = repo.create_pack("PackName")
        old_classifier_copy = OLD_CLASSIFIER.copy()
        del old_classifier_copy["id"]
        classifier = pack.create_classifier("old_classifier", old_classifier_copy)
        with ChangeCWD(pack.repo_path):
            runner = CliRunner(mix_stderr=False)
            result = runner.invoke(
                main,
                [
                    VALIDATE_CMD,
                    "--run-old-validate",
                    "--skip-new-validate",
                    "-i",
                    classifier.path,
                ],
                catch_exceptions=False,
            )
        assert all(
            [
                current_str in result.output
                for current_str in [
                    f"Validating {classifier.path} as classifier_5_9_9",
                ]
            ]
        )
        assert ('Missing the field "id" in root') in result.output
        assert result.exit_code == 1

    def test_missing_toversion_field_in_old_classifier(self, mocker, repo):
        """
        Given
        - Old classifier with missing from version field.

        When
        - Running validate on it.

        Then
        - Ensure validate found errors.
        """

        mocker.patch.object(tools, "is_external_repository", return_value=True)
        pack = repo.create_pack("PackName")
        old_classifier_copy = OLD_CLASSIFIER.copy()
        del old_classifier_copy["toVersion"]
        classifier = pack.create_classifier("old_classifier", old_classifier_copy)
        with ChangeCWD(pack.repo_path):
            runner = CliRunner(mix_stderr=False)
            result = runner.invoke(
                main,
                [
                    VALIDATE_CMD,
                    "--run-old-validate",
                    "--skip-new-validate",
                    "-i",
                    classifier.path,
                ],
                catch_exceptions=False,
            )
        assert all(
            [
                current_str in result.output
                for current_str in [
                    f"Validating {classifier.path} as classifier_5_9_9",
                ]
            ]
        )
        assert ("Must have toVersion field in old classifiers") in result.output
        assert result.exit_code == 1


class TestMapperValidation:
    def test_valid_mapper(self, mocker, repo):
        """
        Given
        - Valid mapper

        When
        - Running validate on it.

        Then
        - Ensure validate passes.
        """

        mocker.patch.object(tools, "is_external_repository", return_value=True)
        mocker.patch.object(
            MapperValidator, "is_incident_field_exist", return_value=True
        )
        pack = repo.create_pack("PackName")
        mapper = pack.create_mapper("mapper", MAPPER)
        with ChangeCWD(pack.repo_path):
            runner = CliRunner(mix_stderr=False)
            result = runner.invoke(
                main,
                [
                    VALIDATE_CMD,
                    "--run-old-validate",
                    "--skip-new-validate",
                    "-i",
                    mapper.path,
                ],
                catch_exceptions=False,
            )
        assert all(
            [
                current_str in result.output
                for current_str in [
                    f"Validating {mapper.path} as mapper",
                    "The files are valid",
                ]
            ]
        )
        assert result.exit_code == 0

    def test_invalid_from_version_in_mapper(self, mocker, repo):
        """
        Given
        - Mapper with invalid from version

        When
        - Running validate on it.

        Then
        - Ensure validate found errors.
        """

        mocker.patch.object(tools, "is_external_repository", return_value=True)
        pack = repo.create_pack("PackName")
        mapper_copy = MAPPER.copy()
        mapper_copy["fromVersion"] = "5.0.0"
        mapper = pack.create_mapper("mapper", mapper_copy)
        with ChangeCWD(pack.repo_path):
            runner = CliRunner(mix_stderr=False)
            result = runner.invoke(
                main,
                [
                    VALIDATE_CMD,
                    "--run-old-validate",
                    "--skip-new-validate",
                    "-i",
                    mapper.path,
                ],
                catch_exceptions=False,
            )
        assert all(
            [
                current_str in result.output
                for current_str in [
                    f"Validating {mapper.path} as mapper",
                ]
            ]
        )
        assert (
            "fromVersion field in mapper needs to be higher or equal to 6.0.0"
        ) in result.output
        assert result.exit_code == 1

    def test_invalid_to_version_in_mapper(self, mocker, repo):
        """
        Given
        - Mapper with invalid to version

        When
        - Running validate on it.

        Then
        - Ensure validate found errors.
        """

        mocker.patch.object(tools, "is_external_repository", return_value=True)
        pack = repo.create_pack("PackName")
        mapper_copy = MAPPER.copy()
        mapper_copy["toVersion"] = "5.0.0"
        mapper = pack.create_mapper("mapper", mapper_copy)
        with ChangeCWD(pack.repo_path):
            runner = CliRunner(mix_stderr=False)
            result = runner.invoke(
                main,
                [
                    VALIDATE_CMD,
                    "--run-old-validate",
                    "--skip-new-validate",
                    "-i",
                    mapper.path,
                ],
                catch_exceptions=False,
            )
        assert f"Validating {mapper.path} as mapper" in result.output
        assert (
            "toVersion field in mapper needs to be higher than 6.0.0" in result.output
        )
        assert result.exit_code == 1

    def test_missing_mandatory_field_in_mapper(self, mocker, repo):
        """
        Given
        - Mapper with missing mandatory field (id).

        When
        - Running validate on it.

        Then
        - Ensure validate found errors.
        """

        mocker.patch.object(tools, "is_external_repository", return_value=True)
        pack = repo.create_pack("PackName")
        mapper_copy = MAPPER.copy()
        del mapper_copy["id"]
        mapper = pack.create_mapper("mapper", mapper_copy)
        with ChangeCWD(pack.repo_path):
            runner = CliRunner(mix_stderr=False)
            result = runner.invoke(
                main,
                [
                    VALIDATE_CMD,
                    "--run-old-validate",
                    "--skip-new-validate",
                    "-i",
                    mapper.path,
                ],
                catch_exceptions=False,
            )
        assert all(
            [
                current_str in result.output
                for current_str in [
                    f"Validating {mapper.path} as mapper",
                ]
            ]
        )
        assert ('Missing the field "id" in root') in result.output
        assert result.exit_code == 1

    def test_mapper_from_version_higher_to_version(self, mocker, repo):
        """
        Given
        - Mapper with from version field higher than to version field.

        When
        - Running validate on it.

        Then
        - Ensure validate found errors.
        """

        mocker.patch.object(tools, "is_external_repository", return_value=True)
        pack = repo.create_pack("PackName")
        mapper_copy = MAPPER.copy()
        mapper_copy["toVersion"] = "6.0.2"
        mapper_copy["fromVersion"] = "6.0.5"
        mapper = pack.create_mapper("mapper", mapper_copy)
        with ChangeCWD(pack.repo_path):
            runner = CliRunner(mix_stderr=False)
            result = runner.invoke(
                main,
                [
                    VALIDATE_CMD,
                    "--run-old-validate",
                    "--skip-new-validate",
                    "-i",
                    mapper.path,
                ],
                catch_exceptions=False,
            )
        assert f"Validating {mapper.path} as mapper" in result.output
        assert (
            "The `fromVersion` field cannot be higher or equal to the `toVersion` field."
            in result.output
        )
        assert result.exit_code == 1

    def test_invalid_mapper_type(self, mocker, repo):
        """
        Given
        - Mapper with invalid type.

        When
        - Running validate on it.

        Then
        - Ensure validate found errors.
        """

        mocker.patch.object(tools, "is_external_repository", return_value=True)
        pack = repo.create_pack("PackName")
        mapper_copy = MAPPER.copy()
        mapper_copy["type"] = "test"
        mapper = pack.create_mapper("mapper", mapper_copy)
        with ChangeCWD(pack.repo_path):
            runner = CliRunner(mix_stderr=False)
            result = runner.invoke(
                main,
                [
                    VALIDATE_CMD,
                    "--run-old-validate",
                    "--skip-new-validate",
                    "-i",
                    mapper.path,
                ],
                catch_exceptions=False,
            )
        assert (
            "[BA102] - File PackName/Classifiers/classifier-mapper-mapper.json is not supported"
            in result.output
        )
        assert result.exit_code == 1


class TestDashboardValidation:
    def test_valid_dashboard(self, mocker, repo):
        """
        Given
        - a valid Dashboard.

        When
        - Running validate on it.

        Then
        - Ensure validate passes and identifies the file as a dashboard.
        """

        mocker.patch.object(tools, "is_external_repository", return_value=True)
        pack = repo.create_pack("PackName")
        dashboard = pack.create_dashboard("dashboard", DASHBOARD)
        with ChangeCWD(pack.repo_path):
            runner = CliRunner(mix_stderr=False)
            result = runner.invoke(
                main,
                [
                    VALIDATE_CMD,
                    "--run-old-validate",
                    "--skip-new-validate",
                    "-i",
                    dashboard.path,
                ],
                catch_exceptions=False,
            )
        assert all(
            [
                current_str in result.output
                for current_str in [
                    f"Validating {dashboard.path} as dashboard",
                    "The files are valid",
                ]
            ]
        )
        assert result.exit_code == 0

    def test_invalid_dashboard(self, mocker, repo):
        """
        Given
        - an invalid dashboard (wrong version).

        When
        - Running validate on it.

        Then
        - Ensure validate fails on - BA100 wrong version error.
        """

        mocker.patch.object(tools, "is_external_repository", return_value=True)
        pack = repo.create_pack("PackName")
        dashboard_copy = DASHBOARD.copy()
        dashboard_copy["version"] = 1
        dashboard = pack.create_dashboard("dashboard", dashboard_copy)
        with ChangeCWD(pack.repo_path):
            result = CliRunner(mix_stderr=False).invoke(
                main,
                [
                    VALIDATE_CMD,
                    "--run-old-validate",
                    "--skip-new-validate",
                    "-i",
                    dashboard.path,
                ],
                catch_exceptions=False,
            )
        assert result.exit_code == 1
        assert f"Validating {dashboard.path} as dashboard" in result.output
        assert "BA100" in result.output
        assert (
            "The version for our files should always be -1, please update the file."
        ) in result.output


<<<<<<< HEAD
class TestConnectionValidation:
    def test_valid_connection(self, mocker, repo):
        """
        Given
        - a valid Connection.

        When
        - Running validate on it.

        Then
        - Ensure validate passes and identifies the file as a connection.
        """

        mocker.patch.object(tools, "is_external_repository", return_value=True)
        pack = repo.create_pack("PackName")
        connection = pack._create_json_based(
            name="connection", prefix="", content=CONNECTION
        )
        with ChangeCWD(pack.repo_path):
            runner = CliRunner(mix_stderr=False)
            result = runner.invoke(
                main,
                [
                    VALIDATE_CMD,
                    "-i",
                    connection.path,
                    "--run-old-validate",
                    "--skip-new-validate",
                ],
                catch_exceptions=False,
            )
        assert all(
            [
                current_str in result.output
                for current_str in [
                    f"Validating {connection.path} as canvas-context-connections",
                    "The files are valid",
                ]
            ]
        )
        assert result.exit_code == 0

    def test_invalid_connection(self, mocker, repo):
        """
        Given
        - an invalid Connection - no contextKey1 in a connection.

        When
        - Running validate on it.

        Then
        - Ensure validate fails on missing contextKey1.
        """

        mocker.patch.object(tools, "is_external_repository", return_value=True)
        pack = repo.create_pack("PackName")
        connection_copy = CONNECTION.copy()
        del connection_copy["canvasContextConnections"][0]["contextKey1"]
        connection = pack._create_json_based(
            name="connection", prefix="", content=connection_copy
        )
        with ChangeCWD(pack.repo_path):
            runner = CliRunner(mix_stderr=False)
            result = runner.invoke(
                main,
                [
                    VALIDATE_CMD,
                    "--run-old-validate",
                    "--skip-new-validate",
                    "-i",
                    connection.path,
                ],
                catch_exceptions=False,
            )
        assert all(
            [
                current_str in result.output
                for current_str in [
                    f"Validating {connection.path} as canvas-context-connections",
                ]
            ]
        )
        assert ('Missing the field "contextKey1"') in result.output
        assert result.exit_code == 1


=======
>>>>>>> 0ce12af6
class TestIndicatorFieldValidation:
    def test_valid_indicator_field(self, mocker, repo):
        """
        Given
        - a valid Indicator Field.

        When
        - Running validate on it.

        Then
        - Ensure validate passes and identifies the file as an indicator field.
        """

        mocker.patch.object(tools, "is_external_repository", return_value=True)
        pack = repo.create_pack("PackName")
        pack.create_indicator_field("indicator-field", INDICATOR_FIELD)
        indicator_field_path = pack.indicator_fields[0].path
        with ChangeCWD(pack.repo_path):
            runner = CliRunner(mix_stderr=False)
            result = runner.invoke(
                main,
                [
                    VALIDATE_CMD,
                    "--run-old-validate",
                    "--skip-new-validate",
                    "-i",
                    indicator_field_path,
                ],
                catch_exceptions=False,
            )
        assert all(
            [
                current_str in result.output
                for current_str in [
                    f"Validating {indicator_field_path} as indicatorfield",
                    "The files are valid",
                ]
            ]
        )
        assert result.exit_code == 0

    def test_invalid_indicator_field(self, mocker, repo):
        """
        Given
        - an invalid Indicator Field - content key set to False.

        When
        - Running validate on it.

        Then
        - Ensure validate fails on IF101 wrong content key value error.
        """

        mocker.patch.object(tools, "is_external_repository", return_value=True)
        pack = repo.create_pack("PackName")
        indicator_field_copy = INDICATOR_FIELD.copy()
        indicator_field_copy["content"] = False
        pack.create_indicator_field("indicator-field", indicator_field_copy)
        indicator_field_path = pack.indicator_fields[0].path
        with ChangeCWD(pack.repo_path):
            runner = CliRunner(mix_stderr=False)
            result = runner.invoke(
                main,
                [
                    VALIDATE_CMD,
                    "--run-old-validate",
                    "--skip-new-validate",
                    "-i",
                    indicator_field_path,
                ],
                catch_exceptions=False,
            )
        assert all(
            [
                current_str in result.output
                for current_str in [
                    f"Validating {indicator_field_path} as indicatorfield",
                    "IF101",
                ]
            ]
        )
        assert ("The content key must be set to True.") in result.output
        assert result.exit_code == 1


class TestIncidentTypeValidation:
    def test_valid_incident_type(self, mocker, repo):
        """
        Given
        - a valid Incident Type.

        When
        - Running validate on it.

        Then
        - Ensure validate passes and identifies the file as an incident type.
        """

        mocker.patch.object(tools, "is_external_repository", return_value=True)
        pack = repo.create_pack("PackName")
        incident_type = pack.create_incident_type("incident_type", INCIDENT_TYPE)
        with ChangeCWD(pack.repo_path):
            runner = CliRunner(mix_stderr=False)
            result = runner.invoke(
                main,
                [
                    VALIDATE_CMD,
                    "--run-old-validate",
                    "--skip-new-validate",
                    "-i",
                    incident_type.path,
                ],
                catch_exceptions=False,
            )
        assert all(
            [
                current_str in result.output
                for current_str in [
                    f"Validating {incident_type.path} as incidenttype",
                    "The files are valid",
                ]
            ]
        )
        assert result.exit_code == 0

    def test_invalid_incident_type(self, mocker, repo):
        """
        Given
        - an invalid Incident Type - days field has a negative number in it.

        When
        - Running validate on it.

        Then
        - Ensure validate fails on IT100 wrong integer value in field.
        """

        mocker.patch.object(tools, "is_external_repository", return_value=True)
        pack = repo.create_pack("PackName")
        incident_type_copy = INCIDENT_TYPE.copy()
        incident_type_copy["days"] = -1
        incident_type = pack.create_incident_type("incident_type", incident_type_copy)
        with ChangeCWD(pack.repo_path):
            runner = CliRunner(mix_stderr=False)
            result = runner.invoke(
                main,
                [
                    VALIDATE_CMD,
                    "--run-old-validate",
                    "--skip-new-validate",
                    "-i",
                    incident_type.path,
                ],
                catch_exceptions=False,
            )
        assert f"Validating {incident_type.path} as incidenttype" in result.output
        assert all(
            [
                current_str in result.output
                for current_str in [
                    "IT100",
                    "The field days needs to be a positive integer",
                ]
            ]
        )
        assert result.exit_code == 1

    def test_valid_incident_type_with_extract_fields(self, mocker, repo):
        """
        Given
        - a valid Incident Type with auto-extract fields.

        When
        - Running validate on it.

        Then
        - Ensure validate passes and identifies the file as an incident type.
        """

        mocker.patch.object(tools, "is_external_repository", return_value=True)
        pack = repo.create_pack("PackName")
        incident_type_data = INCIDENT_TYPE.copy()
        incident_type_data["extractSettings"] = {
            "mode": "Specific",
            "fieldCliNameToExtractSettings": {
                "attachment": {
                    "extractAsIsIndicatorTypeId": "",
                    "isExtractingAllIndicatorTypes": False,
                    "extractIndicatorTypesIDs": [],
                },
                "category": {
                    "extractAsIsIndicatorTypeId": "",
                    "isExtractingAllIndicatorTypes": True,
                    "extractIndicatorTypesIDs": [],
                },
                "closenotes": {
                    "extractAsIsIndicatorTypeId": "IP",
                    "isExtractingAllIndicatorTypes": False,
                    "extractIndicatorTypesIDs": [],
                },
                "closinguserid": {
                    "extractAsIsIndicatorTypeId": "",
                    "isExtractingAllIndicatorTypes": False,
                    "extractIndicatorTypesIDs": ["IP", "CIDR"],
                },
            },
        }
        incident_type = pack.create_incident_type("incident_type", incident_type_data)
        with ChangeCWD(pack.repo_path):
            runner = CliRunner(mix_stderr=False)
            result = runner.invoke(
                main,
                [
                    VALIDATE_CMD,
                    "--run-old-validate",
                    "--skip-new-validate",
                    "-i",
                    incident_type.path,
                ],
                catch_exceptions=False,
            )
        assert all(
            [
                current_str in result.output
                for current_str in [
                    f"Validating {incident_type.path} as incidenttype",
                    "The files are valid",
                ]
            ]
        )
        assert result.exit_code == 0

    def test_invalid_incident_type_with_extract_fields_wrong_field_formats(
        self, mocker, repo
    ):
        """
        Given
        - an invalid Incident Type with auto-extract fields.

        When
        - Running validate on it.

        Then
        - Ensure validate fails on IT102.
        - Ensure all wrongly formatted extraction incident fields are listed in the output.
        - Ensure all valid extraction fields are not listed
        """

        mocker.patch.object(tools, "is_external_repository", return_value=True)
        pack = repo.create_pack("PackName")
        incident_type_data = INCIDENT_TYPE.copy()
        incident_type_data["extractSettings"] = {
            "mode": "Specific",
            "fieldCliNameToExtractSettings": {
                "attachment": {
                    "extractAsIsIndicatorTypeId": "Data1",
                    "isExtractingAllIndicatorTypes": False,
                    "extractIndicatorTypesIDs": ["Data2"],
                },
                "category": {
                    "extractAsIsIndicatorTypeId": "Data",
                    "isExtractingAllIndicatorTypes": True,
                    "extractIndicatorTypesIDs": [],
                },
                "closenotes": {
                    "extractAsIsIndicatorTypeId": "",
                    "isExtractingAllIndicatorTypes": True,
                    "extractIndicatorTypesIDs": ["Data"],
                },
                "closinguserid": {
                    "extractAsIsIndicatorTypeId": "",
                    "isExtractingAllIndicatorTypes": False,
                    "extractIndicatorTypesIDs": ["IP", "CIDR"],
                },
            },
        }
        incident_type = pack.create_incident_type("incident_type", incident_type_data)
        with ChangeCWD(pack.repo_path):
            runner = CliRunner(mix_stderr=False)
            result = runner.invoke(
                main,
                [
                    VALIDATE_CMD,
                    "--run-old-validate",
                    "--skip-new-validate",
                    "-i",
                    incident_type.path,
                ],
                catch_exceptions=False,
            )
        assert all(
            [
                current_str in result.output
                for current_str in [
                    "IT102",
                    "attachment",
                    "category",
                    "closenotes",
                    f"Validating {incident_type.path} as incidenttype",
                ]
            ]
        )
        # sanity check
        assert "closinguserid" not in result.output
        assert result.exit_code == 1

    def test_invalid_incident_type_with_extract_fields_invalid_mode(self, mocker, repo):
        """
        Given
        - an invalid Incident Type with auto-extract fields which have an invalid mode field.

        When
        - Running validate on it.

        Then
        - Ensure validate fails on IT103.
        """

        mocker.patch.object(tools, "is_external_repository", return_value=True)
        pack = repo.create_pack("PackName")
        incident_type_data = INCIDENT_TYPE.copy()
        incident_type_data["extractSettings"] = {
            "mode": "Invalid",
            "fieldCliNameToExtractSettings": {
                "attachment": {
                    "extractAsIsIndicatorTypeId": "Data1",
                    "isExtractingAllIndicatorTypes": False,
                    "extractIndicatorTypesIDs": ["Data2"],
                },
                "category": {
                    "extractAsIsIndicatorTypeId": "Data",
                    "isExtractingAllIndicatorTypes": True,
                    "extractIndicatorTypesIDs": [],
                },
                "closenotes": {
                    "extractAsIsIndicatorTypeId": "",
                    "isExtractingAllIndicatorTypes": True,
                    "extractIndicatorTypesIDs": ["Data"],
                },
                "closinguserid": {
                    "extractAsIsIndicatorTypeId": "",
                    "isExtractingAllIndicatorTypes": False,
                    "extractIndicatorTypesIDs": ["IP", "CIDR"],
                },
            },
        }
        incident_type = pack.create_incident_type("incident_type", incident_type_data)
        with ChangeCWD(pack.repo_path):
            runner = CliRunner(mix_stderr=False)
            result = runner.invoke(
                main,
                [
                    VALIDATE_CMD,
                    "--run-old-validate",
                    "--skip-new-validate",
                    "-i",
                    incident_type.path,
                ],
                catch_exceptions=False,
            )
        assert all(
            [
                current_str in result.output
                for current_str in [
                    "IT103",
                    "The `mode` field under `extractSettings` should be one of the following:",
                    ' - "All" - To extract all indicator types regardless of auto-extraction settings.',
                    ' - "Specific" - To extract only the specific indicator types ',
                    "set in the auto-extraction settings.",
                    f"Validating {incident_type.path} as incidenttype",
                ]
            ]
        )
        assert result.exit_code == 1


class TestLayoutValidation:
    DYNAMIC_SECTION_WITH_SCRIPT = {
        "description": "",
        "h": 1,
        "i": "tjlpilelnw-978b0c1e-6739-432d-82d1-3b6641eed99f-tjlpilelnw-978b0c1e-6739-432d-82d1-",
        "items": [],
        "maxW": 3,
        "minH": 1,
        "minW": 1,
        "moved": False,
        "name": "Employment Status",
        "query": "test_script",
        "queryType": "script",
        "static": False,
        "w": 1,
        "x": 0,
        "y": 0,
    }
    BUTTON_ITEM_SECTION_WITH_SCRIPT = {
        "description": "",
        "displayType": "CARD",
        "h": 2,
        "hideItemTitleOnlyOne": False,
        "hideName": False,
        "i": "xvcv8dtmxx-74334ff1-32a3-11eb-8468-67c152ca7f29",
        "items": [
            {
                "args": {"add_or_remove": {"simple": "remove"}},
                "buttonClass": "error",
                "dropEffect": "move",
                "endCol": 2,
                "fieldId": "",
                "height": 44,
                "id": "74334ff0-32a3-11eb-8468-67c152ca7f29",
                "index": 2,
                "listId": "zfkg6snvly-07513a70-3021-11eb-ba8d-510056356597",
                "name": "Disconnect",
                "scriptId": "test_script",
                "sectionItemType": "button",
                "startCol": 0,
            }
        ],
        "maxH": None,
        "maxW": 1,
        "minH": 1,
        "minW": 1,
        "moved": False,
        "name": "Disconnect XSOAR integration from Okta application",
        "static": False,
        "w": 1,
        "x": 0,
        "y": 4,
    }

    def test_valid_layout(self, mocker, repo):
        """
        Given
        - a valid Layout.

        When
        - Running validate on it.

        Then
        - Ensure validate passes and identifies the file as a layout.
        """

        mocker.patch.object(tools, "is_external_repository", return_value=True)
        pack = repo.create_pack("PackName")
        layout = pack._create_json_based(name="layout-name", prefix="", content=LAYOUT)
        with ChangeCWD(pack.repo_path):
            runner = CliRunner(mix_stderr=False)
            result = runner.invoke(
                main,
                [
                    VALIDATE_CMD,
                    "--run-old-validate",
                    "--skip-new-validate",
                    "-i",
                    layout.path,
                ],
                catch_exceptions=False,
            )
        assert all(
            [
                current_str in result.output
                for current_str in [
                    f"Validating {layout.path} as layout",
                    "The files are valid",
                ]
            ]
        )
        assert result.exit_code == 0

    def test_invalid_layout__version(self, mocker, repo):
        """
        Given
        - an invalid layout (wrong version).

        When
        - Running validate on it.

        Then
        - Ensure validate fails on - BA100 wrong version error.
        """

        mocker.patch.object(tools, "is_external_repository", return_value=True)
        pack = repo.create_pack("PackName")
        layout_copy = LAYOUT.copy()
        layout_copy["version"] = 2
        layout = pack._create_json_based(
            name="layout-name", prefix="", content=layout_copy
        )
        with ChangeCWD(pack.repo_path):
            runner = CliRunner(mix_stderr=False)
            result = runner.invoke(
                main,
                [
                    VALIDATE_CMD,
                    "--run-old-validate",
                    "--skip-new-validate",
                    "-i",
                    layout.path,
                ],
                catch_exceptions=False,
            )
        assert all(
            [
                current_str in result.output
                for current_str in [
                    f"Validating {layout.path} as layout",
                    "BA100",
                    "The version for our files should always be -1, please update the file.",
                ]
            ]
        )
        assert result.exit_code == 1

    def test_invalid_layout__path(self, mocker, repo):
        """
        Given
        - an invalid layout (wrong path).

        When
        - Running validate on it.

        Then
        - Ensure validate fails on - BA100 wrong version error.
        """

        mocker.patch.object(tools, "is_external_repository", return_value=True)
        pack = repo.create_pack("PackName")
        layout_copy = LAYOUT.copy()
        layout_copy["version"] = 2
        layout = pack._create_json_based(
            name="wrongpath", prefix="", content=layout_copy
        )
        with ChangeCWD(pack.repo_path):
            runner = CliRunner(mix_stderr=False)
            result = runner.invoke(
                main,
                [
                    VALIDATE_CMD,
                    "--run-old-validate",
                    "--skip-new-validate",
                    "-i",
                    layout.path,
                ],
                catch_exceptions=False,
            )
        assert all(
            [
                current_str in result.output
                for current_str in [
                    "LO102",
                    'layout file name should start with "layout-" prefix.',
                    f"Validating {layout.path} as layout",
                ]
            ]
        )
        assert result.exit_code == 1

    def test_valid_layoutscontainer(self, mocker, repo):
        """
        Given
        - a valid Layout_Container.

        When
        - Running validate on it.

        Then
        - Ensure validate passes and identifies the file as a layout.
        """

        mocker.patch.object(tools, "is_external_repository", return_value=True)
        pack = repo.create_pack("PackName")
        layout = pack._create_json_based(
            name="layoutscontainer-test", prefix="", content=LAYOUTS_CONTAINER
        )
        with ChangeCWD(pack.repo_path):
            runner = CliRunner(mix_stderr=False)
            result = runner.invoke(
                main,
                [
                    VALIDATE_CMD,
                    "--run-old-validate",
                    "--skip-new-validate",
                    "-i",
                    layout.path,
                ],
                catch_exceptions=False,
            )
        assert all(
            [
                current_str in result.output
                for current_str in [
                    f"Validating {layout.path} as layoutscontainer",
                    "The files are valid",
                ]
            ]
        )
        assert result.exit_code == 0

    def test_invalid_layoutscontainer__version(self, mocker, repo):
        """
        Given
        - an invalid Layout_Container (wrong version).

        When
        - Running validate on it.

        Then
        - Ensure validate fails on - BA100 wrong version error.
        """

        mocker.patch.object(tools, "is_external_repository", return_value=True)
        pack = repo.create_pack("PackName")
        layout_copy = LAYOUTS_CONTAINER.copy()
        layout_copy["version"] = 2
        layout = pack._create_json_based(
            name="layoutscontainer", prefix="", content=layout_copy
        )
        with ChangeCWD(pack.repo_path):
            runner = CliRunner(mix_stderr=False)
            result = runner.invoke(
                main,
                [
                    VALIDATE_CMD,
                    "--run-old-validate",
                    "--skip-new-validate",
                    "-i",
                    layout.path,
                ],
                catch_exceptions=False,
            )
        assert all(
            [
                current_str in result.output
                for current_str in [
                    f"Validating {layout.path} as layoutscontainer",
                    "BA100",
                    "The version for our files should always be -1, please update the file.",
                ]
            ]
        )
        assert result.exit_code == 1

    def test_invalid_layoutscontainer__path(self, mocker, repo):
        """
        Given
        - an invalid Layout_Container (wrong path).

        When
        - Running validate on it.

        Then
        - Ensure validate fails on - LO103 wrong file path.
        """

        mocker.patch.object(tools, "is_external_repository", return_value=True)
        pack = repo.create_pack("PackName")
        layout = pack._create_json_based(
            name="wrongname", prefix="", content=LAYOUTS_CONTAINER
        )
        with ChangeCWD(pack.repo_path):
            runner = CliRunner(mix_stderr=False)
            result = runner.invoke(
                main,
                [
                    VALIDATE_CMD,
                    "--run-old-validate",
                    "--skip-new-validate",
                    "-i",
                    layout.path,
                ],
                catch_exceptions=False,
            )
        assert all(
            [
                current_str in result.output
                for current_str in [
                    "LO103",
                    'layoutscontainer file name should start with "layoutscontainer-" prefix.',
                    f"Validating {layout.path} as layoutscontainer",
                ]
            ]
        )
        assert result.exit_code == 1

    def test_invalid_from_version_in_layoutscontaier(self, mocker, repo):
        """
        Given
        - Layout_container with invalid from version

        When
        - Running validate on it.

        Then
        - Ensure validate found errors.
        """

        mocker.patch.object(tools, "is_external_repository", return_value=True)
        pack = repo.create_pack("PackName")
        layoutscontainer_copy = LAYOUTS_CONTAINER.copy()
        layoutscontainer_copy["fromVersion"] = "5.0.0"

        layoutscontainer = pack._create_json_based(
            name="layoutscontainer", prefix="", content=layoutscontainer_copy
        )
        with ChangeCWD(pack.repo_path):
            runner = CliRunner(mix_stderr=False)
            result = runner.invoke(
                main,
                [
                    VALIDATE_CMD,
                    "--run-old-validate",
                    "--skip-new-validate",
                    "-i",
                    layoutscontainer.path,
                ],
                catch_exceptions=False,
            )
        assert (
            f"Validating {layoutscontainer.path} as layoutscontainer" in result.output
        )
        assert (
            "fromVersion field in layoutscontainer needs to be higher or equal to 6.0.0"
        ) in result.output

        assert result.exit_code == 1

    def test_invalid_to_version_in_layout(self, mocker, repo):
        """
        Given
        - Layout_container with invalid to version

        When
        - Running validate on it.

        Then
        - Ensure validate found errors.
        """

        mocker.patch.object(tools, "is_external_repository", return_value=True)
        pack = repo.create_pack("PackName")
        layout_copy = LAYOUT.copy()
        layout_copy["toVersion"] = "6.0.0"

        layout = pack._create_json_based(name="layout", prefix="", content=layout_copy)
        with ChangeCWD(pack.repo_path):
            runner = CliRunner(mix_stderr=False)
            result = runner.invoke(
                main,
                [
                    VALIDATE_CMD,
                    "--run-old-validate",
                    "--skip-new-validate",
                    "-i",
                    layout.path,
                ],
                catch_exceptions=False,
            )
        assert f"Validating {layout.path} as layout" in result.output
        assert "toVersion field in layout needs to be lower than 6.0.0" in result.output
        assert result.exit_code == 1

    @pytest.mark.parametrize(
        "tab_section_to_test",
        [DYNAMIC_SECTION_WITH_SCRIPT, BUTTON_ITEM_SECTION_WITH_SCRIPT],
    )
    def test_valid_scripts_in_layoutscontainer(self, mocker, repo, tab_section_to_test):
        """
        Given
            1. Valid layoutcontainer - with a dynamic section which include a script that exist in the id_set json.
            2. Valid layoutcontainer - with a section which include a button item with a script that exist in the
               id_set json.
        When
        - Running validation on it.

        Then
        - Ensure validation passes.
        - Ensure success validation message is printed.
        """

        mocker.patch.object(tools, "is_external_repository", return_value=True)
        pack = repo.create_pack("PackName")
        layoutscontainer_copy = LAYOUTS_CONTAINER.copy()
        layoutscontainer_copy["detailsV2"]["tabs"][0]["sections"] = [
            tab_section_to_test
        ]
        layoutscontainer = pack._create_json_based(
            name="layoutscontainer-test", prefix="", content=layoutscontainer_copy
        )

        id_set = copy.deepcopy(EMPTY_ID_SET)
        id_set["scripts"].append(
            {
                "test_script": {
                    "name": "test_script",
                    "file_path": "Packs/DeveloperTools/TestPlaybooks/test_script.yml",
                    "fromversion": "5.0.0",
                    "pack": "DeveloperTools",
                }
            }
        )
        repo.id_set.write_json(id_set)

        with ChangeCWD(pack.repo_path):
            runner = CliRunner(mix_stderr=False)
            result = runner.invoke(
                main,
                [
                    VALIDATE_CMD,
                    "--run-old-validate",
                    "--skip-new-validate",
                    "-i",
                    layoutscontainer.path,
                    "-s",
                    "-idp",
                    repo.id_set.path,
                    "-pc",
                ],
                catch_exceptions=False,
            )
        assert all(
            [
                current_str in result.output
                for current_str in [
                    f"Validating {layoutscontainer.path} as layoutscontainer",
                    "The files are valid",
                ]
            ]
        )
        assert result.exit_code == 0

    @pytest.mark.parametrize(
        "tab_section_to_test",
        [DYNAMIC_SECTION_WITH_SCRIPT, BUTTON_ITEM_SECTION_WITH_SCRIPT],
    )
    def test_invalid_scripts_in_layoutscontainer(
        self, mocker, repo, tab_section_to_test
    ):
        """
        Given
            1. inValid layoutcontainer - with a dynamic section which include a script that doesn't exist in the
               id_set json.
            2. Valid layoutcontainer - with a section which include a button item with a script that doesn't exist in
               the id_set json.
        When
        - Running validation on it.

        Then
        - Ensure validation fails on LO105 - layouts container non existent script id
        """

        mocker.patch.object(tools, "is_external_repository", return_value=True)
        pack = repo.create_pack("PackName")
        layoutscontainer_copy = LAYOUTS_CONTAINER.copy()
        layoutscontainer_copy["detailsV2"]["tabs"][0]["sections"] = [
            tab_section_to_test
        ]
        layoutscontainer = pack._create_json_based(
            name="layoutscontainer-test", prefix="", content=layoutscontainer_copy
        )

        id_set = copy.deepcopy(EMPTY_ID_SET)
        id_set["scripts"].append(
            {
                "not_test_script": {
                    "name": "test_script",
                    "file_path": "Packs/DeveloperTools/TestPlaybooks/test_script.yml",
                    "fromversion": "5.0.0",
                    "pack": "DeveloperTools",
                }
            }
        )
        repo.id_set.write_json(id_set)

        with ChangeCWD(pack.repo_path):
            runner = CliRunner(mix_stderr=False)
            result = runner.invoke(
                main,
                [
                    VALIDATE_CMD,
                    "--run-old-validate",
                    "--skip-new-validate",
                    "-i",
                    layoutscontainer.path,
                    "-s",
                    "-idp",
                    repo.id_set.path,
                    "-pc",
                ],
                catch_exceptions=False,
            )
        assert all(
            [
                current_str in result.output
                for current_str in [
                    f"Validating {layoutscontainer.path} as layoutscontainer",
                    "LO105",
                    "the following scripts were not found in the id_set.json",
                ]
            ]
        )
        assert result.exit_code == 1

    @pytest.mark.parametrize(
        "tab_section_to_test",
        [DYNAMIC_SECTION_WITH_SCRIPT, BUTTON_ITEM_SECTION_WITH_SCRIPT],
    )
    def test_valid_scripts_in_layout(self, mocker, repo, tab_section_to_test):
        """
        Given
            1. Valid layout - with a dynamic section which include a script that exist in the id_set json.
            2. Valid layout - with a section which include a button item with a script that exist in the id_set json.

        When
        - Running validation on it.

        Then
        - Ensure validation passes.
        - Ensure success validation message is printed.
        """

        mocker.patch.object(tools, "is_external_repository", return_value=True)
        pack = repo.create_pack("PackName")
        layout_copy = LAYOUT.copy()
        layout_copy["layout"]["tabs"][0]["sections"] = [tab_section_to_test]
        layout = pack._create_json_based(
            name="layout-test", prefix="", content=layout_copy
        )

        id_set = copy.deepcopy(EMPTY_ID_SET)
        id_set["scripts"].append(
            {
                "test_script": {
                    "name": "test_script",
                    "file_path": "Packs/DeveloperTools/TestPlaybooks/test_script.yml",
                    "fromversion": "5.0.0",
                    "pack": "DeveloperTools",
                }
            }
        )
        repo.id_set.write_json(id_set)

        with ChangeCWD(pack.repo_path):
            runner = CliRunner(mix_stderr=False)
            result = runner.invoke(
                main,
                [
                    VALIDATE_CMD,
                    "--run-old-validate",
                    "--skip-new-validate",
                    "-i",
                    layout.path,
                    "-s",
                    "-idp",
                    repo.id_set.path,
                    "-pc",
                ],
                catch_exceptions=False,
            )
        assert all(
            [
                current_str in result.output
                for current_str in [
                    f"Validating {layout.path} as layout",
                    "The files are valid",
                ]
            ]
        )
        assert result.exit_code == 0

    @pytest.mark.parametrize(
        "tab_section_to_test",
        [DYNAMIC_SECTION_WITH_SCRIPT, BUTTON_ITEM_SECTION_WITH_SCRIPT],
    )
    def test_invalid_scripts_in_layout(self, mocker, repo, tab_section_to_test):
        """
        Given
            1. inValid layout - with a dynamic section which include a script that doesn't exist in the id_set json.
            2. Valid layout - with a section which include a button item with a script that doesn't exist in the id_set
               json.
        When
        - Running validation on it.

        Then
        - Ensure validation fails on LO106 - layout non existent script id
        """

        mocker.patch.object(tools, "is_external_repository", return_value=True)
        pack = repo.create_pack("PackName")
        layout_copy = LAYOUT.copy()
        layout_copy["layout"]["tabs"][0]["sections"] = [tab_section_to_test]
        layout = pack._create_json_based(
            name="layout-test", prefix="", content=layout_copy
        )

        id_set = copy.deepcopy(EMPTY_ID_SET)
        id_set["scripts"].append(
            {
                "not_test_script": {
                    "name": "test_script",
                    "file_path": "Packs/DeveloperTools/TestPlaybooks/test_script.yml",
                    "fromversion": "5.0.0",
                    "pack": "DeveloperTools",
                }
            }
        )
        repo.id_set.write_json(id_set)

        with ChangeCWD(pack.repo_path):
            runner = CliRunner(mix_stderr=False)
            result = runner.invoke(
                main,
                [
                    VALIDATE_CMD,
                    "--run-old-validate",
                    "--skip-new-validate",
                    "-i",
                    layout.path,
                    "-s",
                    "-idp",
                    repo.id_set.path,
                    "-pc",
                ],
                catch_exceptions=False,
            )
        assert all(
            [
                current_str in result.output
                for current_str in [
                    f"Validating {layout.path} as layout",
                    "LO106",
                    "the following scripts were not found in the id_set.json",
                ]
            ]
        )
        assert result.exit_code == 1


class TestPlaybookValidation:
    def test_valid_playbook(self, mocker):
        """
        Given
        - a valid Playbook.

        When
        - Running validate on it.

        Then
        - Ensure validate passes and identifies the file as a playbook.
        """

        mocker.patch.object(tools, "is_external_repository", return_value=True)
        mocker.patch.object(PlaybookValidator, "is_script_id_valid", return_value=True)
        mocker.patch.object(
            ContentEntityValidator, "validate_readme_exists", return_value=True
        )
        runner = CliRunner(mix_stderr=False)
        result = runner.invoke(
            main,
            [
                VALIDATE_CMD,
                "--run-old-validate",
                "--skip-new-validate",
                "-i",
                VALID_PLAYBOOK_FILE_PATH,
                "--allow-skipped",
                "--no-conf-json",
            ],
            catch_exceptions=False,
        )
        assert all(
            [
                current_str in result.output
                for current_str in [
                    f"Validating {VALID_PLAYBOOK_FILE_PATH} as playbook",
                    "The files are valid",
                ]
            ]
        )
        assert result.exit_code == 0

    def test_invalid_playbook(self, mocker):
        """
        Given
        - an invalid Playbook - root task is disconnected from next task.

        When
        - Running validate on it.

        Then
        - Ensure validate fails on PB103 - unconnected tasks error.
        """

        mocker.patch.object(tools, "is_external_repository", return_value=True)
        with ChangeCWD(TEST_FILES_PATH):
            runner = CliRunner(mix_stderr=False)
            result = runner.invoke(
                main,
                [
                    VALIDATE_CMD,
                    "--run-old-validate",
                    "--skip-new-validate",
                    "-i",
                    INVALID_PLAYBOOK_FILE_PATH,
                    "--allow-skipped",
                    "--no-conf-json",
                ],
                catch_exceptions=False,
            )

        assert all(
            current_str in result.output
            for current_str in [
                "PB103",
                "The following tasks ids have no previous tasks: {'5'}",
                f"Validating {INVALID_PLAYBOOK_FILE_PATH} as playbook",
            ]
        )
        assert result.exit_code == 1


class TestPlaybookValidateDeprecated:
    def test_valid_deprecated_playbook(self, mocker, repo):
        """
        Given
        - a valid Playbook Deprecated.

        When
        - Running validate on it.

        Then
        - Ensure validate passes and identifies the file as a playbook deprecated.
        """

        mocker.patch.object(tools, "is_external_repository", return_value=True)
        mocker.patch.object(PlaybookValidator, "is_script_id_valid", return_value=True)
        runner = CliRunner(mix_stderr=False)
        result = runner.invoke(
            main,
            [
                VALIDATE_CMD,
                "--run-old-validate",
                "--skip-new-validate",
                "-i",
                VALID_DEPRECATED_PLAYBOOK_FILE_PATH,
                "--no-conf-json",
                "--allow-skipped",
            ],
            catch_exceptions=False,
        )
        assert all(
            [
                current_str in result.output
                for current_str in [
                    f"Validating {VALID_DEPRECATED_PLAYBOOK_FILE_PATH} as playbook",
                    "The files are valid",
                ]
            ]
        )
        assert result.exit_code == 0

    def test_invalid_deprecated_playbook(self, mocker):
        """
        Given
        - an invalid Playbook - there is no Deprecated. in the description.

        When
        - Running validate on it.

        Then
        - Ensure validate fails on PB104 - deprecated tasks error.
        """

        mocker.patch.object(tools, "is_external_repository", return_value=True)
        with ChangeCWD(TEST_FILES_PATH):
            runner = CliRunner(mix_stderr=False)
            result = runner.invoke(
                main,
                [
                    VALIDATE_CMD,
                    "--run-old-validate",
                    "--skip-new-validate",
                    "-i",
                    INVALID_DEPRECATED_PLAYBOOK_FILE_PATH,
                    "--no-conf-json",
                    "--allow-skipped",
                ],
                catch_exceptions=False,
            )
        assert all(
            current_str in result.output
            for current_str in [
                "PB104",
                "Deprecated.",
                f"Validating {INVALID_DEPRECATED_PLAYBOOK_FILE_PATH} as playbook",
            ]
        )
        assert result.exit_code == 1

    def test_invalid_bc_deprecated_playbook(self, mocker, repo):
        """
        Given
        - an invalid, backwards compatible Playbook Deprecated. All deprecated fields are set correctly.

        When
        - Running validate on it.

        Then
        - Ensure validate passes and identifies the file as a playbook deprecated.
        """

        mocker.patch.object(tools, "is_external_repository", return_value=True)
        mocker.patch.object(PlaybookValidator, "is_script_id_valid", return_value=True)
        pack = repo.create_pack("PackName")
        valid_playbook_yml = get_yaml(VALID_DEPRECATED_PLAYBOOK_FILE_PATH)
        valid_playbook_yml["hidden"] = True
        valid_playbook_yml["version"] = -2
        playbook = pack.create_playbook(yml=valid_playbook_yml)
        with ChangeCWD(pack.repo_path):
            runner = CliRunner(mix_stderr=False)
            result = runner.invoke(
                main,
                [
                    VALIDATE_CMD,
                    "--run-old-validate",
                    "--skip-new-validate",
                    "-i",
                    playbook.yml.rel_path,
                    "--print-ignored-files",
                ],
                catch_exceptions=False,
            )
        assert all(
            [
                current_str in result.output
                for current_str in [
                    f"{playbook.yml.path} as playbook",
                    "The files are valid",
                ]
            ]
        )
        assert result.exit_code == 0

    def test_modified_invalid_bc_deprecated_playbook(self, mocker, repo):
        """
        Given
        - A modified invalid, backwards compatible Playbook Deprecated. All deprecated fields are set correctly.

        When
        - Running validate -g on it.

        Then
        - Ensure validate passes and identifies the file as a playbook deprecated.
        """

        mocker.patch.object(tools, "is_external_repository", return_value=True)
        mocker.patch.object(PlaybookValidator, "is_script_id_valid", return_value=True)
        mocker.patch.object(BaseValidator, "check_file_flags", return_value="")
        mocker.patch.object(
            PackUniqueFilesValidator, "are_valid_files", return_value=""
        )
        mocker.patch.object(OldValidateManager, "setup_git_params", return_value=True)
        mocker.patch.object(
            OldValidateManager, "setup_prev_ver", return_value="origin/master"
        )
        pack = repo.create_pack("PackName")
        valid_playbook_yml = get_yaml(VALID_DEPRECATED_PLAYBOOK_FILE_PATH)
        valid_playbook_yml["hidden"] = True
        valid_playbook_yml["version"] = -2
        playbook = pack.create_playbook(yml=valid_playbook_yml)
        modified_files = {playbook.yml.rel_path}
        mocker.patch.object(
            OldValidateManager,
            "get_changed_files_from_git",
            return_value=(modified_files, {}, set(), set(), True),
        )
        mocker.patch.object(
            GitUtil, "get_current_working_branch", return_value="MyBranch"
        )

        mocker.patch.object(GitUtil, "deleted_files", return_value={})

        with ChangeCWD(pack.repo_path):
            runner = CliRunner(mix_stderr=False)
            result = runner.invoke(
                main,
                [
                    VALIDATE_CMD,
                    "--run-old-validate",
                    "--skip-new-validate",
                    "-g",
                    "--print-ignored-files",
                    "--skip-pack-release-notes",
                ],
                catch_exceptions=False,
            )
        assert all(
            [
                current_str in result.output
                for current_str in [
                    f"Validating {playbook.yml.rel_path} as playbook",
                    "The files are valid",
                ]
            ]
        )
        assert result.exit_code == 0

    def test_invalid_bc_unsupported_toversion_playbook(self, mocker, repo):
        """
        Given
        - an invalid, backwards compatible deprecated playbook with toversion < OLDEST_SUPPORTED_VERSION.
        - All deprecated fields are set correctly.

        When
        - Running validate on it.

        Then
        - Ensure validate passes and identifies the file as a playbook deprecated.
        """

        mocker.patch.object(tools, "is_external_repository", return_value=True)
        mocker.patch.object(PlaybookValidator, "is_script_id_valid", return_value=True)
        pack = repo.create_pack("PackName")
        valid_playbook_yml = get_yaml(VALID_DEPRECATED_PLAYBOOK_FILE_PATH)
        valid_playbook_yml["toversion"] = "4.4.4"
        valid_playbook_yml["version"] = -2
        playbook = pack.create_playbook(yml=valid_playbook_yml)
        with ChangeCWD(pack.repo_path):
            runner = CliRunner(mix_stderr=False)
            result = runner.invoke(
                main,
                [
                    VALIDATE_CMD,
                    "--run-old-validate",
                    "--skip-new-validate",
                    "-i",
                    playbook.yml.rel_path,
                    "--print-ignored-files",
                ],
                catch_exceptions=False,
            )
        assert all(
            [
                current_str in result.output
                for current_str in [
                    f"{playbook.yml.path} as playbook",
                    "The files are valid",
                ]
            ]
        )
        assert result.exit_code == 0

    def test_modified_invalid_bc_unsupported_toversion_playbook(self, mocker, repo):
        """
        Given
        - A modified invalid, backwards compatible deprecated playbook with toversion < OLDEST_SUPPORTED_VERSION.
        - All deprecated fields are set correctly.

        When
        - Running validate -g on it.

        Then
        - Ensure validate passes and identifies the file as a playbook deprecated.
        """

        mocker.patch.object(tools, "is_external_repository", return_value=True)
        mocker.patch.object(PlaybookValidator, "is_script_id_valid", return_value=True)
        mocker.patch.object(BaseValidator, "check_file_flags", return_value="")
        mocker.patch.object(
            PackUniqueFilesValidator, "are_valid_files", return_value=""
        )
        mocker.patch.object(OldValidateManager, "setup_git_params", return_value=True)
        mocker.patch.object(
            OldValidateManager, "setup_prev_ver", return_value="origin/master"
        )
        pack = repo.create_pack("PackName")
        valid_playbook_yml = get_yaml(VALID_DEPRECATED_PLAYBOOK_FILE_PATH)
        valid_playbook_yml["toversion"] = "4.4.4"
        valid_playbook_yml["version"] = -2
        playbook = pack.create_playbook(yml=valid_playbook_yml)
        modified_files = {playbook.yml.rel_path}
        mocker.patch.object(
            OldValidateManager,
            "get_changed_files_from_git",
            return_value=(modified_files, {}, set(), set(), True),
        )
        mocker.patch.object(
            GitUtil, "get_current_working_branch", return_value="MyBranch"
        )

        mocker.patch.object(GitUtil, "deleted_files", return_value={})

        with ChangeCWD(pack.repo_path):
            runner = CliRunner(mix_stderr=False)
            result = runner.invoke(
                main,
                [
                    VALIDATE_CMD,
                    "--run-old-validate",
                    "--skip-new-validate",
                    "-g",
                    "--print-ignored-files",
                    "--skip-pack-release-notes",
                ],
                catch_exceptions=False,
            )
        assert all(
            [
                current_str in result.output
                for current_str in [
                    f"Validating {playbook.yml.rel_path} as playbook",
                    "The files are valid",
                ]
            ]
        )
        assert result.exit_code == 0


class TestReportValidation:
    def test_valid_report(self, mocker, repo):
        """
        Given
        - a valid Report.

        When
        - Running validate on it.

        Then
        - Ensure validate passes and identifies the file as a report.
        """

        mocker.patch.object(tools, "is_external_repository", return_value=True)
        pack = repo.create_pack("PackName")
        report = pack._create_json_based(name="report", prefix="", content=REPORT)
        with ChangeCWD(pack.repo_path):
            runner = CliRunner(mix_stderr=False)
            result = runner.invoke(
                main,
                [
                    VALIDATE_CMD,
                    "--run-old-validate",
                    "--skip-new-validate",
                    "-i",
                    report.path,
                ],
                catch_exceptions=False,
            )
        assert all(
            [
                current_str in result.output
                for current_str in [
                    f"Validating {report.path} as report",
                    "The files are valid",
                ]
            ]
        )
        assert result.exit_code == 0

    def test_invalid_report(self, mocker, repo):
        """
        Given
        - an invalid Report - illegal value in orientation field.

        When
        - Running validate on it.

        Then
        - Ensure validate fails on wrong orientation value.
        """

        mocker.patch.object(tools, "is_external_repository", return_value=True)
        pack = repo.create_pack("PackName")
        report_copy = REPORT.copy()
        report_copy["orientation"] = "bla"
        report = pack._create_json_based(name="report", prefix="", content=report_copy)
        with ChangeCWD(pack.repo_path):
            runner = CliRunner(mix_stderr=False)
            result = runner.invoke(
                main,
                [
                    VALIDATE_CMD,
                    "--run-old-validate",
                    "--skip-new-validate",
                    "-i",
                    report.path,
                ],
                catch_exceptions=False,
            )
        assert f"Validating {report.path} as report" in result.output
        assert "The value \"bla\" in 'orientation' is invalid" in result.output
        assert result.exit_code == 1


class TestReputationValidation:
    def test_valid_reputation(self, mocker, repo):
        """
        Given
        - a valid Reputation.

        When
        - Running validate on it.

        Then
        - Ensure validate passes and identifies the file as a reputation.
        """

        mocker.patch.object(tools, "is_external_repository", return_value=True)
        pack = repo.create_pack("PackName")
        reputation = pack._create_json_based(
            name="reputation", prefix="", content=REPUTATION
        )
        with ChangeCWD(pack.repo_path):
            runner = CliRunner(mix_stderr=False)
            result = runner.invoke(
                main,
                [
                    VALIDATE_CMD,
                    "--run-old-validate",
                    "--skip-new-validate",
                    "-i",
                    reputation.path,
                ],
                catch_exceptions=False,
            )
        assert all(
            [
                current_str in result.output
                for current_str in [
                    f"Validating {reputation.path} as reputation",
                    "The files are valid",
                ]
            ]
        )
        assert result.exit_code == 0

    def test_invalid_reputation(self, mocker, repo):
        """
        Given
        - an invalid Reputation - negative integer in expiration field.

        When
        - Running validate on it.

        Then
        - Ensure validate fails on RP101 - wrong value in expiration field.
        """

        mocker.patch.object(tools, "is_external_repository", return_value=True)
        pack = repo.create_pack("PackName")
        reputation_copy = REPUTATION.copy()
        reputation_copy["expiration"] = -1
        reputation = pack._create_json_based(
            name="reputation", prefix="", content=reputation_copy
        )
        with ChangeCWD(pack.repo_path):
            runner = CliRunner(mix_stderr=False)
            result = runner.invoke(
                main,
                [
                    VALIDATE_CMD,
                    "--run-old-validate",
                    "--skip-new-validate",
                    "-i",
                    reputation.path,
                ],
                catch_exceptions=False,
            )
        assert all(
            current_str in result.output
            for current_str in [
                "RP101",
                "Expiration field should have a positive numeric value.",
                f"Validating {reputation.path} as reputation",
            ]
        )
        assert result.exit_code == 1


class TestScriptValidation:
    def test_valid_script(self, mocker, repo):
        """
        Given
        - a valid Script.

        When
        - Running validate on it.

        Then
        - Ensure validate passes and identifies the file as a script.
        """

        mocker.patch.object(tools, "is_external_repository", return_value=True)
        pack = repo.create_pack("PackName")
        valid_script_yml = get_yaml(VALID_SCRIPT_PATH)
        script = pack.create_script(yml=valid_script_yml)
        with ChangeCWD(pack.repo_path):
            runner = CliRunner(mix_stderr=False)
            result = runner.invoke(
                main,
                [
                    VALIDATE_CMD,
                    "--run-old-validate",
                    "--skip-new-validate",
                    "-i",
                    script.yml.rel_path,
                    "--no-docker-checks",
                ],
                catch_exceptions=False,
            )
        assert all(
            [
                current_str in result.output
                for current_str in [
                    f"{script.yml.path} as script",
                    "The files are valid",
                ]
            ]
        )
        assert result.exit_code == 0

    def test_invalid_script(self, mocker, repo):
        """
        Given
        - an invalid Script - v2 in name instead  of V2.

        When
        - Running validate on it.

        Then
        - Ensure validate fails on SC100 wrong v2 format in name.
        """

        mocker.patch.object(tools, "is_external_repository", return_value=True)
        mocker.patch.object(BaseValidator, "check_file_flags", return_value="")
        pack = repo.create_pack("PackName")
        invalid_script_yml = get_yaml(VALID_SCRIPT_PATH)
        invalid_script_yml["name"] = invalid_script_yml["name"] + "_v2"
        script = pack.create_script(yml=invalid_script_yml)
        with ChangeCWD(pack.repo_path):
            runner = CliRunner(mix_stderr=False)
            result = runner.invoke(
                main,
                [
                    VALIDATE_CMD,
                    "--run-old-validate",
                    "--skip-new-validate",
                    "-i",
                    script.yml.rel_path,
                    "--no-docker-checks",
                ],
                catch_exceptions=False,
            )
        assert all(
            [
                current_str in result.output
                for current_str in [
                    "SC100",
                    "The name of this v2 script is incorrect",
                    f"{script.yml.path} as script",
                ]
            ]
        )
        assert result.exit_code == 1


class TestScriptDeprecatedValidation:
    def test_valid_deprecated_script(self, mocker, repo):
        """
        Given
        - a valid deprecated Script.

        When
        - Running validate on it.

        Then
        - Ensure validate passes and identifies the file as a deprecated script.
        """

        mocker.patch.object(tools, "is_external_repository", return_value=True)
        pack = repo.create_pack("PackName")
        valid_script_yml = get_yaml(VALID_SCRIPT_PATH)
        valid_script_yml["deprecated"] = True
        valid_script_yml["comment"] = (
            "Deprecated. Use the EntryWidgetNumberHostsXDR v2 script instead."
        )
        script = pack.create_script(yml=valid_script_yml)
        with ChangeCWD(pack.repo_path):
            runner = CliRunner(mix_stderr=False)
            result = runner.invoke(
                main,
                [
                    VALIDATE_CMD,
                    "--run-old-validate",
                    "--skip-new-validate",
                    "-i",
                    script.yml.rel_path,
                    "--no-docker-checks",
                ],
                catch_exceptions=False,
            )
        assert all(
            [
                current_str in result.output
                for current_str in [
                    f"{script.yml.path} as script",
                    "The files are valid",
                ]
            ]
        )
        assert result.exit_code == 0

    def test_invalid_deprecated_script(self, mocker, repo):
        """
        Given
        - an invalid deprecated Script without Deprecated. in the description.

        When
        - Running validate on it.

        Then
        - Ensure validate fails on SC101 wrong deprecated script.
        """

        mocker.patch.object(tools, "is_external_repository", return_value=True)
        mocker.patch.object(BaseValidator, "check_file_flags", return_value="")
        pack = repo.create_pack("PackName")
        invalid_script_yml = get_yaml(VALID_SCRIPT_PATH, cache_clear=True)
        invalid_script_yml["deprecated"] = True
        script = pack.create_script(yml=invalid_script_yml)
        with ChangeCWD(pack.repo_path):
            runner = CliRunner(mix_stderr=False)
            result = runner.invoke(
                main,
                [
                    VALIDATE_CMD,
                    "-i",
                    script.yml.rel_path,
                    "--no-docker-checks",
                    "--run-old-validate",
                    "--skip-new-validate",
                ],
                catch_exceptions=False,
            )
        assert all(
            current_str in result.output
            for current_str in ["SC101", "Deprecated.", f"{script.yml.path} as script"]
        )
        assert result.exit_code == 1

    def test_invalid_bc_deprecated_script(self, mocker, repo):
        """
        Given
        - an invalid but backwards compatible deprecated Script. All deprecated fields are set correctly.

        When
        - Running validate on it.

        Then
        - Ensure validate passes and identifies the file as a deprecated script.
        """

        mocker.patch.object(tools, "is_external_repository", return_value=True)
        pack = repo.create_pack("PackName")
        valid_script_yml = get_yaml(VALID_SCRIPT_PATH)
        valid_script_yml["deprecated"] = True
        valid_script_yml["commonfields"]["version"] = -2
        valid_script_yml["comment"] = (
            "Deprecated. Use the EntryWidgetNumberHostsXDR v2 script instead."
        )
        script = pack.create_script(yml=valid_script_yml)
        with ChangeCWD(pack.repo_path):
            runner = CliRunner(mix_stderr=False)
            result = runner.invoke(
                main,
                [
                    VALIDATE_CMD,
                    "--run-old-validate",
                    "--skip-new-validate",
                    "-i",
                    script.yml.rel_path,
                    "--no-docker-checks",
                    "--print-ignored-files",
                ],
                catch_exceptions=False,
            )
        assert all(
            [
                current_str in result.output
                for current_str in [
                    f"{script.yml.path} as script",
                    "The files are valid",
                ]
            ]
        )
        assert result.exit_code == 0

    def test_modified_invalid_bc_deprecated_script(self, mocker, repo):
        """
        Given
        - A modified invalid but backwards compatible deprecated Script. All deprecated fields are set correctly.

        When
        - Running validate -g on it.

        Then
        - Ensure validate passes and identifies the file as a deprecated script.
        """

        mocker.patch.object(tools, "is_external_repository", return_value=True)
        mocker.patch.object(BaseValidator, "check_file_flags", return_value="")
        mocker.patch.object(
            PackUniqueFilesValidator, "are_valid_files", return_value=""
        )
        mocker.patch.object(OldValidateManager, "setup_git_params", return_value=True)
        mocker.patch.object(
            OldValidateManager, "setup_prev_ver", return_value="origin/master"
        )

        pack = repo.create_pack("PackName")
        valid_script_yml = get_yaml(VALID_SCRIPT_PATH)
        valid_script_yml["deprecated"] = True
        valid_script_yml["commonfields"]["version"] = -2
        valid_script_yml["comment"] = (
            "Deprecated. Use the EntryWidgetNumberHostsXDR v2 script instead."
        )
        script = pack.create_script(yml=valid_script_yml)
        modified_files = {script.yml.rel_path}
        mocker.patch.object(
            OldValidateManager,
            "get_changed_files_from_git",
            return_value=(modified_files, {}, set(), set(), True),
        )
        mocker.patch.object(
            GitUtil, "get_current_working_branch", return_value="MyBranch"
        )

        mocker.patch.object(GitUtil, "deleted_files", return_value={})

        with ChangeCWD(pack.repo_path):
            runner = CliRunner(mix_stderr=False)
            result = runner.invoke(
                main,
                [
                    VALIDATE_CMD,
                    "--run-old-validate",
                    "--skip-new-validate",
                    "-g",
                    "-i",
                    script.yml.rel_path,
                    "--no-docker-checks",
                    "--print-ignored-files",
                    "--skip-pack-release-notes",
                ],
                catch_exceptions=False,
            )
        assert all(
            [
                current_str in result.output
                for current_str in [
                    f"Validating {script.yml.rel_path} as script",
                    "The files are valid",
                ]
            ]
        )
        assert result.exit_code == 0

    def test_invalid_bc_unsupported_toversion_script(self, mocker, repo):
        """
        Given
        - An invalid but backwards compatible Script with field toversion < OLDEST_SUPPORTED_VERSION.

        When
        - Running validate on it.

        Then
        - Ensure validate passes and identifies the file as a script.
        """

        mocker.patch.object(tools, "is_external_repository", return_value=True)
        pack = repo.create_pack("PackName")
        valid_script_yml = get_yaml(VALID_SCRIPT_PATH)
        valid_script_yml["toversion"] = "4.4.4"
        valid_script_yml["commonfields"]["version"] = -2
        script = pack.create_script(yml=valid_script_yml)
        with ChangeCWD(pack.repo_path):
            runner = CliRunner(mix_stderr=False)
            result = runner.invoke(
                main,
                [
                    VALIDATE_CMD,
                    "--run-old-validate",
                    "--skip-new-validate",
                    "-i",
                    script.yml.rel_path,
                    "--no-docker-checks",
                    "--print-ignored-files",
                ],
                catch_exceptions=False,
            )
        assert all(
            [
                current_str in result.output
                for current_str in [
                    f"{script.yml.path} as script",
                    "The files are valid",
                ]
            ]
        )
        assert result.exit_code == 0

    def test_modified_invalid_bc_unsupported_toversion_script(self, mocker, repo):
        """
        Given
        - A modified invalid but backwards compatible Script with field toversion < OLDEST_SUPPORTED_VERSION.

        When
        - Running validate -g on it.

        Then
        - Ensure validate passes and identifies the file as a script.
        """

        mocker.patch.object(tools, "is_external_repository", return_value=True)
        mocker.patch.object(BaseValidator, "check_file_flags", return_value="")
        mocker.patch.object(
            PackUniqueFilesValidator, "are_valid_files", return_value=""
        )
        mocker.patch.object(OldValidateManager, "setup_git_params", return_value=True)
        mocker.patch.object(
            OldValidateManager, "setup_prev_ver", return_value="origin/master"
        )

        pack = repo.create_pack("PackName")
        valid_script_yml = get_yaml(VALID_SCRIPT_PATH)
        valid_script_yml["toversion"] = "4.4.4"
        valid_script_yml["commonfields"]["version"] = -2
        script = pack.create_script(yml=valid_script_yml)
        modified_files = {script.yml.rel_path}
        mocker.patch.object(
            OldValidateManager,
            "get_changed_files_from_git",
            return_value=(modified_files, {}, set(), set(), True),
        )
        mocker.patch.object(
            GitUtil, "get_current_working_branch", return_value="MyBranch"
        )

        mocker.patch.object(GitUtil, "deleted_files", return_value={})

        with ChangeCWD(pack.repo_path):
            runner = CliRunner(mix_stderr=False)
            result = runner.invoke(
                main,
                [
                    VALIDATE_CMD,
                    "-g",
                    "--no-docker-checks",
                    "--print-ignored-files",
                    "--skip-pack-release-notes",
                    "--run-old-validate",
                    "--skip-new-validate",
                ],
                catch_exceptions=False,
            )
        assert all(
            [
                current_str in result.output
                for current_str in [
                    f"Validating {script.yml.rel_path} as script",
                    "The files are valid",
                ]
            ]
        )
        assert result.exit_code == 0


class TestWidgetValidation:
    def test_valid_widget(self, mocker, repo):
        """
        Given
        - a valid Widget.

        When
        - Running validate on it.

        Then
        - Ensure validate passes and identifies the file as a widget.
        """

        mocker.patch.object(tools, "is_external_repository", return_value=True)
        pack = repo.create_pack("PackName")
        widget = pack._create_json_based(name="widget", prefix="", content=WIDGET)
        with ChangeCWD(pack.repo_path):
            runner = CliRunner(mix_stderr=False)
            result = runner.invoke(
                main,
                [
                    VALIDATE_CMD,
                    "-i",
                    widget.path,
                    "--run-old-validate",
                    "--skip-new-validate",
                ],
                catch_exceptions=False,
            )
        assert all(
            [
                current_str in result.output
                for current_str in [
                    f"Validating {widget.path} as widget",
                    "The files are valid",
                ]
            ]
        )
        assert result.exit_code == 0

    def test_invalid_widget(self, mocker, repo):
        """
        Given
        - an invalid widget (wrong version).

        When
        - Running validate on it.

        Then
        - Ensure validate fails on - BA100 wrong version error.
        """

        mocker.patch.object(tools, "is_external_repository", return_value=True)
        pack = repo.create_pack("PackName")
        widget_copy = WIDGET.copy()
        widget_copy["version"] = 1
        widget = pack._create_json_based(name="widget", prefix="", content=widget_copy)
        with ChangeCWD(pack.repo_path):
            runner = CliRunner(mix_stderr=False)
            result = runner.invoke(
                main,
                [
                    VALIDATE_CMD,
                    "--run-old-validate",
                    "--skip-new-validate",
                    "-i",
                    widget.path,
                ],
                catch_exceptions=False,
            )
        assert all(
            [
                current_str in result.output
                for current_str in [
                    f"Validating {widget.path} as widget",
                    "BA100",
                ]
            ]
        )
        assert (
            "The version for our files should always be -1, please update the file."
            in result.output
        )
        assert result.exit_code == 1


class TestImageValidation:
    def test_valid_image(self, mocker, repo):
        """
        Given
        - a valid Image.

        When
        - Running validate on it.

        Then
        - Ensure validate passes and identifies the file as an image.
        """

        mocker.patch.object(tools, "is_external_repository", return_value=True)
        pack = repo.create_pack("PackName")
        integration = pack.create_integration()
        image_path = integration.image.path
        with ChangeCWD(pack.repo_path):
            runner = CliRunner(mix_stderr=False)
            result = runner.invoke(
                main,
                [
                    VALIDATE_CMD,
                    "--run-old-validate",
                    "--skip-new-validate",
                    "-i",
                    image_path,
                ],
                catch_exceptions=False,
            )
        assert all(
            [
                current_str in result.output
                for current_str in [
                    f"Validating {image_path} as image",
                    "The files are valid",
                ]
            ]
        )
        assert result.exit_code == 0

    def test_invalid_image(self, mocker, repo):
        """
        Given
        - The default image.

        When
        - Running validate on it.

        Then
        - Ensure validate fails on error IM106 - default image error.
        """

        mocker.patch.object(tools, "is_external_repository", return_value=True)
        mocker.patch.object(BaseValidator, "check_file_flags", return_value="")
        pack = repo.create_pack("PackName")
        integration = pack.create_integration()
        image_path = integration.image.path
        mocker.patch.object(
            ImageValidator, "load_image", return_value=DEFAULT_IMAGE_BASE64
        )
        with ChangeCWD(pack.repo_path):
            runner = CliRunner(mix_stderr=False)
            result = runner.invoke(
                main,
                [
                    VALIDATE_CMD,
                    "--run-old-validate",
                    "--skip-new-validate",
                    "-i",
                    image_path,
                ],
                catch_exceptions=False,
            )
        assert f"Validating {image_path} as image" in result.output

        assert all(
            [
                current_str in result.output
                for current_str in [
                    "IM106",
                    "This is the default image, please change to the integration image.",
                ]
            ]
        )
        assert result.exit_code == 1

    def test_image_should_not_be_validated(self, mocker, repo):
        """
        Given
        - The image file which path does not end with _image.

        When
        - Running validate on it.

        Then
        - Ensure validate does not validates it as an image.
        """

        mocker.patch.object(tools, "is_external_repository", return_value=True)
        mocker.patch.object(BaseValidator, "check_file_flags", return_value="")
        pack = repo.create_pack("PackName")
        with ChangeCWD(pack.repo_path):
            runner = CliRunner(mix_stderr=False)
            result = runner.invoke(
                main,
                [
                    VALIDATE_CMD,
                    "--run-old-validate",
                    "--skip-new-validate",
                    "-i",
                    NOT_VALID_IMAGE_PATH,
                ],
                catch_exceptions=False,
            )
        assert "The image file name or location is invalid" in result.output
        assert result.exit_code == 1

    def test_invalid_image_size(self, repo, mocker):
        """
        Given
        - An image with bad dimensions and bad size.

        When
        - Running validate on it.

        Then
        - Ensure validate fails on dimensions error and asks to change the image.
        """

        pack = repo.create_pack("PackName")
        with open(
            f"{git_path()}/demisto_sdk/tests/integration_tests/Tests/invalid_integration_image.png",
            "rb",
        ) as f:
            image = f.read()
        integration = pack.create_integration(image=image)
        image_path = integration.image.path
        with ChangeCWD(pack.repo_path):
            runner = CliRunner(mix_stderr=False)
            result = runner.invoke(
                main,
                [
                    VALIDATE_CMD,
                    "--run-old-validate",
                    "--skip-new-validate",
                    "-i",
                    image_path,
                ],
                catch_exceptions=False,
            )
        assert f"Validating {image_path} as image" in result.output
        assert all(
            [
                current_str in result.output
                for current_str in [
                    "IM111",
                    "IM101",
                    "120x50",
                    "10kB",
                ]
            ]
        )
        assert result.exit_code == 1


class TestAuthorImageValidation:
    def test_author_image_valid(self, repo, mocker):
        """
        Given
        - A valid author image image.

        When
        - Running validate on it.

        Then
        - Ensure validate passes.
        """

        mocker.patch.object(tools, "is_external_repository", return_value=True)
        pack = repo.create_pack("PackName")
        pack.pack_metadata.write_json(
            {
                "name": "PackName",
                "description": "This pack.",
                "support": "xsoar",
                "currentVersion": "1.0.1",
                "author": "Cortex XSOAR",
                "url": "https://www.paloaltonetworks.com/cortex",
                "email": "",
                "created": "2021-06-07T07:45:21Z",
                "categories": [],
                "tags": [],
                "useCases": [],
                "keywords": [],
            }
        )
        pack.author_image.write(DEFAULT_IMAGE_BASE64)

        with ChangeCWD(repo.path):
            runner = CliRunner(mix_stderr=False)
            result = runner.invoke(
                main,
                [
                    VALIDATE_CMD,
                    "--run-old-validate",
                    "--skip-new-validate",
                    "-i",
                    pack.author_image.path,
                ],
                catch_exceptions=False,
            )

        assert f"Validating {pack.author_image.path} as author_image" in result.output
        assert result.exit_code == 0

    def test_author_image_invalid(self, repo, mocker):
        """
        Given
        - An empty author image.

        When
        - Running validate on it.

        Then
        - Ensure validate fails on error IM108 - empty author image error.
        """

        mocker.patch.object(tools, "is_external_repository", return_value=True)
        mocker.patch.object(ImageValidator, "load_image", return_value="")
        pack = repo.create_pack("PackName")
        pack.pack_metadata.write_json(
            {
                "name": "PackName",
                "description": "This pack.",
                "support": "partner",
                "currentVersion": "1.0.1",
                "author": "Cortex XSOAR",
                "url": "https://www.paloaltonetworks.com/cortex",
                "email": "",
                "created": "2021-06-07T07:45:21Z",
                "categories": [],
                "tags": [],
                "useCases": [],
                "keywords": [],
            }
        )
        pack.author_image.write("")
        author_image_path = pack.author_image.path
        with ChangeCWD(repo.path):
            runner = CliRunner(mix_stderr=False)
            result = runner.invoke(
                main,
                [
                    VALIDATE_CMD,
                    "--run-old-validate",
                    "--skip-new-validate",
                    "-i",
                    author_image_path,
                ],
                catch_exceptions=False,
            )

        assert all(
            [
                current_str in result.output
                for current_str in [
                    f"Validating {author_image_path} as author_image",
                    "IM108",
                ]
            ]
        )
        assert result.exit_code == 1


class TestAllFilesValidator:
    def test_all_files_valid(self, mocker, repo):
        """
        Given
        - A valid repo.

        When
        - Running validate on it.

        Then
        - Ensure validate passes on all files.
        """

        mocker.patch.object(tools, "is_external_repository", return_value=False)
        mocker.patch.object(
            PackUniqueFilesValidator, "are_valid_files", return_value=""
        )
        mocker.patch.object(OldValidateManager, "validate_readme", return_value=True)
        mocker.patch.object(ImageValidator, "validate_size", return_value=True)
        mocker.patch.object(OldValidateManager, "is_node_exist", return_value=True)
        mocker.patch(
            "demisto_sdk.commands.common.hook_validations.integration.tools.get_current_categories",
            return_value=["Data Enrichment & Threat Intelligence"],
        )
        pack1 = repo.create_pack("PackName1")
        pack1.author_image.write(DEFAULT_IMAGE_BASE64)
        pack_integration_path = join(
            AZURE_FEED_PACK_PATH, "Integrations/FeedAzure/FeedAzure.yml"
        )
        valid_integration_yml = get_yaml(pack_integration_path, cache_clear=True)
        integration = pack1.create_integration(
            "integration0", yml=valid_integration_yml
        )
        incident_field = pack1.create_incident_field(
            "incident-field", content=INCIDENT_FIELD
        )
        dashboard = pack1.create_dashboard("dashboard", content=DASHBOARD)

        valid_script_yml = get_yaml(VALID_SCRIPT_PATH, cache_clear=True)
        pack2 = repo.create_pack("PackName2")
        pack2.author_image.write(DEFAULT_IMAGE_BASE64)
        script = pack2.create_script(yml=valid_script_yml)

        with ChangeCWD(repo.path):
            runner = CliRunner(mix_stderr=False)
            result = runner.invoke(
                main,
                [
                    VALIDATE_CMD,
                    "--run-old-validate",
                    "--skip-new-validate",
                    "-a",
                    "--no-docker-checks",
                    "--no-conf-json",
                    "--no-multiprocessing",
                ],
                catch_exceptions=False,
            )
            print(result.stdout)  # noqa: T201

        assert all(
            [
                current_str in result.output
                for current_str in [
                    "Validating all files",
                    "Validating Packs/PackName1 unique pack files",
                    "Validating Packs/PackName2 unique pack files",
                    f"Validating {integration.yml.rel_path} as integration",
                    f"Validating {incident_field.get_path_from_pack()} as incidentfield",
                    f"Validating {dashboard.get_path_from_pack()} as dashboard",
                    f"Validating {script.yml.rel_path} as script",
                    "Validating pack author image",
                    "The files are valid",
                ]
            ]
        )
        assert result.exit_code == 0

    def test_not_all_files_valid(self, mocker, repo):
        """
        Given
        - An invalid repo.

        When
        - Running validate on it.

        Then
        - Ensure validate fails.
        """

        mocker.patch.object(tools, "is_external_repository", return_value=False)
        mocker.patch.object(
            PackUniqueFilesValidator, "are_valid_files", return_value=""
        )
        mocker.patch.object(OldValidateManager, "validate_readme", return_value=True)
        mocker.patch.object(OldValidateManager, "is_node_exist", return_value=False)
        mocker.patch.object(
            IntegrationValidator, "is_valid_category", return_value=True
        )
        mocker.patch.object(BaseValidator, "check_file_flags", return_value="")
        pack1 = repo.create_pack("PackName1")
        pack_integration_path = join(
            AZURE_FEED_PACK_PATH, "Integrations/FeedAzure/FeedAzure.yml"
        )
        valid_integration_yml = get_yaml(pack_integration_path, cache_clear=True)
        integration = pack1.create_integration(yml=valid_integration_yml)
        incident_field_copy = INCIDENT_FIELD.copy()
        incident_field_copy["content"] = False
        incident_field = pack1.create_incident_field(
            "incident-field", content=incident_field_copy
        )
        dashboard = pack1.create_dashboard("dashboard", content=DASHBOARD)

        invalid_script_yml = get_yaml(VALID_SCRIPT_PATH, cache_clear=True)
        invalid_script_yml["name"] = invalid_script_yml["name"] + "_v2"
        pack2 = repo.create_pack("PackName2")
        script = pack2.create_script(yml=invalid_script_yml)
        mocker.patch.object(ReadMeValidator, "is_docker_available", return_value=False)

        with ChangeCWD(repo.path):
            result = CliRunner(mix_stderr=False).invoke(
                main,
                [
                    VALIDATE_CMD,
                    "-a",
                    "--no-docker-checks",
                    "--no-conf-json",
                    "--no-multiprocessing",
                    "--run-old-validate",
                    "--skip-new-validate",
                ],
                catch_exceptions=False,
            )
        assert result.exit_code == 1
        assert all(
            current_str in result.output
            for current_str in [
                "Validating all files",
                "Validating Packs/PackName1 unique pack files",
                "Validating Packs/PackName2 unique pack files",
                f"Validating {integration.yml.rel_path} as integration",
                f"Validating {incident_field.get_path_from_pack()} as incidentfield",
                f"Validating {dashboard.get_path_from_pack()} as dashboard",
                f"Validating {script.yml.rel_path} as script",
                "Validating pack author image",
                "IF101",
                "SC100",
                "RM111",
                "The content key must be set to True.",
                "The name of this v2 script is incorrect",
            ]
        )


class TestValidationUsingGit:
    def test_passing_validation_using_git(self, mocker, repo):
        """
        Given
        - A valid repo.

        When
        - Running validate using git on it.

        Then
        - Ensure validate passes on all files.
        """

        mocker.patch.object(tools, "is_external_repository", return_value=False)
        mocker.patch.object(
            PackUniqueFilesValidator, "are_valid_files", return_value=""
        )
        pack1 = repo.create_pack("PackName1")
        pack_integration_path = join(
            AZURE_FEED_PACK_PATH, "Integrations/FeedAzure/FeedAzure.yml"
        )
        valid_integration_yml = get_yaml(pack_integration_path, cache_clear=True)
        integration = pack1.create_integration(
            "integration0", yml=valid_integration_yml
        )
        integration.readme.write("azure-get-indicators\nazure-hidden-command")
        incident_field = pack1.create_incident_field(
            "incident-field", content=INCIDENT_FIELD
        )
        dashboard = pack1.create_dashboard("dashboard", content=DASHBOARD)

        valid_script_yml = get_yaml(VALID_SCRIPT_PATH, cache_clear=True)
        pack2 = repo.create_pack("PackName2")
        script = pack2.create_script(yml=valid_script_yml)

        old_integration = pack2.create_integration(
            name="OldIntegration", description="Deprecated. No available replacement."
        )
        old_integration.yml.update(
            {
                "display": "OldIntegration (Deprecated)",
                "toversion": "5.0.0",
                "deprecated": True,
            }
        )

        modified_files = {integration.yml.rel_path, incident_field.get_path_from_pack()}
        added_files = {dashboard.get_path_from_pack(), script.yml.rel_path}
        old_files = {old_integration.yml.rel_path}
        mocker.patch.object(OldValidateManager, "setup_git_params", return_value=True)
        mocker.patch.object(
            IntegrationValidator, "is_valid_category", return_value=True
        )
        mocker.patch.object(
            OldValidateManager, "setup_prev_ver", return_value="origin/master"
        )
        mocker.patch.object(
            OldValidateManager,
            "get_changed_files_from_git",
            return_value=(modified_files, added_files, set(), old_files, True),
        )
        mocker.patch.object(
            GitUtil, "get_current_working_branch", return_value="MyBranch"
        )

        mocker.patch.object(GitUtil, "deleted_files", return_value={})

        with ChangeCWD(repo.path):
            runner = CliRunner(mix_stderr=False)
            result = runner.invoke(
                main,
                [
                    VALIDATE_CMD,
                    "--run-old-validate",
                    "--skip-new-validate",
                    "-g",
                    "--no-docker-checks",
                    "--no-conf-json",
                    "--skip-pack-release-notes",
                ],
                catch_exceptions=False,
            )
        assert all(
            [
                current_str in result.output
                for current_str in [
                    "Running validation on branch",
                    "Running validation on modified files",
                    "Running validation on newly added files",
                    "Running validation on changed pack unique files",
                    "Validating ./Packs/PackName1 unique pack files",
                    "Validating ./Packs/PackName2 unique pack files",
                    f"Validating {integration.yml.rel_path} as integration",
                    f"Validating {incident_field.get_path_from_pack()} as incidentfield",
                    f"Validating {dashboard.get_path_from_pack()} as dashboard",
                    f"Validating {script.yml.rel_path} as script",
                    f"Validating old-format file {old_integration.yml.rel_path}",
                    "The files are valid",
                ]
            ]
        )
        assert result.exit_code == 0

    def test_failing_validation_using_git(self, mocker, repo):
        """
        Given
        - An invalid repo.

        When
        - Running validate using git on it.

        Then
        - Ensure validate fails.
        """

        mocker.patch.object(tools, "is_external_repository", return_value=False)
        mocker.patch.object(
            PackUniqueFilesValidator, "are_valid_files", return_value=""
        )
        mocker.patch.object(BaseValidator, "check_file_flags", return_value="")
        pack1 = repo.create_pack("PackName1")
        pack_integration_path = join(
            AZURE_FEED_PACK_PATH, "Integrations/FeedAzure/FeedAzure.yml"
        )
        valid_integration_yml = get_yaml(pack_integration_path)
        integration = pack1.create_integration(yml=valid_integration_yml)
        incident_field_copy = INCIDENT_FIELD.copy()
        incident_field_copy["content"] = False
        incident_field = pack1.create_incident_field(
            "incident-field", content=incident_field_copy
        )
        dashboard = pack1.create_dashboard("dashboard", content=DASHBOARD)

        invalid_script_yml = get_yaml(VALID_SCRIPT_PATH)
        invalid_script_yml["name"] = invalid_script_yml["name"] + "_v2"
        pack2 = repo.create_pack("PackName2")
        script = pack2.create_script(yml=invalid_script_yml)

        modified_files = {integration.yml.rel_path, incident_field.get_path_from_pack()}
        added_files = {dashboard.get_path_from_pack(), script.yml.rel_path}
        mocker.patch.object(OldValidateManager, "setup_git_params", return_value=True)
        mocker.patch.object(
            IntegrationValidator, "is_valid_category", return_value=True
        )
        mocker.patch.object(
            OldValidateManager, "setup_prev_ver", return_value="origin/master"
        )
        mocker.patch.object(
            OldValidateManager,
            "get_changed_files_from_git",
            return_value=(modified_files, added_files, set(), set(), True),
        )
        mocker.patch.object(
            GitUtil, "get_current_working_branch", return_value="MyBranch"
        )

        mocker.patch.object(GitUtil, "deleted_files", return_value={})

        with ChangeCWD(repo.path):
            runner = CliRunner(mix_stderr=False)
            result = runner.invoke(
                main,
                [
                    VALIDATE_CMD,
                    "--run-old-validate",
                    "--skip-new-validate",
                    "-g",
                    "--no-docker-checks",
                    "--no-conf-json",
                    "--skip-pack-release-notes",
                ],
                catch_exceptions=False,
            )

        assert all(
            current_str in result.output
            for current_str in [
                "Running validation on branch",
                "Running validation on modified files",
                "Running validation on newly added files",
                "Running validation on changed pack unique files",
                "Validating ./Packs/PackName1 unique pack files",
                "Validating ./Packs/PackName2 unique pack files",
                f"Validating {integration.yml.rel_path} as integration",
                f"Validating {incident_field.get_path_from_pack()} as incidentfield",
                f"Validating {dashboard.get_path_from_pack()} as dashboard",
                f"Validating {script.yml.rel_path} as script",
                "IF101",
                "SC100",
            ]
        )
        assert all(
            err_msg in result.output
            for err_msg in [
                "The name of this v2 script is incorrect",
                "The content key must be set to True.",
            ]
        )
        assert result.exit_code == 1

    def test_validation_using_git_without_pack_dependencies(self, mocker, repo):
        """
        Given
        - An invalid repo.

        When
        - Running validate using git on it with --skip-pack-dependencies flag.

        Then
        - Ensure validate fails.
        - Ensure pack dependencies check doesnt happen.
        """

        pack = repo.create_pack("FeedAzure")
        integration = pack.create_integration(
            name="FeedAzure",
            yml=get_yaml(
                join(AZURE_FEED_PACK_PATH, "Integrations/FeedAzure/FeedAzure.yml")
            ),
        )
        modified_files = {integration.yml.rel_path}
        mocker.patch.object(tools, "is_external_repository", return_value=False)
        mocker.patch.object(
            BaseValidator, "update_checked_flags_by_support_level", return_value=None
        )
        mocker.patch.object(
            PackUniqueFilesValidator, "validate_pack_meta_file", return_value=True
        )
        mocker.patch.object(OldValidateManager, "setup_git_params", return_value=True)
        mocker.patch.object(
            OldValidateManager, "setup_prev_ver", return_value="origin/master"
        )
        mocker.patch.object(
            OldValidateManager,
            "get_changed_files_from_git",
            return_value=(modified_files, set(), set(), set(), True),
        )
        mocker.patch.object(
            GitUtil, "get_current_working_branch", return_value="MyBranch"
        )

        mocker.patch.object(GitUtil, "deleted_files", return_value={})

        with ChangeCWD(repo.path):
            runner = CliRunner(mix_stderr=False)
            result = runner.invoke(
                main,
                [
                    VALIDATE_CMD,
                    "--run-old-validate",
                    "--skip-new-validate",
                    "-g",
                    "--no-docker-checks",
                    "--no-conf-json",
                    "--skip-pack-release-notes",
                    "--skip-pack-dependencies",
                ],
                catch_exceptions=False,
            )
        assert all(
            [
                current_str in result.output
                for current_str in [
                    "Running validation on branch",
                    "Running validation on modified files",
                    "Running validation on newly added files",
                    "Running validation on changed pack unique files",
                    "Validating ./Packs/FeedAzure unique pack files",
                ]
            ]
        )
        assert "Running pack dependencies validation on" not in result.output
        assert result.exit_code == 1

    def test_validation_using_git_with_pack_dependencies(self, mocker, repo):
        """
        Given
        - An invalid repo.

        When
        - Running validate using git on it with --skip-pack-dependencies flag.

        Then
        - Ensure validate fails.
        - Ensure pack dependencies check happens.
        """

        pack = repo.create_pack("FeedAzure")
        integration = pack.create_integration(
            name="FeedAzure",
            yml=get_yaml(
                join(AZURE_FEED_PACK_PATH, "Integrations/FeedAzure/FeedAzure.yml")
            ),
        )
        modified_files = {integration.yml.rel_path}
        mocker.patch.object(tools, "is_external_repository", return_value=False)
        mocker.patch.object(OldValidateManager, "setup_git_params", return_value=True)
        mocker.patch.object(
            OldValidateManager, "setup_prev_ver", return_value="origin/master"
        )

        mocker.patch.object(PackDependencies, "find_dependencies", return_value={})
        mocker.patch.object(
            PackUniqueFilesValidator, "validate_pack_meta_file", return_value=True
        )
        mocker.patch.object(
            BaseValidator, "update_checked_flags_by_support_level", return_value=None
        )
        mocker.patch.object(
            OldValidateManager,
            "get_changed_files_from_git",
            return_value=(modified_files, set(), set(), set(), True),
        )
        mocker.patch.object(
            GitUtil, "get_current_working_branch", return_value="MyBranch"
        )

        mocker.patch.object(GitUtil, "deleted_files", return_value={})

        with ChangeCWD(repo.path):
            runner = CliRunner(mix_stderr=False)
            result = runner.invoke(
                main,
                [
                    VALIDATE_CMD,
                    "--run-old-validate",
                    "--skip-new-validate",
                    "-g",
                    "--no-docker-checks",
                    "--no-conf-json",
                    "--skip-pack-release-notes",
                ],
                catch_exceptions=False,
            )
        assert all(
            [
                current_str in result.output
                for current_str in [
                    "Running pack dependencies validation on",
                ]
            ]
        )
        assert result.exit_code == 1

    def test_validation_non_content_path(self):
        """
        Given
        - non content pack path file, file not existing.

        When
        - Running demisto-sdk validate command.

        Then
        - Ensure an error is raised on the non found file
        """
        runner = CliRunner(mix_stderr=False)
        result = runner.invoke(
            main,
            [
                VALIDATE_CMD,
                "--run-old-validate",
                "--skip-new-validate",
                "-i",
                join("Users", "MyPacks", "VMware"),
                "--no-docker-checks",
                "--no-conf-json",
                "--skip-pack-release-notes",
            ],
            catch_exceptions=False,
        )
        assert result.exit_code == 2
        assert result.exception
        assert "does not exist" in result.stderr  # check error str is in stdout

    def test_validation_non_content_path_mocked_repo(self, mocker, repo):
        """
        Given
        - non content pack path file, file existing.

        When
        - Running demisto-sdk validate command.
        - mocking the 'get_modified_and_added_files' for a FileNotFoundError error

        Then
        - Ensure an error is raised on the non found file
        """

        mocker.patch.object(tools, "is_external_repository", return_value=False)
        mocker.patch.object(OldValidateManager, "setup_git_params", return_value=True)
        mocker.patch.object(PackDependencies, "find_dependencies", return_value={})
        mocker.patch.object(
            PackUniqueFilesValidator, "validate_pack_meta_file", return_value=True
        )
        mocker.patch.object(
            BaseValidator, "update_checked_flags_by_support_level", return_value=None
        )
        mocker.patch.object(
            OldValidateManager,
            "get_changed_files_from_git",
            side_effect=FileNotFoundError,
        )
        with ChangeCWD(repo.path):
            runner = CliRunner(mix_stderr=False)
            result = runner.invoke(
                main,
                [
                    VALIDATE_CMD,
                    "--run-old-validate",
                    "--skip-new-validate",
                    "-g",
                    "--no-docker-checks",
                    "--no-conf-json",
                    "--skip-pack-release-notes",
                ],
                catch_exceptions=False,
            )

        assert result.exit_code == 1
        assert "You may not be running" in result.output

    def test_validation_using_git_on_specific_file(self, mocker, repo):
        """
        Given
        - A repo with a pack with a modified integration and script.

        When
        - Running validate using git on it with -i flag aiming at the integration yml path specifically.

        Then
        - Ensure the integration is validated.
        - Ensure the script is not validated.
        """

        pack = repo.create_pack("FeedAzure")
        integration = pack.create_integration()
        integration.create_default_integration()
        script = pack.create_script()
        script.create_default_script()

        modified_files = {integration.yml.rel_path, script.yml.rel_path}
        mocker.patch.object(tools, "is_external_repository", return_value=False)
        mocker.patch.object(OldValidateManager, "setup_git_params", return_value=True)
        mocker.patch.object(
            OldValidateManager, "setup_prev_ver", return_value="origin/master"
        )

        mocker.patch.object(PackDependencies, "find_dependencies", return_value={})
        mocker.patch.object(
            PackUniqueFilesValidator, "validate_pack_meta_file", return_value=True
        )
        mocker.patch.object(
            BaseValidator, "update_checked_flags_by_support_level", return_value=None
        )
        mocker.patch.object(
            OldValidateManager,
            "get_changed_files_from_git",
            return_value=(modified_files, set(), set(), set(), True),
        )
        mocker.patch.object(
            GitUtil, "get_current_working_branch", return_value="MyBranch"
        )

        mocker.patch.object(GitUtil, "deleted_files", return_value={})

        with ChangeCWD(repo.path):
            runner = CliRunner(mix_stderr=False)
            result = runner.invoke(
                main,
                [
                    VALIDATE_CMD,
                    "-g",
                    "--no-docker-checks",
                    "--no-conf-json",
                    "--skip-pack-release-notes",
                    "-i",
                    integration.yml.rel_path,
                    "--run-old-validate",
                    "--skip-new-validate",
                ],
                catch_exceptions=False,
            )

        assert all(
            [
                current_str in result.output
                for current_str in [
                    "Running on committed and staged files",
                    f"Validating {integration.yml.rel_path}",
                ]
            ]
        )
        assert f"Validating {script.yml.rel_path}" not in result.output

    def test_validation_using_git_on_specific_file_renamed(self, mocker, repo):
        """
        Given
        - A repo with a pack with a renamed integration and modified script.

        When
        - Running validate using git on it with -i flag aiming at the integration yml path specifically.

        Then
        - Ensure the integration is validated.
        - Ensure the script is not validated.
        """

        pack = repo.create_pack("FeedAzure")
        integration = pack.create_integration()
        integration.create_default_integration()
        script = pack.create_script()
        script.create_default_script()

        modified_files = {
            (integration.yml.rel_path, integration.yml.rel_path),
            script.yml.rel_path,
        }
        mocker.patch.object(tools, "is_external_repository", return_value=False)
        mocker.patch.object(OldValidateManager, "setup_git_params", return_value=True)
        mocker.patch.object(
            OldValidateManager, "setup_prev_ver", return_value="origin/master"
        )

        mocker.patch.object(PackDependencies, "find_dependencies", return_value={})
        mocker.patch.object(
            PackUniqueFilesValidator, "validate_pack_meta_file", return_value=True
        )
        mocker.patch.object(
            BaseValidator, "update_checked_flags_by_support_level", return_value=None
        )
        mocker.patch.object(
            OldValidateManager,
            "get_changed_files_from_git",
            return_value=(modified_files, set(), set(), set(), True),
        )
        mocker.patch.object(
            GitUtil, "get_current_working_branch", return_value="MyBranch"
        )

        mocker.patch.object(GitUtil, "deleted_files", return_value={})

        with ChangeCWD(repo.path):
            runner = CliRunner(mix_stderr=False)
            result = runner.invoke(
                main,
                [
                    VALIDATE_CMD,
                    "--run-old-validate",
                    "--skip-new-validate",
                    "-g",
                    "--no-docker-checks",
                    "--no-conf-json",
                    "--skip-pack-release-notes",
                    "-i",
                    integration.yml.rel_path,
                ],
                catch_exceptions=False,
            )
        assert "Running on committed and staged files" in result.output
        assert f"Validating {integration.yml.rel_path}" in result.output
        assert f"Validating {script.yml.rel_path}" not in result.output

    def test_validation_using_git_on_specific_pack(self, mocker, repo):
        """
        Given
        - A repo with two packs.

        When
        - Running validate using git on it with -i flag aiming at the pack_1 path specifically.

        Then
        - Ensure the entities in pack 1 are validated
        - Ensure the entities in pack 2 are not validated.
        """

        pack_1 = repo.create_pack("Pack1")
        integration = pack_1.create_integration()
        integration.create_default_integration()
        script = pack_1.create_script()
        script.create_default_script()

        pack_2 = repo.create_pack("Pack2")
        integration_2 = pack_2.create_integration()
        integration_2.create_default_integration()
        script_2 = pack_2.create_script()
        script_2.create_default_script()

        modified_files = {
            (integration.yml.rel_path, integration.yml.rel_path),
            script.yml.rel_path,
            integration_2.yml.rel_path,
            script_2.yml.rel_path,
        }
        mocker.patch.object(tools, "is_external_repository", return_value=False)
        mocker.patch.object(OldValidateManager, "setup_git_params", return_value=True)
        mocker.patch.object(
            OldValidateManager, "setup_prev_ver", return_value="origin/master"
        )
        mocker.patch.object(
            IntegrationValidator, "is_valid_category", return_value=True
        )

        mocker.patch.object(PackDependencies, "find_dependencies", return_value={})
        mocker.patch.object(
            PackUniqueFilesValidator, "validate_pack_meta_file", return_value=True
        )
        mocker.patch.object(
            BaseValidator, "update_checked_flags_by_support_level", return_value=None
        )
        mocker.patch.object(
            OldValidateManager,
            "get_changed_files_from_git",
            return_value=(modified_files, set(), set(), set(), True),
        )
        mocker.patch.object(
            GitUtil, "get_current_working_branch", return_value="MyBranch"
        )

        mocker.patch.object(GitUtil, "deleted_files", return_value={})

        with ChangeCWD(repo.path):
            result = CliRunner(mix_stderr=False).invoke(
                main,
                [
                    VALIDATE_CMD,
                    "--run-old-validate",
                    "--skip-new-validate",
                    "-g",
                    "--no-docker-checks",
                    "--no-conf-json",
                    "--skip-pack-release-notes",
                    "-i",
                    str(pack_1.path),
                ],
                catch_exceptions=False,
            )
        assert "Running on committed and staged files" in result.output
        assert f"Validating {integration.yml.rel_path}" in result.output
        assert f"Validating {script.yml.rel_path}" in result.output
        assert f"Validating {integration_2.yml.rel_path}" not in result.output
        assert f"Validating {script_2.yml.rel_path}" not in result.output


class TestSpecificValidations:
    def test_validate_with_different_specific_validation(self, mocker, repo):
        """
        Given
        - an invalid Reputation - negative integer in expiration field.

        When
        - Running validate on it with flag --run-specific-validations BA101.

        Then
        - Ensure validate doesn't fail on RP101 - wrong value in expiration field
        due to the flag.
        """

        mocker.patch.object(tools, "is_external_repository", return_value=True)
        pack = repo.create_pack("PackName")
        reputation_copy = REPUTATION.copy()
        reputation_copy["expiration"] = -1
        reputation = pack._create_json_based(
            name="reputation", prefix="", content=reputation_copy
        )
        with ChangeCWD(pack.repo_path):
            runner = CliRunner(mix_stderr=False)
            result = runner.invoke(
                main,
                [
                    VALIDATE_CMD,
                    "-i",
                    reputation.path,
                    "--run-specific-validations",
                    "BA101",
                    "--run-old-validate",
                    "--skip-new-validate",
                ],
                catch_exceptions=False,
            )
        assert all(
            [
                current_str in result.output
                for current_str in [
                    f"Validating {reputation.path} as reputation",
                    "The files are valid",
                ]
            ]
        )
        assert result.exit_code == 0

    def test_validate_with_flag_specific_validation(self, mocker, repo):
        """
        Given
        - an invalid Reputation - negative integer in expiration field and a 'details' that does not match its id.

        When
        - Running validate on it with flag --run-specific-validations RP101.

        Then
        - Ensure validate fails on RP101 - wrong value in expiration field and not on RP102 - id and details fields are not equal.
        """
        mocker.patch.object(tools, "is_external_repository", return_value=True)
        pack = repo.create_pack("PackName")
        reputation_copy = REPUTATION.copy()
        reputation_copy["expiration"] = -1
        reputation_copy["details"] = "reputationn"
        reputation = pack._create_json_based(
            name="reputation", prefix="", content=reputation_copy
        )
        with ChangeCWD(pack.repo_path):
            runner = CliRunner(mix_stderr=False)
            result = runner.invoke(
                main,
                [
                    VALIDATE_CMD,
                    "-i",
                    reputation.path,
                    "--run-specific-validations",
                    "RP101",
                    "--run-old-validate",
                    "--skip-new-validate",
                ],
                catch_exceptions=False,
            )
        assert all(
            [
                current_str in result.output
                for current_str in [
                    f"Validating {reputation.path} as reputation",
                    "RP101",
                    "Expiration field should have a positive numeric value.",
                ]
            ]
        )
        assert result.exit_code == 1

    def test_validate_with_flag_specific_validation_entire_code_section(
        self, mocker, repo
    ):
        """
        Given
        - an invalid Reputation - negative integer in expiration field and a 'details' that does not match its id.

        When
        - Running validate on it with flag --run-specific-validations RP.

        Then
        - Ensure validate fails on RP101 - wrong value in expiration field and on RP102 - id and details fields are not equal.
        """

        mocker.patch.object(tools, "is_external_repository", return_value=True)
        pack = repo.create_pack("PackName")
        reputation_copy = REPUTATION.copy()
        reputation_copy["expiration"] = -1
        reputation_copy["details"] = "reputationn"
        reputation = pack._create_json_based(
            name="reputation", prefix="", content=reputation_copy
        )
        with ChangeCWD(pack.repo_path):
            runner = CliRunner(mix_stderr=False)
            result = runner.invoke(
                main,
                [
                    VALIDATE_CMD,
                    "--run-old-validate",
                    "--skip-new-validate",
                    "-i",
                    reputation.path,
                    "--run-specific-validations",
                    "RP",
                ],
                catch_exceptions=False,
            )
            assert f"Validating {reputation.path} as reputation" in result.output
            assert "RP101" in result.output
            assert (
                "Expiration field should have a positive numeric value."
                in result.output
            )
            assert "RP102" in result.output
            assert "id and details fields are not equal." in result.output
            assert result.exit_code == 1


class TestBasicValidation:
    def test_modified_pack_files_with_ignored_validations(self, mocker, repo):
        """
        Given
        - .pack-ignore which ignores IN122 and RM110
        - integration yml which validations above fail.
        - detected modified files that the pack name was changed.

        When
        - running validations with -g flag

        Then
        - make sure the files are valid and that the errors can be ignored successfully.
        """

        mocker.patch.object(tools, "is_external_repository", return_value=True)
        mocker.patch.object(BaseValidator, "check_file_flags", return_value="")
        mocker.patch.object(
            PackUniqueFilesValidator, "are_valid_files", return_value=""
        )
        mocker.patch.object(OldValidateManager, "setup_git_params", return_value=True)
        mocker.patch.object(
            OldValidateManager, "setup_prev_ver", return_value="origin/master"
        )

        pack = repo.create_pack("PackName")

        integration = pack.create_integration(
            "IntegrationTest",
            yml=get_yaml(
                join(AZURE_FEED_PACK_PATH, "Integrations/FeedAzure/FeedAzure.yml")
            ),
        )
        # add ignored validations to .pack-ignore
        pack.pack_ignore.write_list(
            [
                "[file:IntegrationTest.yml]\nignore=IN122,RM110",
            ]
        )

        modified_files = {integration.yml.rel_path}
        mocker.patch.object(
            OldValidateManager,
            "get_changed_files_from_git",
            return_value=(modified_files, set(), set(), set(), True),
        )
        mocker.patch.object(
            GitUtil, "get_current_working_branch", return_value="MyBranch"
        )

        mocker.patch.object(GitUtil, "deleted_files", return_value={})

        with ChangeCWD(pack.repo_path):
            runner = CliRunner(mix_stderr=False)
            result = runner.invoke(
                main,
                [
                    VALIDATE_CMD,
                    "--run-old-validate",
                    "--skip-new-validate",
                    "-g",
                    "--post-commit",
                    "--skip-pack-release-notes",
                    "--no-docker-checks",
                    "--no-conf-json",
                ],
            )
        assert "The files are valid" in result.output
        assert result.exit_code == 0


def test_local_node_server_up_and_down():
    """
    Given:
        - node dependencies installed
        - a valid file for mdx
    When:
        starting a local server with an mdx server
    Then:
        - The server is started successfully.
        - The call is successful.
    """

    assert not mdx_server_is_up()
    with start_local_MDX_server():
        assert mdx_server_is_up()
        assert_successful_mdx_call()
    sleep(1)
    assert not mdx_server_is_up()


def assert_successful_mdx_call():
    session = requests.Session()
    retry = Retry(total=2)
    adapter = HTTPAdapter(max_retries=retry)
    session.mount("http://", adapter)
    response = session.request(
        "POST", "http://localhost:6161", data="## Hello", timeout=20
    )
    assert response.status_code == 200<|MERGE_RESOLUTION|>--- conflicted
+++ resolved
@@ -2755,95 +2755,6 @@
         ) in result.output
 
 
-<<<<<<< HEAD
-class TestConnectionValidation:
-    def test_valid_connection(self, mocker, repo):
-        """
-        Given
-        - a valid Connection.
-
-        When
-        - Running validate on it.
-
-        Then
-        - Ensure validate passes and identifies the file as a connection.
-        """
-
-        mocker.patch.object(tools, "is_external_repository", return_value=True)
-        pack = repo.create_pack("PackName")
-        connection = pack._create_json_based(
-            name="connection", prefix="", content=CONNECTION
-        )
-        with ChangeCWD(pack.repo_path):
-            runner = CliRunner(mix_stderr=False)
-            result = runner.invoke(
-                main,
-                [
-                    VALIDATE_CMD,
-                    "-i",
-                    connection.path,
-                    "--run-old-validate",
-                    "--skip-new-validate",
-                ],
-                catch_exceptions=False,
-            )
-        assert all(
-            [
-                current_str in result.output
-                for current_str in [
-                    f"Validating {connection.path} as canvas-context-connections",
-                    "The files are valid",
-                ]
-            ]
-        )
-        assert result.exit_code == 0
-
-    def test_invalid_connection(self, mocker, repo):
-        """
-        Given
-        - an invalid Connection - no contextKey1 in a connection.
-
-        When
-        - Running validate on it.
-
-        Then
-        - Ensure validate fails on missing contextKey1.
-        """
-
-        mocker.patch.object(tools, "is_external_repository", return_value=True)
-        pack = repo.create_pack("PackName")
-        connection_copy = CONNECTION.copy()
-        del connection_copy["canvasContextConnections"][0]["contextKey1"]
-        connection = pack._create_json_based(
-            name="connection", prefix="", content=connection_copy
-        )
-        with ChangeCWD(pack.repo_path):
-            runner = CliRunner(mix_stderr=False)
-            result = runner.invoke(
-                main,
-                [
-                    VALIDATE_CMD,
-                    "--run-old-validate",
-                    "--skip-new-validate",
-                    "-i",
-                    connection.path,
-                ],
-                catch_exceptions=False,
-            )
-        assert all(
-            [
-                current_str in result.output
-                for current_str in [
-                    f"Validating {connection.path} as canvas-context-connections",
-                ]
-            ]
-        )
-        assert ('Missing the field "contextKey1"') in result.output
-        assert result.exit_code == 1
-
-
-=======
->>>>>>> 0ce12af6
 class TestIndicatorFieldValidation:
     def test_valid_indicator_field(self, mocker, repo):
         """
