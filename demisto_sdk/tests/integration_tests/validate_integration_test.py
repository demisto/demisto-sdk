--- conflicted
+++ resolved
@@ -243,13 +243,8 @@
         valid_integration_yml['commonfields']['version'] = -2
         integration = pack.create_integration(yml=valid_integration_yml)
         modified_files = {integration.yml.rel_path}
-<<<<<<< HEAD
-        mocker.patch.object(ValidateManager, 'get_changed_files_from_git', return_value=(modified_files, {},
-                                                                                         set(), set()))
-=======
         mocker.patch.object(ValidateManager, 'get_changed_files_from_git', return_value=(modified_files,
                                                                                          set(), set(), set()))
->>>>>>> f83ac591
         mocker.patch.object(GitUtil, '__init__', return_value=None)
         mocker.patch.object(GitUtil, 'get_current_working_branch', return_value='MyBranch')
 
