--- conflicted
+++ resolved
@@ -16,13 +16,10 @@
         'Print is found, Please remove all prints from the code.',
         'Sleep is found, Please remove all sleep statements from the code.',
         'Invalid CommonServerPython import was found. Please change the import to: from CommonServerPython import *',
-<<<<<<< HEAD
+        'Invalid usage of indicators key in CommandResults was found, Please use indicator key instead.',
         "Some commands from yml file are not implemented in the python file, Please make sure that every command is"
         " implemented in your code. The commands that are not implemented are ['error']"],
      ['test-module', 'kace-machines-list', 'kace-assets-list', 'kace-queues-list', 'kace-tickets-list', 'error']),
-=======
-        'Invalid usage of indicators key in CommandResults was found, Please use indicator key instead.']),
->>>>>>> 27d0a98c
     (Path(f"{XSOAR_LINTER_PY3_INVALID_WARNINGS}"), 3.8, 'certified partner', False, 4,
      ['Demisto.log is found, Please remove all demisto.log usage and exchange it with',
       'Main function wasnt found in the file, Please add main()',
