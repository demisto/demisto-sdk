--- conflicted
+++ resolved
@@ -17,7 +17,7 @@
         'Print is found, Please remove all prints from the code.',
         'Sleep is found, Please remove all sleep statements from the code.',
         'Invalid CommonServerPython import was found. Please change the import to: from CommonServerPython import *',
-<<<<<<< HEAD
+        'Invalid usage of indicators key in CommandResults was found, Please use indicator key instead.',
         "Some parameters from yml file are not implemented in the python file, Please make sure that every param is "
         "implemented in your code. The params that are not implemented are ['test']",
         "Some args from yml file are not implemented in the python file, Please make sure that every arg is "
@@ -25,9 +25,6 @@
      ['url', 'proxy', 'insecure', 'fetch_limit', 'fetch_time', 'fetch_shaping', 'fetch_filter',
       'fetch_queue_id', 'credentials', 'test'],
      ['limit', 'custom_filter', 'custom_shaping', 'limit', 'custom_filter', 'testarg']),
-=======
-        'Invalid usage of indicators key in CommandResults was found, Please use indicator key instead.']),
->>>>>>> f29b8d77
     (Path(f"{XSOAR_LINTER_PY3_INVALID_WARNINGS}"), 3.8, 'certified partner', False, 4,
      ['Demisto.log is found, Please remove all demisto.log usage and exchange it with',
       'Main function wasnt found in the file, Please add main()',
