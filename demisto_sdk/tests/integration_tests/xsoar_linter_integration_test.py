--- conflicted
+++ resolved
@@ -18,37 +18,25 @@
     XSOAR_LINTER_PY3_INVALID_WARNINGS_PARTNER, XSOAR_LINTER_PY3_VALID)
 
 files = [
-<<<<<<< HEAD
+
+    # ---------------------------------------- For Valid file -------------------------------------------------
     (Path(f"{XSOAR_LINTER_PY3_VALID}"), 3.8, 'base', False, 0, [], [], False),
     (Path(f"{XSOAR_LINTER_PY3_VALID}"), 3.8, 'base', True, 0, [],
      ['test-module', 'kace-machines-list', 'kace-assets-list', 'kace-queues-list', 'kace-tickets-list'], False),
-=======
-
-    # ---------------------------------------- For Valid file -------------------------------------------------
-    (Path(f"{XSOAR_LINTER_PY3_VALID}"), 3.8, 'base', False, 0, [], []),
-    (Path(f"{XSOAR_LINTER_PY3_VALID}"), 3.8, 'base', True, 0, [],
-     ['test-module', 'kace-machines-list', 'kace-assets-list', 'kace-queues-list', 'kace-tickets-list']),
 
 
     # -------------------------------------------- For Invalid file -------------------------------------------------
 
     # -------------------- For Invalid file with support level base and long running True -----------------------
->>>>>>> dd870e84
     (Path(f"{XSOAR_LINTER_PY3_INVALID}"), 3.8, 'base', True, 1, [
         'Print is found, Please remove all prints from the code.',
         "test-module command is not implemented in the python file, it is essential for every"
         " integration. Please add it to your code. For more information see: "
         "https://xsoar.pan.dev/docs/integrations/code-conventions#test-module"
-<<<<<<< HEAD
     ], [], False),
     (Path(f"{XSOAR_LINTER_PY3_INVALID}"), 3.8, 'base', False, 1, [
         "Your script requires elevated permissions. Please add the `runas: DBotRole` to the yml file."
     ], [], True),
-=======
-    ], []),
-
-    # -------------------- For Invalid file with support level base and long running False -----------------------
->>>>>>> dd870e84
     (Path(f"{XSOAR_LINTER_PY3_INVALID}"), 3.8, 'base', False, 1, [
         'Print is found, Please remove all prints from the code.',
         'Sleep is found, Please remove all sleep statements from the code.',
@@ -59,64 +47,7 @@
         "test-module command is not implemented in the python file, it is essential for every"
         " integration. Please add it to your code. For more information see: "
         "https://xsoar.pan.dev/docs/integrations/code-conventions#test-module"
-<<<<<<< HEAD
-    ],
-        ['kace-machines-list', 'kace-assets-list', 'kace-queues-list', 'kace-tickets-list', 'error'], False),
-    (Path(f"{XSOAR_LINTER_PY3_INVALID_WARNINGS}"), 3.8, 'certified partner', False, 4,
-     ['Demisto.log is found, Please remove all demisto.log usage and exchange it with',
-      'Main function wasnt found in the file, Please add main()',
-      'Do not use return_outputs function. Please return CommandResults object instead.',
-      'Do not use demisto.results function.'], [], False),
-    (Path(f"{XSOAR_LINTER_PY3_INVALID}"), 3.8, 'certified partner', False, 1,
-     ['Sys.exit use is found, Please use return instead.',
-      'Sleep is found, Please remove all sleep statements from the code.',
-        "test-module command is not implemented in the python file, it is essential for every"
-        " integration. Please add it to your code. For more information see: "
-        "https://xsoar.pan.dev/docs/integrations/code-conventions#test-module"
-      ], [], False),
-    (Path(f"{XSOAR_LINTER_PY3_INVALID}"), 3.8, 'certified partner', True, 1,
-     ['Sys.exit use is found, Please use return instead.',
-        "test-module command is not implemented in the python file, it is essential for every"
-        " integration. Please add it to your code. For more information see: "
-        "https://xsoar.pan.dev/docs/integrations/code-conventions#test-module"
-      ], [], False),
-    (Path(f"{XSOAR_LINTER_PY3_INVALID}"), 3.8, 'community', False, 1,
-     ['Print is found, Please remove all prints from the code.',
-        "test-module command is not implemented in the python file, it is essential for every"
-        " integration. Please add it to your code. For more information see: "
-        "https://xsoar.pan.dev/docs/integrations/code-conventions#test-module"
-      ], [], False),
-    (Path(f"{XSOAR_LINTER_PY3_INVALID_WARNINGS_PARTNER}"), 3.8, 'partner', False, 4,
-     ['try and except statements were not found in main function.'], [], False),
-    (Path(f"{XSOAR_LINTER_PY3_INVALID_WARNINGS_PARTNER}"), 3.8, 'community', False, 0,
-     [], [], False),
-    (Path(f"{XSOAR_LINTER_PY3_INVALID_WARNINGS_PARTNER}"), 3.8, 'partner', False, 4,
-     ['return_error should be used in main function. Please add it.',
-      'return_error used too many times, should be used only once in the code, in main function.'], [], False),
-    (Path(f"{XSOAR_LINTER_PY3_INVALID_WARNINGS_PARTNER}"), 3.8, 'xsoar', False, 4,
-     ['return_error should be used in main function. Please add it.',
-      'return_error used too many times, should be used only once in the code, in main function.'], [], False),
-    (Path(f"{XSOAR_LINTER_PY3_INVALID}"), 3.8, '', False, 1,
-     ['exit is found, Please remove all exit()', 'quit is found, Please remove all quit()',
-        "test-module command is not implemented in the python file, it is essential for every"
-        " integration. Please add it to your code. For more information see: "
-        "https://xsoar.pan.dev/docs/integrations/code-conventions#test-module"
-      ], [], False),
-    (Path(f"{XSOAR_LINTER_PY3_INVALID}"), 3.8, 'xsoar', False, 1,
-     ['exit is found, Please remove all exit()', 'quit is found, Please remove all quit()',
-        "test-module command is not implemented in the python file, it is essential for every"
-        " integration. Please add it to your code. For more information see: "
-        "https://xsoar.pan.dev/docs/integrations/code-conventions#test-module"
-      ], [], False),
-    (Path(f"{XSOAR_LINTER_PY3_INVALID_WARNINGS}"), 3.8, 'xsoar', False, 4,
-     ['Function arguments are missing type annotations. Please add type annotations',
-      'It is best practice to use .get when accessing the arg/params dict object rather then direct access.'], [], False),
-    (Path(f"{XSOAR_LINTER_PY3_INVALID_WARNINGS}"), 3.8, 'certified partner', False, 4,
-     ['Initialize of params was found outside of main function. Please use demisto.params() only inside main',
-      'Initialize of args was found outside of main function. Please use demisto.args() only inside main func'], [], False),
-
-=======
-    ], ['kace-machines-list', 'kace-assets-list', 'kace-queues-list', 'kace-tickets-list', 'error']),
+    ], ['kace-machines-list', 'kace-assets-list', 'kace-queues-list', 'kace-tickets-list', 'error'], False),
 
     # ------------- For Invalid file with support level certified partner and long running False ------------------
     (Path(f"{XSOAR_LINTER_PY3_INVALID}"), 3.8, 'certified partner', False, 1,
@@ -125,7 +56,7 @@
       "test-module command is not implemented in the python file, it is essential for every"
       " integration. Please add it to your code. For more information see: "
       "https://xsoar.pan.dev/docs/integrations/code-conventions#test-module"
-      ], []),
+      ], [], False),
 
     # ------------- For Invalid file with support level certified partner and long running True ---------------------
     (Path(f"{XSOAR_LINTER_PY3_INVALID}"), 3.8, 'certified partner', True, 1,
@@ -133,7 +64,7 @@
       "test-module command is not implemented in the python file, it is essential for every"
       " integration. Please add it to your code. For more information see: "
       "https://xsoar.pan.dev/docs/integrations/code-conventions#test-module"
-      ], []),
+      ], [], False),
 
     # ------------- For Invalid file with support level community and long running False ------------------
     (Path(f"{XSOAR_LINTER_PY3_INVALID}"), 3.8, 'community', False, 1,
@@ -141,7 +72,7 @@
       "test-module command is not implemented in the python file, it is essential for every"
       " integration. Please add it to your code. For more information see: "
       "https://xsoar.pan.dev/docs/integrations/code-conventions#test-module"
-      ], []),
+      ], [], False),
 
     # ------------- For Invalid file with default support level and long running False ------------------
     (Path(f"{XSOAR_LINTER_PY3_INVALID}"), 3.8, '', False, 1,
@@ -149,7 +80,7 @@
       "test-module command is not implemented in the python file, it is essential for every"
       " integration. Please add it to your code. For more information see: "
       "https://xsoar.pan.dev/docs/integrations/code-conventions#test-module"
-      ], []),
+      ], [], False),
 
     # ------------- For Invalid file with xsoar support level and long running False ------------------
     (Path(f"{XSOAR_LINTER_PY3_INVALID}"), 3.8, 'xsoar', False, 1,
@@ -157,7 +88,7 @@
       "test-module command is not implemented in the python file, it is essential for every"
       " integration. Please add it to your code. For more information see: "
       "https://xsoar.pan.dev/docs/integrations/code-conventions#test-module"
-      ], []),
+      ], [], False),
 
 
     # -------------------------------- For Warning file which is relevant from partner level and bigger---------------
@@ -167,16 +98,16 @@
      ['try and except statements were not found in main function.',
       'return_error should be used in main function. Please add it.',
       'return_error used too many times, should be used only once in the code, in main function.'
-      ], []),
+      ], [], False),
 
     # -------------------------------- For Warning file with support level community-----------------------------------
     (Path(f"{XSOAR_LINTER_PY3_INVALID_WARNINGS_PARTNER}"), 3.8, 'community', False, 0,
-     [], []),
+     [], [], False),
 
     # -------------------------------- For Warning file with support level xsoar-----------------------------------
     (Path(f"{XSOAR_LINTER_PY3_INVALID_WARNINGS_PARTNER}"), 3.8, 'xsoar', False, 4,
      ['return_error should be used in main function. Please add it.',
-      'return_error used too many times, should be used only once in the code, in main function.'], []),
+      'return_error used too many times, should be used only once in the code, in main function.'], [], False),
 
 
     # --------------------------------------- For Warning file -------------------------------------------------------
@@ -189,13 +120,12 @@
       'Do not use demisto.results function.',
       'Initialize of params was found outside of main function. Please use demisto.params() only inside main',
       'Initialize of args was found outside of main function. Please use demisto.args() only inside main func'
-      ], []),
+      ], [], False),
     # --------------------- For Warning file with support level xsoar------------- -----------------------------------
 
     (Path(f"{XSOAR_LINTER_PY3_INVALID_WARNINGS}"), 3.8, 'xsoar', False, 4,
      ['Function arguments are missing type annotations. Please add type annotations',
-      'It is best practice to use .get when accessing the arg/params dict object rather then direct access.'], []),
->>>>>>> dd870e84
+      'It is best practice to use .get when accessing the arg/params dict object rather then direct access.'], [], False),
 ]
 
 
