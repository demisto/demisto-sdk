--- conflicted
+++ resolved
@@ -26,11 +26,8 @@
     InvalidIntegrationScriptFileType,
     InvalidLayoutFileName,
     InvalidSuffix,
-<<<<<<< HEAD
     InvalidXDRCTemplatesFileName,
-=======
     InvalidXSIAMReportFileName,
->>>>>>> 448a4de8
     PathIsFolder,
     PathIsTestOrDocData,
     PathIsUnified,
@@ -39,8 +36,6 @@
     _validate,
 )
 
-
-<<<<<<< HEAD
 @pytest.mark.parametrize(
     "suffix",
     ("json", "yml"),
@@ -62,7 +57,7 @@
     folder = "MyXDRCTemplate"
     with pytest.raises(InvalidXDRCTemplatesFileName):
         _validate(DUMMY_PACK_PATH / XDRC_TEMPLATE_DIR / folder / f"{file}.{suffix}")
-=======
+
 def test_xsiam_report_file_valid():
     pack_name = "myPack"
     pack_path = Path("content", "Packs", pack_name)
@@ -81,7 +76,6 @@
     pack_path = Path("content", "Packs", pack_name)
     with pytest.raises(InvalidXSIAMReportFileName):
         _validate(pack_path / XSIAM_REPORTS_DIR / f"{file_prefix}_Report.{suffix}")
->>>>>>> 448a4de8
 
 
 def test_content_entities_dir_length():
