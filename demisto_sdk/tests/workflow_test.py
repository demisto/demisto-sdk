import os
import tempfile
import uuid
from pathlib import Path
from subprocess import PIPE, Popen
from typing import Callable, Generator, Optional, Tuple

import pytest
from _pytest.monkeypatch import MonkeyPatch
from typer.testing import CliRunner

from demisto_sdk.__main__ import app
from demisto_sdk.commands.common.constants import AUTHOR_IMAGE_FILE_NAME
from demisto_sdk.commands.common.handlers import DEFAULT_YAML_HANDLER as yaml
from demisto_sdk.commands.common.logger import logger
from TestSuite.test_tools import ChangeCWD


class TestError(BaseException):
    __test__ = False
    pass


def list_files(path: Path) -> Generator[str, None, None]:
    """
    Yield files only in dir
    Args:
        path: Directory to list fies in it

    Yields:
        file name
    """
    for file in os.listdir(path):
        if Path(path / file).is_file():
            yield file


def get_uuid() -> str:
    """
    Gets a uuid
    Returns:
        uuid
    """
    return str(uuid.uuid1())


class ContentGitRepo:
    def __init__(self):
        """
        Will [copy in CircleCI and local machine else will clone] the content to a temp dir.
        """
        # Copy content
        self.branches = []
        circle_content_dir = Path("~/project/content")
        self.tmpdir = tempfile.TemporaryDirectory()
        tmpdir = Path(self.tmpdir.name)
        self.content = tmpdir / "content"
        logger.debug("Content dir path: %s " % content_git_repo)
        # In circleCI, the dir is already there
        if os.path.isdir(circle_content_dir):
            logger.debug("Found circle content dir, copying")
            self.run_command(
                f"cp -r {circle_content_dir} {tmpdir}", cwd=Path(os.getcwd())
            )
        # # Local machine - search for content alias
        elif os.environ.get("CONTENT"):
            logger.debug("Found CONTENT env var, copying.")
            curr_content = os.environ.get("CONTENT")
            self.run_command(f"cp -r {curr_content} {tmpdir}", cwd=Path(os.getcwd()))
        # # Cloning content
        else:
            logger.debug("Cloning content repo")
            self.run_command(
                "git clone --depth 1 https://github.com/demisto/content.git", cwd=tmpdir
            )

    def __del__(self):
        """
        Cleanup of the class.
        """
        self.tmpdir.cleanup()

    def create_branch(self, branch_name: str = "") -> str:
        """
        Creates a branch and adding it to the branches lost.

        Returns:
            branch name
        """
        with ChangeCWD(self.content):
            if not branch_name:
                branch_name = get_uuid()
            self.branches.append(branch_name)
            self.run_command(f"git checkout -b {branch_name}")
            return branch_name

    def run_command(
        self, cmd: str, raise_error: bool = True, cwd: Optional[Path] = None
    ) -> Tuple[str, str]:
        """
        A simple command runner
        Args:
            cmd: command to run
            raise_error: should raise error (if returncode != 0)
            cwd: working dir to run the command. default is self.content

        Returns:
            stdout, stderr
        """
        # reset git lock
        if cwd is None:
            cwd = self.content
        with ChangeCWD(cwd):
            res = Popen(cmd.split(), stderr=PIPE, stdout=PIPE, encoding="utf-8")
            stdout, stderr = res.communicate()
            if raise_error and res.returncode != 0:
                raise SystemExit(
                    f'Error in command "{cmd}"\n' f"stdout={stdout}\nsterr={stderr}"
                )
            return stdout, stderr

    def run_validations(self):
        """
        Run all the following validations:
        * secrets
        * validate -g --staged
        * validate -g
        * validate -g --include-untracked
        """
        with ChangeCWD(self.content):
            runner = CliRunner(mix_stderr=False)
            self.run_command("git add .")
<<<<<<< HEAD
            # commit flow - secrets, validate only on staged files without rn
            res = runner.invoke(main, "secrets")
=======
            # commit flow - secrets, lint and validate only on staged files without rn
            res = runner.invoke(app, "secrets")
>>>>>>> 5eac251a
            assert res.exit_code == 0, f"stdout = {res.stdout}\nstderr = {res.stderr}"

            res = runner.invoke(
                app,
                "validate -g --staged --skip-pack-dependencies --skip-pack-release-notes "
                "--no-docker-checks --debug-git --allow-skipped --run-old-validate --skip-new-validate",
            )

            assert res.exit_code == 0, f"stdout = {res.stdout}\nstderr = {res.stderr}"

            # build flow - validate on all changed files
            res = runner.invoke(
                app,
                "validate -g --skip-pack-dependencies --no-docker-checks --debug-git "
                "--allow-skipped --run-old-validate --skip-new-validate",
            )
            assert res.exit_code == 0, f"stdout = {res.stdout}\nstderr = {res.stderr}"

            # local run - validation with untracked files
            res = runner.invoke(
                app,
                "validate -g --skip-pack-dependencies --no-docker-checks --debug-git -iu "
                "--allow-skipped --run-old-validate --skip-new-validate",
            )
            assert res.exit_code == 0, f"stdout = {res.stdout}\nstderr = {res.stderr}"

    def git_cleanup(self):
        """
        Resetting the branch to master and cleaning it.
        """
        with ChangeCWD(self.content):
            self.run_command("git reset --hard origin/master")
            self.run_command("git clean -f -xd")
            self.run_command("git checkout master")
            self.run_command("git pull")

    def update_rn(self, notes: str = "New rns! Hooray!"):
        """
        Will find a single ReleaseNotes file from `git status` and will change
            the placeholder with given notes.

        Args:
            notes: note to replace

        Raises:
            AssertionError if could not find release notes.
        """
        with ChangeCWD(self.content):
            self.run_command("git add .")
            stdout, stderr = self.run_command("git status")
            lines = stdout.split("\n")
            for line in lines:
                if "ReleaseNotes" in line:
                    rn_path = line.split()[-1]
                    break
            else:
                raise IndexError(
                    f"Could not find ReleaseNotes in the repo.\n stdout={stdout}\nstderr={stderr}"
                )
            # Replace release notes placeholder
            with open(rn_path) as stream:
                content = stream.read().replace("%%UPDATE_RN%%", notes)

            with open(rn_path, "w+") as stream:
                stream.write(content)


content_git_repo: Optional[ContentGitRepo] = None


@pytest.fixture(autouse=True)
def function_setup():
    """
    Cleaning the content repo before every function
    """
    global content_git_repo
    if (
        not content_git_repo
    ):  # lazy initialization. So we don't initialize during test discovery
        content_git_repo = ContentGitRepo()
    # Function setup
    content_git_repo.git_cleanup()
    content_git_repo.run_command("npm install --no-fund --no-audit")
    content_git_repo.create_branch()


def init_pack(content_repo: ContentGitRepo, monkeypatch: MonkeyPatch):
    """
    Given: Instruction to create a new pack using the sdk.
        Fill metadata: y
        Name: Sample
        Description: description
        Pack's type: 1 (xsoar)
        Category: 1 (Analytics & SIEM)
        Marketplaces: ""
        Create integration: n

    When: Initiating a new pack with the init command

    Then: Validate lint, secrets and validate exit code is 0
    """
    author_image_rel_path = (
        r"demisto_sdk/tests/test_files/artifacts/AuthorImageTest/SanityCheck"
    )
    author_image_abs_path = os.path.abspath(
        f"./{author_image_rel_path}/{AUTHOR_IMAGE_FILE_NAME}"
    )
    monkeypatch.chdir(content_repo.content)
    runner = CliRunner(mix_stderr=False)
    res = runner.invoke(
        app,
        f"init -a {author_image_abs_path} --pack --name Sample",
        input="\n".join(["y", "Sample", "description", "1", "1", "", "n", "6.0.0"]),
    )
    assert res.exit_code == 0, (
        f"Could not run the init command.\nstdout={res.stdout}\nstderr={res.stderr}\n"
        f"author_image_abs_path={author_image_abs_path}"
    )
    content_repo.run_validations()


def init_integration(content_repo: ContentGitRepo, monkeypatch: MonkeyPatch):
    """
    Given: Instruction to create a new integration using the sdk.
        Use ID for as dir name: y

    When: Initiating a new integration with the init command

    Then: Validate lint, secrets and validate exit code is 0
    """
    runner = CliRunner(mix_stderr=False)
    hello_world_path = content_repo.content / "Packs" / "HelloWorld" / "Integrations"
    monkeypatch.chdir(hello_world_path)
    res = runner.invoke(
        app, "init --integration -n Sample", input="\n".join(["y", "6.0.0", "1"])
    )
    assert res.exit_code == 0, f"stdout = {res.stdout}\nstderr = {res.stderr}"
    content_repo.run_command("git add .")
    monkeypatch.chdir(content_repo.content)
    res = runner.invoke(app, "update-release-notes -i Packs/HelloWorld -u revision")
    assert res.exit_code == 0, f"stdout = {res.stdout}\nstderr = {res.stderr}"
    try:
        content_repo.update_rn()
    except IndexError as exception:
        raise TestError(f"stdout = {res.stdout}\nstderr = {res.stderr}") from exception
    content_repo.run_validations()


def modify_entity(content_repo: ContentGitRepo, monkeypatch: MonkeyPatch):
    """
    Given: Modify entity description.

    When: Modifying an entity.

    Then: Validate lint, secrets and validate exit code is 0
    """
    runner = CliRunner(mix_stderr=False)
    monkeypatch.chdir(
        content_repo.content / "Packs" / "HelloWorld" / "Scripts" / "HelloWorldScript"
    )
    # Modify the entity
    script = yaml.load(open("./HelloWorldScript.yml"))
    script["args"][0]["description"] = "new description."

    yaml.dump(script, open("./HelloWorldScript.yml", "w"))
    content_repo.run_command("git add .")
    monkeypatch.chdir(content_repo.content)
    res = runner.invoke(app, "update-release-notes -i Packs/HelloWorld -u revision")
    assert res.exit_code == 0, f"stdout = {res.stdout}\nstderr = {res.stderr}"
    content_repo.run_command("git add .")
    # Get the newest rn file and modify it.
    try:
        content_repo.update_rn()
    except IndexError as exception:
        raise TestError(f"stdout = {res.stdout}\nstderr = {res.stderr}") from exception
    content_repo.run_validations()


def rename_incident_field(content_repo: ContentGitRepo, monkeypatch: MonkeyPatch):
    """
    Given: Incident field in HelloWorld pack.

    When: Renaming the entity.

    Then: Validate lint, secrets and validate exit code is 0

    """
    monkeypatch.chdir(content_git_repo.content)  # type: ignore
    hello_world_incidentfields_path = Path("Packs/HelloWorld/IncidentFields/")
    curr_incident_field = (
        hello_world_incidentfields_path / "incidentfield-Hello_World_ID.json"
    )

    content_repo.run_command(
        f"git mv {curr_incident_field} {hello_world_incidentfields_path / 'incidentfield-new.json'}"
    )
    runner = CliRunner(mix_stderr=False)
    res = runner.invoke(app, "update-release-notes -i Packs/HelloWorld -u revision")
    assert res.exit_code == 0, f"stdout = {res.stdout}\nstderr = {res.stderr}"
    try:
        content_repo.update_rn()
    except IndexError as exception:
        raise TestError(f"stdout = {res.stdout}\nstderr = {res.stderr}") from exception
    content_repo.run_validations()


@pytest.mark.parametrize(
    "function",
    [init_pack, modify_entity, rename_incident_field],
)
def test_workflow_by_sequence(function: Callable, monkeypatch: MonkeyPatch):
    """
    Pytest will execute tests in parallel. This function ensures the tests will run by sequence.
    Args:
        function: A test to run
        monkeypatch: A pytest's mocker object. Used to change working directory.

    Workflow:
        The tests will use ContentGitRepo as a base content repository.
        Each function will run a different workflow as user should use it.

    Steps:
        Create/Modify files:
            The test will create new files or will modify them.
        Run Demisto-SDK commands:
            Will run any tested demisto-sdk functionality. as the init com
            Will run all validation with expected the test to pass.
            * secrets
            * lint -g --no-test
            * validate -g
    """
    global content_git_repo
    function(content_git_repo, monkeypatch)<|MERGE_RESOLUTION|>--- conflicted
+++ resolved
@@ -130,13 +130,8 @@
         with ChangeCWD(self.content):
             runner = CliRunner(mix_stderr=False)
             self.run_command("git add .")
-<<<<<<< HEAD
-            # commit flow - secrets, validate only on staged files without rn
-            res = runner.invoke(main, "secrets")
-=======
             # commit flow - secrets, lint and validate only on staged files without rn
             res = runner.invoke(app, "secrets")
->>>>>>> 5eac251a
             assert res.exit_code == 0, f"stdout = {res.stdout}\nstderr = {res.stderr}"
 
             res = runner.invoke(
