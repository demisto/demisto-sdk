--- conflicted
+++ resolved
@@ -199,7 +199,7 @@
     content_git_repo.create_branch()
 
 
-def init_pack(content_repo: ContentGitRepo, _):
+def init_pack(content_repo: ContentGitRepo):
     """
     Given: Instruction to create a new pack using the sdk.
         Fill metadata: y
@@ -233,22 +233,8 @@
     """
     runner = CliRunner(mix_stderr=False)
     hello_world_path = content_repo.content / "Packs" / "HelloWorld" / "Integrations"
-<<<<<<< HEAD
-    with ChangeCWD(hello_world_path):
-        res = runner.invoke(main, "init --integration -n Sample", input="\n".join(["y", "1"]))
-        assert res.exit_code == 0
-        content_repo.run_command("git add .")
-
-    with ChangeCWD(content_repo.content):
-        try:
-            res = runner.invoke(main, "update-release-notes -i Packs/HelloWorld -u revision")
-            assert res.exit_code == 0
-        except AssertionError as e:
-            raise AssertionError(f"stdout = {res.stdout}\nstderr = {res.stderr}", e)
-        content_repo.run_validations()
-=======
     monkeypatch.chdir(hello_world_path)
-    res = runner.invoke(main, "init --integration -n Sample", input='y')
+    res = runner.invoke(main, "init --integration -n Sample", input="\n".join(["y", "1"]))
     assert res.exit_code == 0, f"stdout = {res.stdout}\nstderr = {res.stderr}"
     content_repo.run_command("git add .")
     monkeypatch.chdir(content_repo.content)
@@ -259,7 +245,6 @@
     except IndexError as exception:
         raise TestError(f"stdout = {res.stdout}\nstderr = {res.stderr}") from exception
     content_repo.run_validations()
->>>>>>> 9dda3552
 
 
 def modify_entity(content_repo: ContentGitRepo, monkeypatch: MonkeyPatch):
