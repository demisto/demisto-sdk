import time
from configparser import ConfigParser, MissingSectionHeaderError
from functools import wraps
from pathlib import Path
from typing import Callable, Tuple, Type, Union
<<<<<<< HEAD

import google
from google.cloud import secretmanager
=======
>>>>>>> 833d8ad9

from demisto_sdk.commands.common.content.objects.pack_objects.abstract_pack_objects.json_content_object import (
    JSONContentObject,
)
from demisto_sdk.commands.common.content.objects.pack_objects.abstract_pack_objects.yaml_content_object import (
    YAMLContentObject,
)
from demisto_sdk.commands.common.content.objects.pack_objects.abstract_pack_objects.yaml_unify_content_object import (
    YAMLContentUnifiedObject,
)
from demisto_sdk.commands.common.content.objects.pack_objects.pack import Pack
<<<<<<< HEAD
from demisto_sdk.commands.common.handlers.json.json5_handler import JSON5_Handler
=======
>>>>>>> 833d8ad9
from demisto_sdk.commands.common.logger import logger

json5 = JSON5_Handler()
ContentEntity = Union[YAMLContentUnifiedObject, YAMLContentObject, JSONContentObject]


class SecretManagerException(Exception):
    pass


def get_containing_pack(content_entity: ContentEntity) -> Pack:
    """Get pack object that contains the content entity.

    Args:
        content_entity: Content entity object.

    Returns:
        Pack: Pack object that contains the content entity.
    """
    pack_path = content_entity.path
    while pack_path.parent.name.casefold() != "packs":
        pack_path = pack_path.parent
    return Pack(pack_path)


def check_configuration_file(command, args):
    config_file_path = ".demisto-sdk-conf"
    true_synonyms = ["true", "True", "t", "1"]
    if Path(config_file_path).is_file():
        try:
            config = ConfigParser(allow_no_value=True)
            config.read(config_file_path)

            if command in config.sections():
                for key in config[command]:
                    if key in args:
                        # if the key exists in the args we will run it over if it is either:
                        # a - a flag currently not set and is defined in the conf file
                        # b - not a flag but an arg that is currently None and there is a value for it in the conf file
                        if args[key] is False and config[command][key] in true_synonyms:
                            args[key] = True

                        elif args[key] is None and config[command][key] is not None:
                            args[key] = config[command][key]

                    # if the key does not exist in the current args, add it
                    else:
                        if config[command][key] in true_synonyms:
                            args[key] = True

                        else:
                            args[key] = config[command][key]

        except MissingSectionHeaderError:
            pass


def retry(
    times: int = 3,
    delay: int = 1,
    exceptions: Union[Tuple[Type[Exception]], Type[Exception]] = Exception,
):
    """
    retries to execute a function until an exception isn't raised anymore.

    Args:
        times: the amount of times to try and execute the function
        delay: the number of seconds to wait between each time
        exceptions: the exceptions that should be caught when executing the function

    Returns:
        Any: the decorated function result
    """

    def _retry(func: Callable):

        func_name = func.__name__

        @wraps(func)
        def wrapper(*args, **kwargs):
            for i in range(1, times + 1):
                logger.debug(f"trying to run func {func_name} for the {i} time")
                try:
                    return func(*args, **kwargs)
                except exceptions as error:
                    logger.debug(
                        f"error when executing func {func_name}, error: {error}, time {i}"
                    )
                    if i == times:
                        raise
                    time.sleep(delay)

        return wrapper

<<<<<<< HEAD
    return _retry


def get_integration_params(project_id: str, secret_id: str) -> dict:
    """This function retrieves the parameters of an integration from Google Secret Manager
    *Note*: This function will not run if the `DEMISTO_SDK_GCP_PROJECT_ID` env variable is not set.

    Args:
        project_id (str): GSM project id
        secret_id (str): The secret id in GSM

    Returns:
        dict: The integration params
    """
    # Create the Secret Manager client.
    client = secretmanager.SecretManagerServiceClient()

    # Build the resource name of the secret version.
    name = f"projects/{project_id}/secrets/{secret_id}/versions/latest"

    # Access the secret version.
    try:
        response = client.access_secret_version(name=name)
    except google.api_core.exceptions.NotFound:
        logger.warning("The secret is not found in the secret manager")
        raise SecretManagerException
    except google.api_core.exceptions.PermissionDenied:
        logger.warning(
            "Insufficient permissions for gcloud. , run `gcloud auth application-default login`"
        )
        raise SecretManagerException
    except Exception:
        logger.warning(f"Failed to get secret {secret_id} from Secret Manager.")
        raise SecretManagerException
    # Return the decoded payload.
    payload = json5.loads(response.payload.data.decode("UTF-8"))
    if "params" not in payload:
        logger.warning(f"Parameters are not found in {secret_id} from Secret Manager.")

        raise SecretManagerException
    return payload["params"]
=======
    return _retry
>>>>>>> 833d8ad9
<|MERGE_RESOLUTION|>--- conflicted
+++ resolved
@@ -3,12 +3,6 @@
 from functools import wraps
 from pathlib import Path
 from typing import Callable, Tuple, Type, Union
-<<<<<<< HEAD
-
-import google
-from google.cloud import secretmanager
-=======
->>>>>>> 833d8ad9
 
 from demisto_sdk.commands.common.content.objects.pack_objects.abstract_pack_objects.json_content_object import (
     JSONContentObject,
@@ -20,10 +14,6 @@
     YAMLContentUnifiedObject,
 )
 from demisto_sdk.commands.common.content.objects.pack_objects.pack import Pack
-<<<<<<< HEAD
-from demisto_sdk.commands.common.handlers.json.json5_handler import JSON5_Handler
-=======
->>>>>>> 833d8ad9
 from demisto_sdk.commands.common.logger import logger
 
 json5 = JSON5_Handler()
@@ -118,48 +108,4 @@
 
         return wrapper
 
-<<<<<<< HEAD
-    return _retry
-
-
-def get_integration_params(project_id: str, secret_id: str) -> dict:
-    """This function retrieves the parameters of an integration from Google Secret Manager
-    *Note*: This function will not run if the `DEMISTO_SDK_GCP_PROJECT_ID` env variable is not set.
-
-    Args:
-        project_id (str): GSM project id
-        secret_id (str): The secret id in GSM
-
-    Returns:
-        dict: The integration params
-    """
-    # Create the Secret Manager client.
-    client = secretmanager.SecretManagerServiceClient()
-
-    # Build the resource name of the secret version.
-    name = f"projects/{project_id}/secrets/{secret_id}/versions/latest"
-
-    # Access the secret version.
-    try:
-        response = client.access_secret_version(name=name)
-    except google.api_core.exceptions.NotFound:
-        logger.warning("The secret is not found in the secret manager")
-        raise SecretManagerException
-    except google.api_core.exceptions.PermissionDenied:
-        logger.warning(
-            "Insufficient permissions for gcloud. , run `gcloud auth application-default login`"
-        )
-        raise SecretManagerException
-    except Exception:
-        logger.warning(f"Failed to get secret {secret_id} from Secret Manager.")
-        raise SecretManagerException
-    # Return the decoded payload.
-    payload = json5.loads(response.payload.data.decode("UTF-8"))
-    if "params" not in payload:
-        logger.warning(f"Parameters are not found in {secret_id} from Secret Manager.")
-
-        raise SecretManagerException
-    return payload["params"]
-=======
-    return _retry
->>>>>>> 833d8ad9
+    return _retry