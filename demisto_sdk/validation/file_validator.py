--- conflicted
+++ resolved
@@ -20,11 +20,7 @@
     IGNORED_TYPES_REGEXES, INTEGRATION_REGEX, BETA_INTEGRATION_REGEX, BETA_INTEGRATION_YML_REGEX, SCRIPT_REGEX, \
     IMAGE_REGEX, TEST_PLAYBOOK_REGEX, INTEGRATION_YML_REGEX, DIR_LIST, PACKAGE_SUPPORTING_DIRECTORIES, \
     YML_BETA_INTEGRATIONS_REGEXES, PACKAGE_SCRIPTS_REGEXES, YML_INTEGRATION_REGEXES, PACKS_DIR, PACKS_DIRECTORIES, \
-<<<<<<< HEAD
-    Errors, PLAYBOOKS_REGEXES_LIST, PLAYBOOK_REGEX
-=======
-    Errors, PLAYBOOKS_REGEXES_LIST, JSON_INDICATOR_AND_INCIDENT_FIELDS
->>>>>>> 1d0abe57
+    Errors, PLAYBOOKS_REGEXES_LIST, JSON_INDICATOR_AND_INCIDENT_FIELDS, PLAYBOOK_REGEX
 from demisto_sdk.common.hook_validations.conf_json import ConfJsonValidator
 from demisto_sdk.common.hook_validations.description import DescriptionValidator
 from demisto_sdk.common.hook_validations.id import IDSetValidator
@@ -195,6 +191,7 @@
             added_files = added_files - set(nc_modified_files) - set(nc_deleted_files)
 
         packs = self.get_packs(modified_files, added_files)
+
         return modified_files, added_files, old_format_files, packs
 
     @staticmethod
@@ -284,8 +281,6 @@
                 script_validator = ScriptValidator(structure_validator)
                 if self.is_backward_check and not script_validator.is_backward_compatible():
                     self._is_valid = False
-                if not script_validator.is_valid_file():
-                    self._is_valid = False
 
                 if not script_validator.is_valid_file():
                     self._is_valid = False
@@ -334,11 +329,11 @@
                 if self.id_set_validator.is_file_has_used_id(file_path):
                     self._is_valid = False
 
-            if re.match(file_path, TEST_PLAYBOOK_REGEX, re.IGNORECASE):
+            if re.match(TEST_PLAYBOOK_REGEX, file_path, re.IGNORECASE):
                 if not self.conf_json_validator.is_test_in_conf_json(collect_ids(file_path)):
                     self._is_valid = False
 
-            elif re.match(file_path, PLAYBOOK_REGEX, re.IGNORECASE):
+            elif re.match(PLAYBOOK_REGEX, file_path, re.IGNORECASE):
                 playbook_validator = PlaybookValidator(structure_validator)
                 if not playbook_validator.is_valid_playbook(is_new_playbook=True):
                     self._is_valid = False
