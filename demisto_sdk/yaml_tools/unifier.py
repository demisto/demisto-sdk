--- conflicted
+++ resolved
@@ -184,7 +184,6 @@
         :rtype: str
         """
 
-<<<<<<< HEAD
         # We assume here the code file has the same name as the integration/script name, plus the addition of the type
         package_name = os.path.basename(os.path.dirname(self.package_path))
         code_file_path = self.package_path + package_name + script_type
@@ -192,18 +191,6 @@
             raise Exception('Code file does not exists or has different name than {}'
                             .format(package_name + script_type))
         return code_file_path
-=======
-        ignore_regex = (r'CommonServerPython\.py|CommonServerUserPython\.py|demistomock\.py|test_.*\.py|_test\.py'
-                        r'|conftest\.py')
-        if not self.package_path.endswith('/'):
-            self.package_path += '/'
-        if self.package_path.endswith('Scripts/CommonServerPython/'):
-            return self.package_path + 'CommonServerPython.py'
-
-        script_path = list(filter(lambda x: not re.search(ignore_regex, x),
-                                  glob.glob(os.path.join(self.package_path, '*' + script_type))))[0]
-        return script_path
->>>>>>> 85e2ad5e
 
     def insert_script_to_yml(self, script_type, yml_text, yml_data):
         script_path = self.get_code_file(script_type)
