import os
import io
import glob
import yaml
import base64
import re
from typing import Tuple

from demisto_sdk.common.constants import Errors
<<<<<<< HEAD
from demisto_sdk.common.tools import get_yaml, server_version_compare, get_yml_paths_in_dir, print_error
=======
from demisto_sdk.common.tools import get_yaml, server_version_compare, get_yml_paths_in_dir, print_error, print_color, \
    LOG_COLORS
>>>>>>> 1a28dce1
from demisto_sdk.common.constants import TYPE_TO_EXTENSION, INTEGRATIONS_DIR, DIR_TO_PREFIX, DEFAULT_IMAGE_PREFIX, \
    SCRIPTS_DIR, BETA_INTEGRATIONS_DIR


class Unifier:

    def __init__(self, indir: str, dir_name=INTEGRATIONS_DIR, outdir='',
                 image_prefix=DEFAULT_IMAGE_PREFIX):

        directory_name = ""
<<<<<<< HEAD
        for optional_dir_name in DIR_TO_PREFIX.keys():
=======
        for optional_dir_name in DIR_TO_PREFIX:
>>>>>>> 1a28dce1
            if optional_dir_name in indir:
                directory_name = optional_dir_name

        if not directory_name:
            print_error("You have failed to provide a legal file path, a legal file path "
                        "should contain either Integrations or Scripts directories")

        self.image_prefix = image_prefix
        self.package_path = indir
        if self.package_path[-1] != os.sep:
            self.package_path = os.path.join(self.package_path, '')

        self.dir_name = dir_name
        self.dest_path = outdir

        self.is_ci = os.getenv('CI', False)

    def write_yaml_with_docker(self, yml_text, yml_data, script_obj):
        """Write out the yaml file taking into account the dockerimage45 tag.
        If it is present will create 2 integration files
        One for 4.5 and below and one for 5.0.

        Arguments:
            output_path {str} -- output path
            yml_text {str} -- yml text
            yml_data {dict} -- yml object
            script_obj {dict} -- script object

        Returns:
            dict -- dictionary mapping output path to text data
        """
        output_map = {self.dest_path: yml_text}
        if 'dockerimage45' in script_obj:
            # we need to split into two files 45 and 50. Current one will be from version 5.0
            yml_text = re.sub(r'^\s*dockerimage45:.*\n?', '', yml_text,
                              flags=re.MULTILINE)  # remove the dockerimage45 line
            yml_text45 = yml_text
            if 'fromversion' in yml_data:
                # validate that this is a script/integration which targets both 4.5 and 5.0+.
                if server_version_compare(yml_data['fromversion'], '5.0.0') >= 0:
                    raise ValueError('Failed: {}. dockerimage45 set for 5.0 and later only'.format(self.dest_path))
                yml_text = re.sub(r'^fromversion:.*$', 'fromversion: 5.0.0', yml_text, flags=re.MULTILINE)
            else:
                yml_text = 'fromversion: 5.0.0\n' + yml_text
            if 'toversion' in yml_data:
                # validate that this is a script/integration which targets both 4.5 and 5.0+.
                if server_version_compare(yml_data['toversion'], '5.0.0') < 0:
                    raise ValueError('Failed: {}. dockerimage45 set for 4.5 and earlier only'.format(self.dest_path))
                yml_text45 = re.sub(r'^toversion:.*$', 'toversion: 4.5.9', yml_text45, flags=re.MULTILINE)
            else:
                yml_text45 = 'toversion: 4.5.9\n' + yml_text45
            if script_obj.get('dockerimage45'):  # we have a value for dockerimage45 set it as dockerimage
                yml_text45 = re.sub(r'(^\s*dockerimage:).*$', r'\1 ' + script_obj.get('dockerimage45'),
                                    yml_text45, flags=re.MULTILINE)
            else:  # no value for dockerimage45 remove the dockerimage entry
                yml_text45 = re.sub(r'^\s*dockerimage:.*\n?', '', yml_text45, flags=re.MULTILINE)
            output_path45 = re.sub(r'\.yml$', '_45.yml', self.dest_path)
            output_map = {
                self.dest_path: yml_text,
                output_path45: yml_text45
            }
        for file_path, file_text in output_map.items():
            if os.path.isfile(file_path):
                # raise ValueError('Output file already exists: {}.'
                #                  ' Make sure to remove this file from source control'
                #                  ' or rename this package (for example if it is a v2).'.format(self.dest_path))
                continue
            with io.open(file_path, mode='w', encoding='utf-8') as file_:
                file_.write(file_text)
        return output_map

    def merge_script_package_to_yml(self):
        """Merge the various components to create an output yml file

        Returns:
            output path, script path, image path
        """
        print("Merging package: {}".format(self.package_path))
        if self.package_path.endswith('/'):
            self.package_path = self.package_path.rstrip('/')
        package_dir_name = os.path.basename(self.package_path)
        output_filename = '{}-{}.yml'.format(DIR_TO_PREFIX[self.dir_name], package_dir_name)
        if self.dest_path:
            self.dest_path = os.path.join(self.dest_path, output_filename)
        else:
            self.dest_path = os.path.join(self.dir_name, output_filename)

        yml_paths, yml_path = get_yml_paths_in_dir(self.package_path, Errors.no_yml_file(self.package_path))
        for path in yml_paths:
            # The plugin creates a unified YML file for the package.
            # In case this script runs locally and there is a unified YML file in the package we need to ignore it.
            # Also,
            # we don't take the unified file by default because
            # there might be packages that were not created by the plugin.
            if 'unified' not in path:
                yml_path = path
                break

        with open(yml_path, 'r') as yml_file:
            yml_data = yaml.safe_load(yml_file)

        script_obj = yml_data

        if self.dir_name != SCRIPTS_DIR:
            script_obj = yml_data['script']

        script_type = TYPE_TO_EXTENSION[script_obj['type']]

        with io.open(yml_path, mode='r', encoding='utf-8') as yml_file:
            yml_text = yml_file.read()

        yml_text, script_path = self.insert_script_to_yml(script_type, yml_text, yml_data)
        image_path = None
        desc_path = None
        if self.dir_name in (INTEGRATIONS_DIR, BETA_INTEGRATIONS_DIR):
            yml_text, image_path = self.insert_image_to_yml(yml_data, yml_text)
            yml_text, desc_path = self.insert_description_to_yml(yml_data, yml_text)

        output_map = self.write_yaml_with_docker(yml_text, yml_data, script_obj)
        return list(output_map.keys()), yml_path, script_path, image_path, desc_path

    def insert_image_to_yml(self, yml_data, yml_text):
        image_data, found_img_path = self.get_data("*png")
        image_data = self.image_prefix + base64.b64encode(image_data).decode('utf-8')

        if yml_data.get('image'):
            yml_text = yml_text.replace(yml_data['image'], image_data)

        else:
            yml_text = 'image: ' + image_data + '\n' + yml_text
        # verify that our yml is good (loads and returns the image)
        mod_yml_data = yaml.safe_load(yml_text)
        yml_image = mod_yml_data.get('image')
        assert yml_image.strip() == image_data.strip()

        return yml_text, found_img_path

    def insert_description_to_yml(self, yml_data, yml_text):
        desc_data, found_desc_path = self.get_data('*_description.md')

        if yml_data.get('detaileddescription'):
            raise ValueError('Please move the detailed description from the yml to a description file (.md)'
                             ' in the package: {}'.format(self.package_path))
        if desc_data:
            desc_data = desc_data.decode('utf-8')
            if not desc_data.startswith('"'):
                # for multiline detailed-description, if it's not wrapped in quotation marks
                # add | to the beginning of the description, and shift everything to the right
                desc_data = '|\n  ' + desc_data.replace('\n', '\n  ')
            temp_yml_text = u"detaileddescription: "
            temp_yml_text += desc_data
            temp_yml_text += u"\n"
            temp_yml_text += yml_text

            yml_text = temp_yml_text

        return yml_text, found_desc_path

    def get_data(self, extension):
        data_path = glob.glob(os.path.join(self.package_path, extension))
        data = None
        found_data_path = None
        if self.dir_name in ('Integrations', 'Beta_Integrations') and data_path:
            found_data_path = data_path[0]
            with open(found_data_path, 'rb') as data_file:
                data = data_file.read()

        return data, found_data_path

    def get_code_file(self, script_type):
        """Return the first code file in the specified directory path
        :param script_type: script type: .py or .js
        :type script_type: str
        :return: path to found code file
        :rtype: str
        """

        ignore_regex = (r'CommonServerPython\.py|CommonServerUserPython\.py|demistomock\.py|_test\.py'
                        r'|conftest\.py|__init__\.py|ApiModule\.py')
        if not self.package_path.endswith('/'):
            self.package_path += '/'
        if self.package_path.endswith('Scripts/CommonServerPython/'):
            return self.package_path + 'CommonServerPython.py'
        if self.package_path.endswith('ApiModule/'):
            return os.path.join(self.package_path, os.path.basename(os.path.normpath(self.package_path)) + '.py')

        script_path = list(filter(lambda x: not re.search(ignore_regex, x),
                                  glob.glob(os.path.join(self.package_path, '*' + script_type))))[0]
        return script_path

    def insert_script_to_yml(self, script_type, yml_text, yml_data):
        script_path = self.get_code_file(script_type)
        with io.open(script_path, mode='r', encoding='utf-8') as script_file:
            script_code = script_file.read()

        # Check if the script imports an API module. If it does,
        # the API module code will be pasted in place of the import.
        module_import, module_name = self.check_api_module_imports(script_code)
        if module_import:
            script_code = self.insert_module_code(script_code, module_import, module_name)

        clean_code = self.clean_python_code(script_code)

        lines = ['|-']
        lines.extend(u'    {}'.format(line) for line in clean_code.split('\n'))
        script_code = u'\n'.join(lines)

        if self.dir_name == 'Scripts':
            if yml_data.get('script'):
                if yml_data['script'] != '-' and yml_data['script'] != '':
                    raise ValueError("Please change the script to be blank or a dash(-) for package {}"
                                     .format(self.package_path))

        elif self.dir_name == 'Integrations' or self.dir_name == 'Beta_Integrations':
            if yml_data.get('script', {}).get('script'):
                if yml_data['script']['script'] != '-' and yml_data['script']['script'] != '':
                    raise ValueError("Please change the script to be blank or a dash(-) for package {}"
                                     .format(self.package_path))
        else:
            raise ValueError('Unknown yml type for dir: {}. Expecting: Scripts/Integrations'.format(self.package_path))

        yml_text = yml_text.replace("script: ''", "script: " + script_code)
        yml_text = yml_text.replace("script: '-'", "script: " + script_code)

        # verify that our yml is good (loads and returns the code)
        mod_yml_data = yaml.safe_load(yml_text)
        if self.dir_name == 'Scripts':
            yml_script = mod_yml_data.get('script')
        else:
            yml_script = mod_yml_data.get('script', {}).get('script')

        assert yml_script.strip() == clean_code.strip()

        return yml_text, script_path

    def get_script_package_data(self):
        _, yml_path = get_yml_paths_in_dir(self.package_path, error_msg='')
        if not yml_path:
            raise Exception("No yml files found in package path: {}. "
                            "Is this really a package dir? If not remove it.".format(self.package_path))
        code_type = get_yaml(yml_path).get('type')
        unifier = Unifier(self.package_path)
        code_path = unifier.get_code_file(TYPE_TO_EXTENSION[code_type])
        with open(code_path, 'r') as code_file:
            code = code_file.read()

        return yml_path, code

    @staticmethod
    def check_api_module_imports(script_code: str) -> Tuple[str, str]:
        """
        Checks integration code for API module imports
        :param script_code: The integration code
        :return: The import string and the imported module name
        """

        # General regex to find API module imports, for example: "from MicrosoftApiModule import *  # noqa: E402"
        module_regex = r'from ([\w\d]+ApiModule) import \*(?:  # noqa: E402)?'

        module_match = re.search(module_regex, script_code)
        if module_match:
            return module_match.group(), module_match.group(1)
        else:
            return '', ''

    @staticmethod
    def insert_module_code(script_code: str, module_import: str, module_name: str) -> str:
        """
        Inserts API module in place of an import to the module according to the module name
        :param script_code: The integration code
        :param module_import: The module import string to replace
        :param module_name: The module name
        :return: The integration script with the module code appended in place of the import
        """

        module_path = os.path.join('./Packs', 'ApiModules', 'Scripts', module_name, module_name + '.py')
        module_code = Unifier._get_api_module_code(module_name, module_path)

        module_code = '\n### GENERATED CODE ###\n# This code was inserted in place of an API module.{}\n' \
            .format(module_code)

        return script_code.replace(module_import, module_code)

    @staticmethod
    def _get_api_module_code(module_name, module_path):
        """
        Attempts to get the API module code from the ApiModules pack.
        :param module_name: The API module name
        :param module_path: The API module code file path
        :return: The API module code
        """
        try:
            with io.open(module_path, mode='r', encoding='utf-8') as script_file:
                module_code = script_file.read()
        except Exception as e:
            raise ValueError('Could not retrieve the module [{}] code: {}'.format(module_name, str(e)))

        return module_code

    @staticmethod
    def clean_python_code(script_code, remove_print_future=True):
        script_code = script_code.replace("import demistomock as demisto", "")
        script_code = script_code.replace("from CommonServerPython import *", "")
        script_code = script_code.replace("from CommonServerUserPython import *", "")
        # print function is imported in python loop
        if remove_print_future:  # docs generation requires to leave this
            script_code = script_code.replace("from __future__ import print_function", "")
        return script_code<|MERGE_RESOLUTION|>--- conflicted
+++ resolved
@@ -7,12 +7,8 @@
 from typing import Tuple
 
 from demisto_sdk.common.constants import Errors
-<<<<<<< HEAD
-from demisto_sdk.common.tools import get_yaml, server_version_compare, get_yml_paths_in_dir, print_error
-=======
 from demisto_sdk.common.tools import get_yaml, server_version_compare, get_yml_paths_in_dir, print_error, print_color, \
     LOG_COLORS
->>>>>>> 1a28dce1
 from demisto_sdk.common.constants import TYPE_TO_EXTENSION, INTEGRATIONS_DIR, DIR_TO_PREFIX, DEFAULT_IMAGE_PREFIX, \
     SCRIPTS_DIR, BETA_INTEGRATIONS_DIR
 
@@ -23,11 +19,7 @@
                  image_prefix=DEFAULT_IMAGE_PREFIX):
 
         directory_name = ""
-<<<<<<< HEAD
-        for optional_dir_name in DIR_TO_PREFIX.keys():
-=======
         for optional_dir_name in DIR_TO_PREFIX:
->>>>>>> 1a28dce1
             if optional_dir_name in indir:
                 directory_name = optional_dir_name
 
@@ -91,19 +83,15 @@
             }
         for file_path, file_text in output_map.items():
             if os.path.isfile(file_path):
-                # raise ValueError('Output file already exists: {}.'
-                #                  ' Make sure to remove this file from source control'
-                #                  ' or rename this package (for example if it is a v2).'.format(self.dest_path))
-                continue
+                raise ValueError('Output file already exists: {}.'
+                                 ' Make sure to remove this file from source control'
+                                 ' or rename this package (for example if it is a v2).'.format(self.dest_path))
             with io.open(file_path, mode='w', encoding='utf-8') as file_:
                 file_.write(file_text)
         return output_map
 
     def merge_script_package_to_yml(self):
         """Merge the various components to create an output yml file
-
-        Returns:
-            output path, script path, image path
         """
         print("Merging package: {}".format(self.package_path))
         if self.package_path.endswith('/'):
@@ -133,7 +121,6 @@
 
         if self.dir_name != SCRIPTS_DIR:
             script_obj = yml_data['script']
-
         script_type = TYPE_TO_EXTENSION[script_obj['type']]
 
         with io.open(yml_path, mode='r', encoding='utf-8') as yml_file:
@@ -147,7 +134,8 @@
             yml_text, desc_path = self.insert_description_to_yml(yml_data, yml_text)
 
         output_map = self.write_yaml_with_docker(yml_text, yml_data, script_obj)
-        return list(output_map.keys()), yml_path, script_path, image_path, desc_path
+        unifier_outputs = list(output_map.keys()), yml_path, script_path, image_path, desc_path
+        print_color("Created unified yml: {}".format(unifier_outputs[0][0]), LOG_COLORS.GREEN)
 
     def insert_image_to_yml(self, yml_data, yml_text):
         image_data, found_img_path = self.get_data("*png")
