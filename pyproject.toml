--- conflicted
+++ resolved
@@ -1,10 +1,6 @@
 [tool.poetry]
 name = "demisto-sdk"
-<<<<<<< HEAD
-version = "1.20.9"
-=======
 version = "1.20.8"
->>>>>>> 2583ce9f
 description = "\"A Python library for the Demisto SDK\""
 authors = ["Demisto"]
 license = "MIT"
