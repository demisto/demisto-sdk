[tool.poetry]
name = "demisto-sdk"
version = "1.24.0"
description = "\"A Python library for the Demisto SDK\""
authors = ["Demisto"]
license = "MIT"
readme = "README.md"
classifiers=[
    'Intended Audience :: Developers',
    'Natural Language :: English',
    'License :: OSI Approved :: MIT License',
    'Programming Language :: Python :: 3.8',
    'Programming Language :: Python :: 3.9',
    'Programming Language :: Python :: 3.10',
    'Programming Language :: Python :: Implementation :: CPython'
]
exclude = ["TestSuite/**", "*/tests/*", "tests"]

[tool.poetry.scripts]
demisto-sdk = "demisto_sdk.__main__:main"
update-additional-dependencies = "demisto_sdk.scripts.update_additional_dependencies:main"
merge-pytest-reports = "demisto_sdk.scripts.merge_pytest_reports:main"

[tool.poetry.dependencies]
python = ">=3.8,<3.11"
autopep8 = "^1.6.0"
bandit = "^1.7.4"
mypy = "^0.982"
pylint = "2.12.2"
vulture = "^2.3"
beautifulsoup4 = "^4.11.1"
chardet = ">=4,<6"
click = "^8.0.0"
coloredlogs = "^15.0.1"
configparser = "^5.2.0"
coverage = "^7.2.1"
decorator = "^5.1.1"
demisto-py = "^3.2.10"
dictor = "^0.1.9"
docker = "^5.0.3"
flatten-dict = "^0.4.2"
gitdb = "^4.0.9"
google-cloud-storage = "^2.13.0"
inflection = "^0.5.1"
jsonschema = "^4.4.0"
mergedeep = "^1.3.4"
networkx = "^2.7.1"
nltk = "^3.7"
prettytable = "^3.2.0"
pykwalify = "^1.8.0"
pyspellchecker = "^0.6.3"
requests = "^2.27.1"
"ruamel.yaml" = "^0.17.21"
slack-sdk = "^3.17.0"

tenacity = "^8.2.3"
tabulate = ">=0.8.9,<0.10.0"
ujson = "^5.1.0"
urllib3 = "^1.26.9"
wcmatch = "^8.3"
yamlordereddictloader = "^0.4.0"
GitPython = "^3.1.37"
Pebble = ">=4.6.3,<6.0.0"
PyPDF2 = "^1.28.6"
giturlparse = "^0.10.0"
pytest-freezegun = "^0.4.2"
python-dotenv = "^0.20.0"
importlib-resources = "^5.6.0"
dictdiffer = "^0.9.0"
imagesize = "^1.3.0"
cryptography = "^36.0.2"
dateparser = "^1.1.1"
typed-ast = "^1.5.2"
types-dateparser = "^1.1.0"
types-PyYAML = "^6.0.5"
types-requests = "2.28.11"
types-pytz = ">=2021.3.6,<2023.0.0"
types-python-dateutil = "^2.8.10"
types-pyvmomi = ">=7.0.6,<9.0.0"
types-tabulate = ">=0.8.6,<0.10.0"
types-paramiko = "^2.8.17"
types-emoji = ">=1.2.7,<3.0.0"
types-ipaddress = "^1.0.8"
types-chardet = ">=4.0.3,<6.0.0"
types-six = "^1.16.12"
types-PyMySQL = "^1.0.15"
typing-extensions = "^4.1.1"
gsutil = {version = "5.17", optional = true}
ordered-set = "^4.1.0"
types-filelock = "^3.2.5"
types-Markdown = "^3.3.21"
types-futures = "^3.3.8"
paramiko = "^2.11.0"
neo4j = "^5.14.0"
pydantic = "^1.10"
types-decorator = "^5.1.8"
types-mock = "^4.0.15"
types-setuptools = ">=65.6.0.1,<68.0.0.0"
types-ujson = "^5.6.0.0"
typer = {extras = ["all"], version = ">=0.6.1,<0.8.0"}
types-pkg-resources = "^0.1.3"
types-toml = "^0.10.8.7"
packaging = "^23.1"
orjson = "^3.8.3"
more-itertools = "^9.0.0"
junitparser = "^3.1.0"
google-cloud-secret-manager = "^2.16.2"
json5 = "^0.9.14"
types-protobuf = "^4.24.0.4"
<<<<<<< HEAD
pre-commit = "^3.5.0"
=======
klara = { version = "^0.6.3", optional = true }



>>>>>>> 02d322c4

[tool.poetry.group.dev.dependencies]
mitmproxy = "^8.0.0"
mock = "^4.0.3"
pytest = "^7.1.1"
pytest-cov = "^4.0.0"
pytest-datadir-ng = "^1.1.1"
pytest-mock = "^3.7.0"
pytest-subprocess = "^1.4.1"
requests-mock = "^1.9.3"
black = "^22.10.0"
ipykernel = "^6.16.1"
ruff = "^0.1.2"

[tool.poetry.extras]
build = ["gsutil"]
generate-unit-tests = ["klara"]

[tool.mypy]
check_untyped_defs = true
ignore_missing_imports = true
python_version = "3.8"
show_error_codes = true
follow_imports = "silent"
pretty = true
allow_redefinition = true
exclude = "tests/.*|demisto_sdk/commands/init/templates/.*"

[tool.vulture]
exclude = ["*/tests/*"]
min_confidence = 80
paths = ["demisto_sdk", "TestSuite"]
sort_by_size = true

[build-system]
requires = ["poetry-core>=1.0.0"]
build-backend = "poetry.core.masonry.api"

[tool.ruff]
ignore = [
    "F403",
    "F405",
    "E501",
    "W293",  # handled by Black
]


exclude = [
    "demisto_sdk/tests/test_files/",
    "demisto_sdk/commands/generate_unit_tests/tests/test_files/",
    "demisto_sdk/commands/init/templates",
    "demisto_sdk/commands/generate_yml_from_python/tests/generate_yml_from_python_test.py"
]

select = [
    "C9",
    "E",
    "F",
    "I",
    "PLE",
    "RUF100",
    "T10",
    "T20",
    "TID251",
    "W",
    "PTH107",
    "PTH113",
    "PTH110",
    "PTH119",
]

target-version = "py38"

[tool.ruff.mccabe]
max-complexity = 30

[tool.ruff.flake8-tidy-imports]
[tool.ruff.flake8-tidy-imports.banned-api]
# "logging".msg = "The logging framework is banned. Please use demisto_sdk.commands.common.logger."
"json".msg = "use JSON_Handler instead"
"json5".msg = "use JSON_Handler instead"
"ujson".msg = "use JSON_Handler instead"
"orjson".msg = "use JSON_Handler instead"
"ruamel.yaml".msg = "use YAML_Handler instead"
"distutils.version".msg = "Use packaging.version.Version instead"
"packaging.version.LooseVersion".msg = "Use packaging.version.Version instead"
"git.Repo".msg = "Use GitUtil instead"<|MERGE_RESOLUTION|>--- conflicted
+++ resolved
@@ -107,14 +107,11 @@
 google-cloud-secret-manager = "^2.16.2"
 json5 = "^0.9.14"
 types-protobuf = "^4.24.0.4"
-<<<<<<< HEAD
+klara = { version = "^0.6.3", optional = true }
+
+
+
 pre-commit = "^3.5.0"
-=======
-klara = { version = "^0.6.3", optional = true }
-
-
-
->>>>>>> 02d322c4
 
 [tool.poetry.group.dev.dependencies]
 mitmproxy = "^8.0.0"
