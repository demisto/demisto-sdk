--- conflicted
+++ resolved
@@ -90,7 +90,6 @@
   "pygithub>=2.2.0,<3"
 ]
 
-<<<<<<< HEAD
 [project.optional-dependencies]
 build = ["gsutil==5.17"]
 generate-unit-tests = ["klara>=0.6.3,<0.7"]
@@ -109,110 +108,6 @@
 
 [project.scripts]
 demisto-sdk = "demisto_sdk.__main__:main"
-=======
-[tool.poetry.dependencies]
-python = ">=3.9,<3.13"
-autopep8 = "^2.0.4"
-bandit = "^1.7.4"
-mypy = "^0.982"
-pylint = "^3.3.1"
-vulture = "^2.3"
-beautifulsoup4 = "^4.11.1"
-chardet = ">=4,<6"
-coloredlogs = "^15.0.1"
-configparser = "^5.2.0"
-coverage = "^7.2.1,<7.4" # in 7.4 we get empty results
-decorator = "^5.1.1"
-demisto-py = "^3.2.10"
-dictor = "^0.1.9"
-docker = "^7.1.0"
-flatten-dict = "^0.4.2"
-gitdb = "^4.0.9"
-google-cloud-storage = "^2.13.0"
-inflection = "^0.5.1"
-jsonschema = "^4.4.0"
-mergedeep = "^1.3.4"
-networkx = "^2.7.1"
-nltk = "==3.9.1"
-prettytable = "^3.2.0"
-pykwalify = "^1.8.0"
-pyspellchecker = "^0.6.3"
-requests = "^2.27.1"
-"ruamel.yaml" = "^0.17.21"
-slack-sdk = "^3.17.0"
-tenacity = "^8.4.1"
-tabulate = ">=0.8.9,<0.10.0"
-ujson = "^5.1.0"
-urllib3 = ">=1.26,<3"
-wcmatch = "^8.3"
-yamlordereddictloader = "^0.4.0"
-GitPython = "^3.1.37"
-Pebble = ">=4.6.3,<6.0.0"
-PyPDF2 = "^1.28.6"
-giturlparse = "^0.10.0"
-pytest-freezegun = "^0.4.2"
-python-dotenv = "^0.20.0"
-importlib-resources = "^5.6.0"
-dictdiffer = "^0.9.0"
-imagesize = "^1.3.0"
-dateparser = "^1.1.1"
-gsutil = {version = "5.17", optional = true}
-ordered-set = "^4.1.0"
-paramiko = ">=3.4.1,<4.0"
-neo4j = "^5.14.0"
-pydantic = "^1.10"
-typer = {extras = ["all"], version = "^0.13.0"}
-packaging = "^24.0"
-orjson = "^3.8.3"
-more-itertools = "^10.0.0"
-junitparser = "^3.1.0"
-google-cloud-secret-manager = "^2.18.3"
-json5 = "^0.9.14"
-klara = {version = "^0.6.3", optional = true}
-typing-extensions = "^4.1.1" # not a mypy types- dependency
-pre-commit = "^3.5.0"
-lxml = "^5.0.0"
-uv = "^0.1.5"
-toml = "^0.10.2"
-werkzeug = "^2.2.0" # Added as mitmproxy8 -> flask<2.1
-loguru = "^0.7.2"
-pygithub = "^2.2.0"
-setuptools = "^75.5.0"
-
-[tool.poetry.extras]
-build = ["gsutil"]
-generate-unit-tests = ["klara"]
-
-[tool.poetry.group.dev.dependencies]
-mitmproxy = "^8.0.0" # if installing zstandard fails, make sure you have python3.x-dev installed.
-mock = "^4.0.3"
-pytest = "^7.1.1"
-pytest-cov = "^4.0.0"
-pytest-datadir-ng = "^1.1.1"
-pytest-mock = "^3.7.0"
-pytest-subprocess = "^1.4.1"
-requests-mock = "^1.9.3"
-ipykernel = "^6.16.1"
-ruff = "^0.6.6"
-pytest-github-actions-annotate-failures = "^0.2.0"
-pytest-sugar = "^1.0.0"
-pytest-loguru = "^0.4.0"
-
-[tool.poetry.group.types.dependencies]
-types-requests = "^2.31.0.20240311"
-types-mock = "^4.0.15"
-types-setuptools = "^75"
-types-ujson = "^5.6.0.0"
-types-decorator = "^5.1.8"
-types-toml = "^0.10.8.7"
-types-tabulate = "^0.9.0.20240106"
-types-pytz = "^2024.1.0.20240203"
-types-dateparser = "^1.1.4.20240106"
-types-python-dateutil = "^2.9.0.20240316"
-
-[tool.poetry.scripts]
-demisto-sdk = "demisto_sdk.__main__:app"
->>>>>>> 8218d66e
 sdk-changelog = "demisto_sdk.scripts.changelog.changelog:main"
 merge-coverage-report = "demisto_sdk.scripts.merge_coverage_report:main"
 merge-pytest-reports = "demisto_sdk.scripts.merge_pytest_reports:main"
