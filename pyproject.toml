[tool.poetry]
name = "demisto-sdk"
version = "1.17.2"
description = "\"A Python library for the Demisto SDK\""
authors = ["Demisto"]
license = "MIT"
readme = "README.md"
classifiers=[
    'Intended Audience :: Developers',
    'Natural Language :: English',
    'License :: OSI Approved :: MIT License',
    'Programming Language :: Python :: 3.8',
    'Programming Language :: Python :: 3.9',
    'Programming Language :: Python :: 3.10',
    'Programming Language :: Python :: Implementation :: CPython'
]
exclude = ["TestSuite/**", "*/tests/*", "tests"]

[tool.poetry.scripts]
demisto-sdk = "demisto_sdk.__main__:main"
update-additional-dependencies = "demisto_sdk.scripts.update_additional_dependencies:main"

[tool.poetry.dependencies]
python = ">=3.8,<3.11"
autopep8 = "^1.6.0"
bandit = "^1.7.4"
mypy = "^0.982"
pylint = "2.12.2"
vulture = "^2.3"
beautifulsoup4 = "^4.11.1"
chardet = ">=4,<6"
click = "^8.0.0"
coloredlogs = "^15.0.1"
configparser = "^5.2.0"
coverage = "^7.2.1"
decorator = "^5.1.1"
demisto-py = "^3.2.10"
dictor = "^0.1.9"
docker = "^5.0.3"
flatten-dict = "^0.4.2"
gitdb = "^4.0.9"
google-cloud-storage = "^2.2.1"
inflection = "^0.5.1"
jsonschema = "^4.4.0"
mergedeep = "^1.3.4"
networkx = "^2.7.1"
nltk = "^3.7"
prettytable = "^3.2.0"
pykwalify = "^1.8.0"
pyspellchecker = "^0.6.3"
requests = "^2.27.1"
"ruamel.yaml" = "^0.17.21"
slack-sdk = "^3.17.0"

tabulate = ">=0.8.9,<0.10.0"
ujson = "^5.1.0"
urllib3 = "^1.26.9"
wcmatch = "^8.3"
yamlordereddictloader = "^0.4.0"
GitPython = "^3.1.27,<3.1.31"
Pebble = ">=4.6.3,<6.0.0"
PyPDF2 = "^1.28.6"
giturlparse = "^0.10.0"
pytest-freezegun = "^0.4.2"
python-dotenv = "^0.20.0"
importlib-resources = "^5.6.0"
dictdiffer = "^0.9.0"
imagesize = "^1.3.0"
cryptography = "^36.0.2"
dateparser = "^1.1.1"
typed-ast = "^1.5.2"
types-dateparser = "^1.1.0"
types-PyYAML = "^6.0.5"
types-requests = "2.28.11"
types-pytz = ">=2021.3.6,<2023.0.0"
types-python-dateutil = "^2.8.10"
types-pyvmomi = ">=7.0.6,<9.0.0"
types-tabulate = ">=0.8.6,<0.10.0"
types-paramiko = "^2.8.17"
types-emoji = ">=1.2.7,<3.0.0"
types-ipaddress = "^1.0.8"
types-chardet = ">=4.0.3,<6.0.0"
types-six = "^1.16.12"
types-PyMySQL = "^1.0.15"
types-protobuf = "^3.19.15"
typing-extensions = "^4.1.1"
gsutil = {version = "5.17", optional = true}
klara = "^0.6.3"
ordered-set = "^4.1.0"
types-filelock = "^3.2.5"
types-Markdown = "^3.3.21"
types-futures = "^3.3.8"
paramiko = "^2.11.0"
neo4j = "^5.5.0"
pydantic = "^1.10"
types-decorator = "^5.1.8"
types-mock = "^4.0.15"
types-setuptools = ">=65.6.0.1,<68.0.0.0"
types-ujson = "^5.6.0.0"
typer = {extras = ["all"], version = ">=0.6.1,<0.8.0"}
types-pkg-resources = "^0.1.3"
packaging = "<22"
orjson = "^3.8.3"
more-itertools = "^9.0.0"
junitparser = "^2.8.0"

[tool.poetry.group.dev.dependencies]
mitmproxy = "^8.0.0"
mock = "^4.0.3"
pre-commit = "^2.18.1"
pytest = "^7.1.1"
pytest-cov = "^4.0.0"
pytest-datadir-ng = "^1.1.1"
pytest-mock = "^3.7.0"
pytest-subprocess = "^1.4.1"
requests-mock = "^1.9.3"
black = "^22.10.0"
ipykernel = "^6.16.1"

[tool.poetry.extras]
build = ["gsutil"]

[tool.mypy]
check_untyped_defs = true
ignore_missing_imports = true
python_version = "3.8"
show_error_codes = true
follow_imports = "silent"
pretty = true
allow_redefinition = true
exclude = "tests/.*|demisto_sdk/commands/init/templates/.*"

[tool.vulture]
exclude = ["*/tests/*"]
min_confidence = 80
paths = ["demisto_sdk", "TestSuite"]
sort_by_size = true

[build-system]
requires = ["poetry-core>=1.0.0"]
build-backend = "poetry.core.masonry.api"

[tool.ruff]
ignore = [
    "F403",
    "F405",
    "E501",
    "W293",  # handled by Black
]


exclude = [
    "demisto_sdk/tests/test_files/",
    "demisto_sdk/commands/generate_unit_tests/tests/test_files/",
    "demisto_sdk/commands/init/templates",
    "demisto_sdk/commands/generate_yml_from_python/tests/generate_yml_from_python_test.py"
]

select = [
    "C9",
    "E",
    "F",
    "I",
    "PLE",
    "RUF100",
    "T10",
    "T20",
    "TID251",
    "W",
<<<<<<< HEAD
    "PTH110",
    "PTH107",
    "PTH119"
=======
    "PTH107",
    "PTH110"
>>>>>>> 73acb99d
]

target-version = "py38"

[tool.ruff.mccabe]
max-complexity = 30

[tool.ruff.flake8-tidy-imports]
[tool.ruff.flake8-tidy-imports.banned-api]
# "logging".msg = "The logging framework is banned. Please use demisto_sdk.commands.common.logger."
"json".msg = "use JSON_Handler instead"
"ujson".msg = "use JSON_Handler instead"
"orjson".msg = "use JSON_Handler instead"
"ruamel.yaml".msg = "use YAML_Handler instead"<|MERGE_RESOLUTION|>--- conflicted
+++ resolved
@@ -167,14 +167,8 @@
     "T20",
     "TID251",
     "W",
-<<<<<<< HEAD
-    "PTH110",
-    "PTH107",
-    "PTH119"
-=======
     "PTH107",
     "PTH110"
->>>>>>> 73acb99d
 ]
 
 target-version = "py38"
