#!/usr/bin/env python3
# coding: utf-8

"""
    Demisto SDK
"""
import json
from pathlib import Path
from typing import List

from setuptools import find_packages, setup  # noqa: H301

NAME = "demisto-sdk"


# To install the library, run the following
#
# python setup.py install
#
# prerequisite: setuptools
# http://pypi.python.org/pypi/setuptools

# Converting Pipfile to requirements style list because setup expects requirements.txt file.
def get_requirements(path: Path = Path(__file__).parent / 'Pipfile.lock', key='default') -> List[str]:
    """Converts Pipfile.lock to list of requirements"""
    with path.open(encoding='utf8') as stream:
        packs = json.load(stream)[key]
    parsed_packs = [f'{pack}{value["version"]}{"; " + value["markers"] if value.get("markers") else ""}'
                    for pack, value in packs.items()]
    return parsed_packs


with open('README.md', 'r') as f:
    readme = f.read()

setup(
    use_scm_version={
        'local_scheme': lambda a: ""
    },
    setup_requires=['setuptools_scm'],
    name=NAME,
    description="A Python library for the Demisto SDK",
    author_email="",
    url="https://github.com/demisto/demisto-sdk",
<<<<<<< HEAD
    keywords=["Demisto", "Cortex XSOAR"],
    install_requires=get_requirements(),
    packages=find_packages(),
=======
    keywords=["Demisto"],
    install_requires=install_requires,
    packages=find_packages(
        exclude=["*.tests.*", "*.tests"]
    ),
>>>>>>> 9e93dda9
    include_package_data=True,
    entry_points={
        'console_scripts': ['demisto-sdk = demisto_sdk.__main__:main']
    },
    long_description=readme,
    long_description_content_type='text/markdown',
    license='MIT',
    classifiers=[
        'Intended Audience :: Developers',
        'Natural Language :: English',
        'License :: OSI Approved :: MIT License',
        'Programming Language :: Python :: 3.7',
        'Programming Language :: Python :: 3.8',
        'Programming Language :: Python :: 3.9',
        'Programming Language :: Python :: 3.10',
        'Programming Language :: Python :: Implementation :: CPython'
    ],

    python_requires=">=3.7",
    author="Demisto"
)<|MERGE_RESOLUTION|>--- conflicted
+++ resolved
@@ -42,17 +42,11 @@
     description="A Python library for the Demisto SDK",
     author_email="",
     url="https://github.com/demisto/demisto-sdk",
-<<<<<<< HEAD
     keywords=["Demisto", "Cortex XSOAR"],
     install_requires=get_requirements(),
-    packages=find_packages(),
-=======
-    keywords=["Demisto"],
-    install_requires=install_requires,
     packages=find_packages(
         exclude=["*.tests.*", "*.tests"]
     ),
->>>>>>> 9e93dda9
     include_package_data=True,
     entry_points={
         'console_scripts': ['demisto-sdk = demisto_sdk.__main__:main']
