import os
from shutil import copyfile
from typing import Any, Type

import pytest

from demisto_sdk.common.constants import DIR_LIST
from demisto_sdk.common.hook_validations.base_validator import BaseValidator
from demisto_sdk.common.hook_validations.dashboard import DashboardValidator
from demisto_sdk.common.hook_validations.incident_field import IncidentFieldValidator
from demisto_sdk.common.hook_validations.layout import LayoutValidator
from demisto_sdk.common.hook_validations.release_notes import ReleaseNotesValidator
from demisto_sdk.common.hook_validations.reputation import ReputationValidator
from demisto_sdk.common.hook_validations.script import ScriptValidator
from demisto_sdk.common.hook_validations.structure import StructureValidator
from demisto_sdk.common.hook_validations.playbook import PlaybookValidator
from demisto_sdk.common.hook_validations.integration import IntegrationValidator

from tests.tests_constants import VALID_LAYOUT_PATH, INVALID_LAYOUT_PATH, \
    VALID_REPUTATION_PATH, INVALID_REPUTATION_PATH, VALID_WIDGET_PATH, INVALID_WIDGET_PATH, VALID_DASHBOARD_PATH, \
    VALID_SCRIPT_PATH, INVALID_SCRIPT_PATH, INVALID_DASHBOARD_PATH, VALID_INCIDENT_FIELD_PATH, \
<<<<<<< HEAD
    INVALID_INCIDENT_FIELD_PATH, INVALID_PLAYBOOK_PATH, VALID_TEST_PLAYBOOK_PATH, VALID_INTEGRATION_ID_PATH, \
    INVALID_PLAYBOOK_ID_PATH, INVALID_INTEGRATION_ID_PATH
=======
    INVALID_INCIDENT_FIELD_PATH, VALID_INTEGRATION_TEST_PATH, VALID_ONE_LINE_CHANGELOG_PATH, \
    VALID_ONE_LINE_LIST_CHANGELOG_PATH, VALID_MULTI_LINE_CHANGELOG_PATH, VALID_MULTI_LINE_LIST_CHANGELOG_PATH, \
    INVALID_ONE_LINE_1_CHANGELOG_PATH, INVALID_ONE_LINE_2_CHANGELOG_PATH, INVALID_ONE_LINE_LIST_1_CHANGELOG_PATH, \
    INVALID_ONE_LINE_LIST_2_CHANGELOG_PATH, INVALID_MULTI_LINE_1_CHANGELOG_PATH, INVALID_MULTI_LINE_2_CHANGELOG_PATH, \
    LAYOUT_TARGET, WIDGET_TARGET, DASHBOARD_TARGET, INTEGRATION_TARGET, \
    INCIDENT_FIELD_TARGET, SCRIPT_TARGET, SCRIPT_RELEASE_NOTES_TARGET, INTEGRATION_RELEASE_NOTES_TARGET, \
    VALID_TEST_PLAYBOOK_PATH, PLAYBOOK_TARGET, INVALID_PLAYBOOK_PATH
>>>>>>> 1d0abe57
from demisto_sdk.common.hook_validations.widget import WidgetValidator


class TestValidators:
    CREATED_DIRS = list()

    @classmethod
    def setup_class(cls):
        print("Setups class")
        for dir_to_create in DIR_LIST:
            if not os.path.exists(dir_to_create):
                cls.CREATED_DIRS.append(dir_to_create)
                os.mkdir(dir_to_create)

    @classmethod
    def teardown_class(cls):
        print("Tearing down class")
        for dir_to_delete in cls.CREATED_DIRS:
            if os.path.exists(dir_to_delete):
                os.rmdir(dir_to_delete)

    INPUTS_IS_VALID_VERSION = [
        (VALID_LAYOUT_PATH, LAYOUT_TARGET, True, LayoutValidator),
        (INVALID_LAYOUT_PATH, LAYOUT_TARGET, False, LayoutValidator),
        (VALID_WIDGET_PATH, WIDGET_TARGET, True, WidgetValidator),
        (INVALID_WIDGET_PATH, WIDGET_TARGET, False, WidgetValidator),
        (VALID_DASHBOARD_PATH, DASHBOARD_TARGET, True, DashboardValidator),
        (INVALID_DASHBOARD_PATH, DASHBOARD_TARGET, False, DashboardValidator),
        (VALID_INCIDENT_FIELD_PATH, INCIDENT_FIELD_TARGET, True, IncidentFieldValidator),
        (INVALID_INCIDENT_FIELD_PATH, INCIDENT_FIELD_TARGET, False, IncidentFieldValidator),
        (INVALID_DASHBOARD_PATH, DASHBOARD_TARGET, False, DashboardValidator),
        (VALID_SCRIPT_PATH, SCRIPT_TARGET, True, ScriptValidator),
        (INVALID_SCRIPT_PATH, SCRIPT_TARGET, False, ScriptValidator),
        (VALID_TEST_PLAYBOOK_PATH, PLAYBOOK_TARGET, True, PlaybookValidator),
        (INVALID_PLAYBOOK_PATH, PLAYBOOK_TARGET, False, PlaybookValidator)
    ]

    @pytest.mark.parametrize('source, target, answer, validator', INPUTS_IS_VALID_VERSION)
    def test_is_valid_version(self, source, target, answer, validator):
        # type: (str, str, Any, Type[BaseValidator]) -> None
        try:
            copyfile(source, target)
            structure = StructureValidator(source)
            validator = validator(structure)
            assert validator.is_valid_version() is answer
        finally:
            os.remove(target)

    INPUTS_LOCKED_PATHS = [
        (VALID_REPUTATION_PATH, True, ReputationValidator),
        (INVALID_REPUTATION_PATH, False, ReputationValidator),
    ]

    @pytest.mark.parametrize('source, answer, validator', INPUTS_LOCKED_PATHS)
    def test_is_valid_version_locked_paths(self, source, answer, validator):
        """Tests locked path (as reputations.json) so we won't override the file"""
        structure = StructureValidator(source)
        validator = validator(structure)
        assert validator.is_valid_version() is answer

    @pytest.mark.parametrize('source, target, answer, validator', INPUTS_IS_VALID_VERSION)
    def test_is_file_valid(self, source, target, answer, validator):
        # type: (str, str, Any, Type[BaseValidator]) -> None
        try:
            copyfile(source, target)
            structure = StructureValidator(source)
            validator = validator(structure)
            assert validator.is_valid_file(validate_rn=False) is answer
        finally:
            os.remove(target)

<<<<<<< HEAD
    INPUTS_IS_ID_EQUALS_NAME = [
        (VALID_SCRIPT_PATH, SCRIPT_TARGET, True, ScriptValidator),
        (INVALID_SCRIPT_PATH, SCRIPT_TARGET, False, ScriptValidator),
        (VALID_TEST_PLAYBOOK_PATH, PLAYBOOK_TARGET, True, PlaybookValidator),
        (INVALID_PLAYBOOK_ID_PATH, PLAYBOOK_TARGET, False, PlaybookValidator),
        (VALID_INTEGRATION_ID_PATH, INTEGRATION_TARGET, True, IntegrationValidator),
        (INVALID_INTEGRATION_ID_PATH, INTEGRATION_TARGET, False, IntegrationValidator)
    ]

    @pytest.mark.parametrize('source, target, answer, validator', INPUTS_IS_ID_EQUALS_NAME)
    def test_is_id_equals_name(self, source, target, answer, validator):
        # type: (str, str, Any, Type[BaseValidator]) -> None
        try:
            copyfile(str(source), target)
            structure = StructureValidator(str(source))
            validator = validator(structure)
            assert validator.is_id_equals_name() is answer
        finally:
            os.remove(target)
=======
    INPUTS_RELEASE_NOTES_EXISTS_VALIDATION = [
        (VALID_SCRIPT_PATH, SCRIPT_TARGET, VALID_ONE_LINE_CHANGELOG_PATH, SCRIPT_RELEASE_NOTES_TARGET,
         ReleaseNotesValidator, True),
        (VALID_SCRIPT_PATH, SCRIPT_TARGET, VALID_ONE_LINE_CHANGELOG_PATH, INTEGRATION_RELEASE_NOTES_TARGET,
         ReleaseNotesValidator, False),
        (VALID_INTEGRATION_TEST_PATH, INTEGRATION_TARGET, VALID_ONE_LINE_CHANGELOG_PATH,
         INTEGRATION_RELEASE_NOTES_TARGET, ReleaseNotesValidator, True),
        (VALID_INTEGRATION_TEST_PATH, INTEGRATION_TARGET, VALID_ONE_LINE_CHANGELOG_PATH,
         SCRIPT_RELEASE_NOTES_TARGET, ReleaseNotesValidator, False)
    ]

    @pytest.mark.parametrize('source_dummy, target_dummy, source_release_notes, target_release_notes, '
                             'validator, answer',
                             INPUTS_RELEASE_NOTES_EXISTS_VALIDATION)
    def test_is_release_notes_exists(self, source_dummy, target_dummy,
                                     source_release_notes, target_release_notes, validator, answer, mocker):
        # type: (str, str, str, str, Type[BaseValidator], Any) -> None
        try:
            copyfile(source_dummy, target_dummy)
            copyfile(source_release_notes, target_release_notes)
            mocker.patch.object(ReleaseNotesValidator, 'get_master_diff', side_effect=self.mock_get_master_diff)
            validator = ReleaseNotesValidator(target_dummy)
            assert validator.validate_file_release_notes_exists() is answer
        finally:
            os.remove(target_dummy)
            os.remove(target_release_notes)

    @staticmethod
    def create_release_notes_structure_test_package():
        changelog_needed = [
            (VALID_SCRIPT_PATH, 'Script'),
            (VALID_INTEGRATION_TEST_PATH, 'Integration')
        ]

        changelog_files_answer = [
            (VALID_ONE_LINE_CHANGELOG_PATH, True),
            (VALID_ONE_LINE_LIST_CHANGELOG_PATH, True),
            (VALID_MULTI_LINE_CHANGELOG_PATH, True),
            (VALID_MULTI_LINE_LIST_CHANGELOG_PATH, True),
            (INVALID_ONE_LINE_1_CHANGELOG_PATH, False),
            (INVALID_ONE_LINE_2_CHANGELOG_PATH, False),
            (INVALID_ONE_LINE_LIST_1_CHANGELOG_PATH, False),
            (INVALID_ONE_LINE_LIST_2_CHANGELOG_PATH, False),
            (INVALID_MULTI_LINE_1_CHANGELOG_PATH, False),
            (INVALID_MULTI_LINE_2_CHANGELOG_PATH, False)
        ]

        test_package = list()

        for (dummy_file, file_type) in changelog_needed:
            for (release_notes_file, answer) in changelog_files_answer:
                if file_type == 'Script':
                    test_package.append((dummy_file, SCRIPT_TARGET, release_notes_file,
                                         SCRIPT_RELEASE_NOTES_TARGET, ReleaseNotesValidator, answer))
                elif file_type == 'Integration':
                    test_package.append((dummy_file, INTEGRATION_TARGET, release_notes_file,
                                         INTEGRATION_RELEASE_NOTES_TARGET, ReleaseNotesValidator, answer))

        return test_package

    test_package = create_release_notes_structure_test_package.__func__()

    @pytest.mark.parametrize('source_dummy, target_dummy, source_release_notes, target_release_notes, '
                             'validator, answer', test_package)
    def test_valid_release_notes_structure(self, source_dummy, target_dummy,
                                           source_release_notes, target_release_notes, validator, answer, mocker):
        # type: (str, str, str, str, Type[BaseValidator], Any) -> None
        try:
            copyfile(source_dummy, target_dummy)
            copyfile(source_release_notes, target_release_notes)
            mocker.patch.object(ReleaseNotesValidator, 'get_master_diff', side_effect=self.mock_get_master_diff)
            validator = ReleaseNotesValidator(target_dummy)
            assert validator.is_valid_release_notes_structure() is answer
        finally:
            os.remove(target_dummy)
            os.remove(target_release_notes)

    @staticmethod
    def mock_get_master_diff():
        return 'Comment.'
>>>>>>> 1d0abe57
<|MERGE_RESOLUTION|>--- conflicted
+++ resolved
@@ -19,10 +19,6 @@
 from tests.tests_constants import VALID_LAYOUT_PATH, INVALID_LAYOUT_PATH, \
     VALID_REPUTATION_PATH, INVALID_REPUTATION_PATH, VALID_WIDGET_PATH, INVALID_WIDGET_PATH, VALID_DASHBOARD_PATH, \
     VALID_SCRIPT_PATH, INVALID_SCRIPT_PATH, INVALID_DASHBOARD_PATH, VALID_INCIDENT_FIELD_PATH, \
-<<<<<<< HEAD
-    INVALID_INCIDENT_FIELD_PATH, INVALID_PLAYBOOK_PATH, VALID_TEST_PLAYBOOK_PATH, VALID_INTEGRATION_ID_PATH, \
-    INVALID_PLAYBOOK_ID_PATH, INVALID_INTEGRATION_ID_PATH
-=======
     INVALID_INCIDENT_FIELD_PATH, VALID_INTEGRATION_TEST_PATH, VALID_ONE_LINE_CHANGELOG_PATH, \
     VALID_ONE_LINE_LIST_CHANGELOG_PATH, VALID_MULTI_LINE_CHANGELOG_PATH, VALID_MULTI_LINE_LIST_CHANGELOG_PATH, \
     INVALID_ONE_LINE_1_CHANGELOG_PATH, INVALID_ONE_LINE_2_CHANGELOG_PATH, INVALID_ONE_LINE_LIST_1_CHANGELOG_PATH, \
@@ -30,7 +26,8 @@
     LAYOUT_TARGET, WIDGET_TARGET, DASHBOARD_TARGET, INTEGRATION_TARGET, \
     INCIDENT_FIELD_TARGET, SCRIPT_TARGET, SCRIPT_RELEASE_NOTES_TARGET, INTEGRATION_RELEASE_NOTES_TARGET, \
     VALID_TEST_PLAYBOOK_PATH, PLAYBOOK_TARGET, INVALID_PLAYBOOK_PATH
->>>>>>> 1d0abe57
+    INVALID_INCIDENT_FIELD_PATH, INVALID_PLAYBOOK_PATH, VALID_TEST_PLAYBOOK_PATH, VALID_INTEGRATION_ID_PATH, \
+    INVALID_PLAYBOOK_ID_PATH, INVALID_INTEGRATION_ID_PATH
 from demisto_sdk.common.hook_validations.widget import WidgetValidator
 
 
@@ -102,27 +99,6 @@
         finally:
             os.remove(target)
 
-<<<<<<< HEAD
-    INPUTS_IS_ID_EQUALS_NAME = [
-        (VALID_SCRIPT_PATH, SCRIPT_TARGET, True, ScriptValidator),
-        (INVALID_SCRIPT_PATH, SCRIPT_TARGET, False, ScriptValidator),
-        (VALID_TEST_PLAYBOOK_PATH, PLAYBOOK_TARGET, True, PlaybookValidator),
-        (INVALID_PLAYBOOK_ID_PATH, PLAYBOOK_TARGET, False, PlaybookValidator),
-        (VALID_INTEGRATION_ID_PATH, INTEGRATION_TARGET, True, IntegrationValidator),
-        (INVALID_INTEGRATION_ID_PATH, INTEGRATION_TARGET, False, IntegrationValidator)
-    ]
-
-    @pytest.mark.parametrize('source, target, answer, validator', INPUTS_IS_ID_EQUALS_NAME)
-    def test_is_id_equals_name(self, source, target, answer, validator):
-        # type: (str, str, Any, Type[BaseValidator]) -> None
-        try:
-            copyfile(str(source), target)
-            structure = StructureValidator(str(source))
-            validator = validator(structure)
-            assert validator.is_id_equals_name() is answer
-        finally:
-            os.remove(target)
-=======
     INPUTS_RELEASE_NOTES_EXISTS_VALIDATION = [
         (VALID_SCRIPT_PATH, SCRIPT_TARGET, VALID_ONE_LINE_CHANGELOG_PATH, SCRIPT_RELEASE_NOTES_TARGET,
          ReleaseNotesValidator, True),
@@ -203,4 +179,23 @@
     @staticmethod
     def mock_get_master_diff():
         return 'Comment.'
->>>>>>> 1d0abe57
+
+    INPUTS_IS_ID_EQUALS_NAME = [
+        (VALID_SCRIPT_PATH, SCRIPT_TARGET, True, ScriptValidator),
+        (INVALID_SCRIPT_PATH, SCRIPT_TARGET, False, ScriptValidator),
+        (VALID_TEST_PLAYBOOK_PATH, PLAYBOOK_TARGET, True, PlaybookValidator),
+        (INVALID_PLAYBOOK_ID_PATH, PLAYBOOK_TARGET, False, PlaybookValidator),
+        (VALID_INTEGRATION_ID_PATH, INTEGRATION_TARGET, True, IntegrationValidator),
+        (INVALID_INTEGRATION_ID_PATH, INTEGRATION_TARGET, False, IntegrationValidator)
+    ]
+
+    @pytest.mark.parametrize('source, target, answer, validator', INPUTS_IS_ID_EQUALS_NAME)
+    def test_is_id_equals_name(self, source, target, answer, validator):
+        # type: (str, str, Any, Type[BaseValidator]) -> None
+        try:
+            copyfile(str(source), target)
+            structure = StructureValidator(str(source))
+            validator = validator(structure)
+            assert validator.is_id_equals_name() is answer
+        finally:
+            os.remove(target)