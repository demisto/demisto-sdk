--- conflicted
+++ resolved
@@ -32,17 +32,8 @@
     source_playbook_path = Path(playbook.path)
     assert source_playbook_path.exists()
 
-<<<<<<< HEAD
-    print(f"Trying to upload playbook from {source_playbook_path}")
+    logger.info(f"Trying to upload playbook from {source_playbook_path}")
     Uploader(input=source_playbook_path, insecure=True).upload()
-=======
-    logger.info(
-        f"Trying to upload playbook from {tmpdir}/Packs/{pack_name}/Playbooks/{playbook_name}.yml"
-    )
-    Uploader(
-        input=f"{tmpdir}/Packs/{pack_name}/Playbooks/{playbook_name}.yml", insecure=True
-    ).upload()
->>>>>>> 3d3843bc
 
     # Preparing updated pack folder
     e2e_tests_utils.cli(f"mkdir {tmpdir}/Packs/{pack_name}_testsuite")
@@ -60,49 +51,21 @@
     )
     assert dest_playbook_path.exists()
 
-<<<<<<< HEAD
-    print(f"Generating docs (creating a readme file) for playbook {dest_playbook_path}")
+    logger.info(
+        f"Generating docs (creating a readme file) for playbook {dest_playbook_path}"
+    )
     generate_playbook_doc.generate_playbook_doc(input_path=str(dest_playbook_path))
     assert dest_playbook_path.with_name(f"{playbook_name}_README.md").exists()
 
-    print(f"Formating playbook {dest_playbook_path}")
-=======
-    logger.info(
-        "Generating docs (creating a readme file)"
-        f" for the playbook {tmpdir}/Packs/{pack_name}_testsuite/Playbooks/{playbook_name}.yml"
-    )
-    generate_playbook_doc.generate_playbook_doc(
-        input_path=f"{tmpdir}/Packs/{pack_name}_testsuite/Playbooks/{playbook_name}.yml"
-    )
-    assert path.exists(
-        f"{tmpdir}/Packs/{pack_name}_testsuite/Playbooks/{playbook_name}_README.md"
-    )
-
-    logger.info(
-        f"Formating playbook {tmpdir}/Packs/{pack_name}_testsuite/Playbooks/{playbook_name}.yml"
-    )
->>>>>>> 3d3843bc
+    logger.info(f"Formating playbook {dest_playbook_path}")
     format_manager(
         input=str(dest_playbook_path),
         assume_yes=True,
     )
-<<<<<<< HEAD
-    print(f"Validating playbook {dest_playbook_path}")
+    logger.info(f"Validating playbook {dest_playbook_path}")
     ValidateManager(file_path=str(dest_playbook_path)).run_validation()
 
-    print(f"Uploading updated playbook {dest_playbook_path}")
-=======
-    logger.info(
-        f"Validating playbook {tmpdir}/Packs/{pack_name}_testsuite/Playbooks/{playbook_name}.yml"
-    )
-    ValidateManager(
-        file_path=f"{tmpdir}/Packs/{pack_name}_testsuite/Playbooks/{playbook_name}.yml"
-    ).run_validation()
-
-    logger.info(
-        f"Uploading updated playbook {tmpdir}/Packs/{pack_name}_testsuite/Playbooks/{playbook_name}.yml"
-    )
->>>>>>> 3d3843bc
+    logger.info(f"Uploading updated playbook {dest_playbook_path}")
     Uploader(
         input=dest_playbook_path,
         insecure=True,
@@ -164,48 +127,23 @@
     )
     assert dest_playbook_path.exists()
 
-<<<<<<< HEAD
-    print(
-        "Generating docs (creating a readme file for the playbook {dest_playbook_path}"
-=======
     logger.info(
-        "Generating docs (creating a readme file)"
-        f" for the playbook {tmpdir}/Packs/{pack_name}_client/Playbooks/{playbook_name}.yml"
->>>>>>> 3d3843bc
+        f"Generating docs (creating a readme file for the playbook {dest_playbook_path}"
     )
     generate_playbook_doc.generate_playbook_doc(input_path=str(dest_playbook_path))
     assert Path(
         f"{tmpdir}/Packs/{pack_name}_client/Playbooks/{playbook_name}_README.md"
     ).exists()
 
-<<<<<<< HEAD
-    print(f"Formating playbook {dest_playbook_path}")
-=======
-    logger.info(
-        f"Formating playbook {tmpdir}/Packs/{pack_name}_client/Playbooks/{playbook_name}.yml"
-    )
->>>>>>> 3d3843bc
+    logger.info(f"Formating playbook {dest_playbook_path}")
     format_manager(
         input=str(dest_playbook_path),
         assume_yes=True,
     )
-<<<<<<< HEAD
-    print(f"Validating playbook {dest_playbook_path}")
+    logger.info(f"Validating playbook {dest_playbook_path}")
     ValidateManager(file_path=str(dest_playbook_path)).run_validation()
 
-    print(f"Uploading updated playbook {dest_playbook_path}")
-=======
-    logger.info(
-        f"Validating playbook {tmpdir}/Packs/{pack_name}_client/Playbooks/{playbook_name}.yml"
-    )
-    ValidateManager(
-        file_path=f"{tmpdir}/Packs/{pack_name}_client/Playbooks/{playbook_name}.yml"
-    ).run_validation()
-
-    logger.info(
-        f"Uploading updated playbook {tmpdir}/Packs/{pack_name}_client/Playbooks/{playbook_name}.yml"
-    )
->>>>>>> 3d3843bc
+    logger.info(f"Uploading updated playbook {dest_playbook_path}")
     Uploader(
         input=dest_playbook_path,
         insecure=True,
