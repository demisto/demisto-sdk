[tox]
envlist = py37,py38,flake8

[testenv]
passenv = *
deps = -r {toxinidir}/requirements.txt
       -r {toxinidir}/requirements-dev.txt
commands = pytest -p no:warnings -v {posargs} --ignore=demisto_sdk/commands/init/templates

[testenv:flake8]
basepython = python3
skip_install = true
<<<<<<< HEAD
deps =
    flake8
commands =
    flake8 demisto_sdk/ tests/ setup.py --exclude tests/test_files

[testenv:mypy]
basepython = python3
ignore_outcome = true
skip_install = true
deps =
    mypy
commands =
    mypy --check-untyped-defs --ignore-missing-imports \
    --follow-imports=silent --show-column-numbers --show-error-codes --pretty \
    --allow-redefinition demisto_sdk/ tests/ setup.py
=======
deps = flake8
commands = flake8 demisto_sdk/ setup.py
>>>>>>> 3e042d7f

[flake8]
ignore = D203, W293, W504, W291, W605, F405, F403
exclude = .git,__pycache__,docs/source/conf.py,old,build,dist
max-complexity = 25<|MERGE_RESOLUTION|>--- conflicted
+++ resolved
@@ -10,26 +10,8 @@
 [testenv:flake8]
 basepython = python3
 skip_install = true
-<<<<<<< HEAD
-deps =
-    flake8
-commands =
-    flake8 demisto_sdk/ tests/ setup.py --exclude tests/test_files
-
-[testenv:mypy]
-basepython = python3
-ignore_outcome = true
-skip_install = true
-deps =
-    mypy
-commands =
-    mypy --check-untyped-defs --ignore-missing-imports \
-    --follow-imports=silent --show-column-numbers --show-error-codes --pretty \
-    --allow-redefinition demisto_sdk/ tests/ setup.py
-=======
 deps = flake8
 commands = flake8 demisto_sdk/ setup.py
->>>>>>> 3e042d7f
 
 [flake8]
 ignore = D203, W293, W504, W291, W605, F405, F403
